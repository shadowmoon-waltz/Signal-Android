# Reproducible Builds

Signal has supported reproducible builds since Signal Android version 3.15.0, which was first released in March 2016. This process lets you verify that the version of the app that was downloaded from the Play Store matches the source code in our public repository.

<<<<<<< HEAD
This document has been updated for the fork


## Fork changelog

2021-09-16: Upstream has updated gradle and gradle warmer to newer versions, so reproducible builds is the same as upstream again.
2021-09-09: Updated gradle warmer to match main gradle wrapper (the actual main gradle wrapper was updated upstream a few months back).

## TL;DR

```bash
# Clone the Signal Android source repository
git clone https://github.com/shadowmoon-waltz/Signal-Android.git && cd Signal-Android
=======
This is achieved by replicating the build environment as a Docker image. You'll need to build the Docker image, run an instance of that container, compile Signal inside the container, and finally compare the compiled app bundle to the APKs that are installed on your device.

The command-line instructions in this guide are written for Linux, but you can adapt them to run on macOS and Windows with some small modifications.
>>>>>>> 93ec322b

In the following sections, we will use Signal version `7.7.0` as the reference example. Simply replace all occurrences of `7.7.0` with the version number you are about to verify.

## Overview of the process
Completing the reproducible build process verifies that the code in our public repository is exactly the same code that's running on your device.

<<<<<<< HEAD
# Go back up to the root of the project
cd ..

# Build using the Docker environment (non-fork uses assemblePlayProdRelease instead of assembleSwProdRelease)
docker run --rm -v $(pwd):/project -w /project signal-android ./gradlew clean assembleSwProdRelease

# Verify the APKs (you compare against GitHub release apks, since we don't publish to Play Store at the moment)
python3 apkdiff/apkdiff.py app/build/outputs/apks/project-release-unsigned.apk path/to/SignalFromGitHubReleases.apk
```
=======
Signal is built using [app bundles](https://developer.android.com/guide/app-bundle), which means that the Play Store builds a set of APKs that only include the resources that are needed for your specific device. This adds a couple of extra steps, but overall the process is still relatively straightforward:
>>>>>>> 93ec322b

1. Check out the source code for the version of Signal you're running.
1. Build the source to generate an app bundle.
1. Use [bundletool](https://github.com/google/bundletool/releases) to generate the set of APKs that the Play Store should have installed on your device.
1. Pull the Signal APKs that are installed on your device.
1. Use our `apkdiff.py` script to compare the two sets of APKs to make sure they match.

> Note: If you're using the APK from our website instead, please read all of the instructions to understand the process, and then read [this section](#verifying-the-website-apk) that includes additional information and specific instructions for the website build.

With that in mind, let's begin!

<<<<<<< HEAD
Since version 3.15.0 Signal for Android has supported reproducible builds. The instructions were then updated for version 5.0.0. This is achieved by replicating the build environment as a Docker image. You'll need to build the image, run a container instance of it, compile Signal inside the container and finally compare the resulted APK to the APK that is distributed on GitHub release pages (not the Google Play Store like non-fork).
=======
>>>>>>> 93ec322b

## Step-by-step instructions

### 0. Prerequisites
Before you begin, ensure you have the following installed:
- `git`
- `docker`
- `python` (version 3.x)
- `adb` ([link](https://developer.android.com/tools/adb))
- `bundletool` ([link](https://github.com/google/bundletool/releases))

You will also need to have Developer Options and USB Debugging enabled on your Android device. You can find instructions to do so [here](https://developer.android.com/studio/debug/dev-options). After the prerequisites are installed and the dev options are enabled, you can connect your Android device to your computer and run the `adb devices` command in your terminal. If everything has been set up correctly, your Android device will show up in the list.

### 1. Setting up directories
First, let's create a new directory for our reproducible builds. In your home directory (`~`), create a new directory called `reproducible-signal`:

```bash
mkdir ~/reproducible-signal
```

<<<<<<< HEAD
Next create another directory inside `reproducible-signal` called `apk-from-github-releases`.

```bash
mkdir ~/reproducible-signal/apk-from-github-releases
=======
Next, we'll create two directories inside the `reproducible-signal` directory where we'll store all of the APKs that we're going to compare:

```bash
mkdir ~/reproducible-signal/apks-from-device
mkdir ~/reproducible-signal/apks-i-built
>>>>>>> 93ec322b
```

Now we're ready to build our own copy of Signal.

### 2. Building Signal

<<<<<<< HEAD
## Getting the installed version of Signal APK

To compare the APKs we of course need a version of Signal to compare against. Just download one from the GitHub releases page and put it into `~/reproducible-signal/apk-from-github-releases/` with the name `SignalSW-<version>.apk`, to match the non-fork version of this guide.

We will use this APK in the final part when we compare it with the self-built APK using the source from GitHub.

## Identifying the ABI

Since v4.37.0, the APKs have been split by ABI, the CPU architecture of the target device. You pick which one to install based on what the apk name ends in. The five versions are currently `armeabi-v7a`, `arm64-v8a`, `x86`, `x86_64`, and `universal` (includes support for all the other ABIs).
=======
First, find the version of Signal that is running on your device by going to `Settings > Help` in the Signal app. You should see a 'Version' field like `7.7.0`.

Next, use `git` to clone that specific version. The tag consists of the version name prefixed with a `v` (e.g. `v7.7.0`):

```bash
git clone --depth 1 --branch v7.7.0 https://github.com/signalapp/Signal-Android.git
```

You can also download an archive of the source code for a specific tag [here](https://github.com/signalapp/Signal-Android/tags).

Now we can switch to the `reproducible-builds` directory in the Signal repo we just cloned and build the Docker image that we'll use to build Signal in a reproducible manner. Building the Docker image might take a while depending on your network connection.

> Note: Although the names may look similar at first, the `reproducible-builds` directory in the Signal git repository that is specified below is different than the `reproducible-signal` directory that we created in step 1 to store the APKs.

```bash
# Move into the right directory
cd Signal-Android/reproducible-builds

# Build the Docker image
docker build -t signal-android .
```

Now we are ready to start building the Signal Android app bundle. The following commands will invoke the `bundlePlayProdRelease` Gradle task in a container that uses the Docker image we just built. Again, this may take a while depending on your network connection and CPU.

```bash
# Move back to the root of the repository
cd ..

# Build the app
docker run --rm -v "$(pwd)":/project -w /project --user "$(id -u):$(id -g)" signal-android ./gradlew bundlePlayProdRelease
```

After that's done, you have your app bundle! It's located in `app/build/outputs/bundle/playProdRelease`. Let's copy it into the directory we set up in the first step:

```bash
cp app/build/outputs/bundle/playProdRelease/Signal-Android-play-prod-release.aab ~/reproducible-signal/apks-i-built/bundle.aab
```

Now let's switch from the git repo and use `bundletool` to generate the set of APKs that should be installed on your device.

While your Android device is connected to your computer, run the following command to generate the APKs for that device:

```bash
# Move to the directory where we copied the app bundle
cd ~/reproducible-signal/apks-i-built

# Generate a set of APKs in an output directory
bundletool build-apks --bundle=bundle.aab --output-format=DIRECTORY --output=apks --connected-device
```

Afterwards, your project directory should now look something like this:

```
reproducible-signal
|_apks-from-device
|_apks-i-built
  |_bundle.aab
  |_apks
    |_toc.pb
    |_splits
      |_base-master.apk
      |_base-arm64-v8a.apk
      |_base-xxhdpi.apk
```

> Note: The filenames in the example above that include `arm64-v8` and `xxhdpi` may be different depending on your device. This is because the APKs contain code that's specific to your device's CPU architecture and screen density, and the files are named accordingly.
>>>>>>> 93ec322b

At this point, we recommend cleaning things up a bit and deleting the stuff you no longer need. The remaining instructions will assume you have a directory structure and file layout that looks like this:

<<<<<<< HEAD
Install Docker by following the instructions for your platform at https://docs.docker.com/engine/installation/

Your platform might also have its own preferred way of installing Docker. E.g. Ubuntu has its own Docker package (`docker.io`) if you do not want to follow Docker's instructions.

In the following sections we will assume that your Docker installation works without issues. So after installing, please make sure that everything is running smoothly before continuing.

### Configuring Docker runtime memory

The non-fork version of this section states: Docker seems to require at least 5GB runtime memory to be able to build the APK successfully. Docker behaves differently on each platform - please consult Docker documentation for the platform of choice to configure the runtime memory settings.

I have been able to get it to build with 3GB runtime memory.
=======
```
reproducible-signal
|_apks-from-device
|_apks-i-built
  |_base-master.apk
  |_base-arm64-v8a.apk
  |_base-xxhdpi.apk
```
>>>>>>> 93ec322b

Now that we have fresh APKs that were built from Signal's source code, let's retrieve the APKs that are installed on your device and compare them!

### 3. Pulling the APKs from your device

<<<<<<< HEAD
```
git clone https://github.com/shadowmoon-waltz/Signal-Android.git signal-source
```
=======
Compared to the previous steps, this one is pretty easy. With your Android device connected to your computer, run the following commands to pull all of Signal's APKs and store them in the `apks-from-device` directory:
>>>>>>> 93ec322b

```bash
# Move to the right directory
cd ~/reproducible-signal

# Pull the APKs from the device
adb shell pm path org.thoughtcrime.securesms | sed 's/package://' | xargs -I{} adb pull {} apks-from-device/
```

If everything went well, your directory structure should now look something like this:

```
reproducible-signal
|_apks-from-device
  |_base.apk
  |_split_config.arm64-v8a.apk
  |_split_config.xxhdpi.apk
|_apks-i-built
  |_base-master.apk
  |_base-arm64-v8a.apk
  |_base-xxhdpi.apk
```

(Once again, please note that the `arm64-v8a` and `xxhdpi` filenames may be different based on the device you are using.)

You'll notice that the names of the APKs in each directory are very similar, but they aren't exactly the same. This is because `bundletool` and Android have slightly different naming conventions. However, it should still be clear which APKs will pair up with each other for comparison purposes.

### 4. Checking if the APKs match

Finally, it's time for the moment of truth! Let's compare the APKs that were pulled from your device with the APKs that were compiled from the Signal source code. The [`apkdiff.py`](./apkdiff/apkdiff.py) utility that is provided in the Signal repo makes this step easy.

The code for the `apkdiff.py` script is short and easy to examine, and it simply extracts the zipped APKs and automates the comparison process. Using this script to check the APKs is helpful because APKs are compressed archives that can't easily be compared with a tool like `diff`. The script also knows how to skip files that are unrelated to any of the app's code or functionality (like signing information).

Let's copy the script to our working directory and ensure that it's executable:

```bash
cp ~/Signal-Android/reproducible-builds/apkdiff/apkdiff.py ~/reproducible-signal

chmod +x ~/reproducible-signal/apkdiff.py
```

The script expects two APK filenames as arguments. In order to verify all of the APKs, simply run the script for each pair of APKs as follows. Be sure to update the filenames for your specific device (e.g. replacing `arm64-v8a` or `xxhdpi` if necessary):

```bash
./apkdiff.py apks-i-built/base-master.apk    apks-from-device/base.apk
./apkdiff.py apks-i-built/base-arm64-v8a.apk apks-from-device/split_config.arm64-v8a.apk
./apkdiff.py apks-i-built/base-xxhdpi.apk    apks-from-device/split_config.xxhdpi.apk
```

If each step says `APKs match!`, you're good to go! You've successfully verified that your device is running exactly the same code that is in the Signal Android git repository.

If you get `APKs don't match!`, it means something went wrong. Please see the [Troubleshooting section](#troubleshooting) for more information.

## Verifying the website APK

For people without access to the Play Store, we provide a version of our app via [our website](https://signal.org/android/apk/). Unlike our Play Store build, the website APK is a larger "universal" APK so that it's easy to install on a wide variety of devices.

This actually ends up making things a bit easier because you will only have one pair of APKs to compare. The only other difference is the Gradle command to build the release has a different argument (`assembleWebsiteProdRelease` instead of `bundlePlayProdRelease`):

```bash
# Make website build (output to app/build/outputs/apk/websiteProdRelease)
docker run --rm -v "$(pwd)":/project -w /project --user "$(id -u):$(id -g)" signal-android ./gradlew assembleWebsiteProdRelease
```

Otherwise, all of the steps above will still apply, and you will only need to compare the APK you downloaded from the website (or pulled from your device) with the one you built above.

<<<<<<< HEAD
```
docker run --rm -v $(pwd):/project -w /project signal-android ./gradlew clean assembleSwProdRelease
```
=======
## Troubleshooting
>>>>>>> 93ec322b

If you're able to successfully build and retrieve all of the APKs yet some of them are failing to verify, please check the following:

- Are you sure you're building the exact same version? Make sure you pulled the git tag that corresponds exactly with the version of Signal you have installed on your device.
- Are you comparing the right APKs? Multiple APKs are present with app bundles, so make sure you're comparing base-to-base, density-to-density, and ABI-to-ABI. The wrong filename in the wrong place will cause the `apkdiff.py` script to report a mismatch.
- Are you using the latest version of the Docker image? The Dockerfile can change on a version-by-version basis, and you should be re-building the image each time to make sure it hasn't changed.

We have a daily automated task that tests the reproducible build process, but bugs are still possible.

If you're having trouble even after building and pulling all the APKs correctly and trying the troubleshooting steps above, please [open an issue](https://github.com/signalapp/Signal-Android/issues/new/choose).

If you're having difficulty getting things to build at all, the [community forum](https://community.signalusers.org/c/development) is a great place to ask for advice or get help.

<<<<<<< HEAD
The ABIs currently available on the GitHub release pages are `armeabi-v7a`, `arm64-v8a`, `x86`, `x86_64`, and `universal` (includes support for all the other ABIs).
=======
## Extra credit: Code Transparency verification

As part of the release of app bundles, Google also added a new [Code Transparency](https://developer.android.com/guide/app-bundle/code-transparency) mechanism. This is a process by which we can sign certain parts of the APK with a private key, allowing users to verify that the APK from the Play Store has not been modified after it was submitted by Signal.
>>>>>>> 93ec322b

This is labeled as "extra credit" because it is, by definition, a weaker check than the above reproducible build verification process. For one, the Code Transparency signature does not cover the contents of the entire APK — media assets and other auxiliary files are excluded. Also, it only verifies that the code Signal submitted matches the code in the APK — it does _not_ verify that the code that was submitted matches the public git repository. In contrast, the reproducible build steps above cover all of these scenarios.

That said, the code transparency check does verify many important things, and the steps are much easier! So without further ado, let's go.

While your device is connected to your computer, run the following command to check the "code transparency" status for Signal Android:

```bash
<<<<<<< HEAD
python3 reproducible-builds/apkdiff/apkdiff.py \
        app/build/outputs/apk/swProd/release/*sw-prod-$abi-release-unsigned*.apk \
        ../apk-from-github-releases/SignalSW-5.0.0.apk
=======
bundletool check-transparency \
  --mode=connected_device \
  --package-name="org.thoughtcrime.securesms"
>>>>>>> 93ec322b
```

(For other ways of verifying the code transparency fingerprint, you can check out the [official guide](https://developer.android.com/guide/app-bundle/code-transparency#verify_apk) on the Android Developers site.)

The command above will output the code transparency results, including a certificate fingerprint. You can verify that this matches the code transparency fingerprint:

```
57 24 B1 15 23 8C 7B 03 E2 6A D9 01 34 FC 77 C5 7B 69 E7 ED DE 3B 70 C2 A7 8E C7 A5 58 3E FC 8E
```

<<<<<<< HEAD
If you get `APKs match!`, you have successfully verified that the GitHub release version matches with your own self-built version of Signal. Congratulations! Your APKs are a match made in heaven! :sparkles:

If you get `APKs don't match!`, you did something wrong in the previous steps. See the [Troubleshooting section](#troubleshooting) for more info.


## Comparing next time

If the build environment (i.e. `Dockerfile`) has not changed, you don't need to build the image again to verify a newer APK. You can just [run the container again](#compiling-signal-inside-a-container).


## Troubleshooting

Some common issues why things may not work:
- the Android packages in the Docker image are outdated and compiling Signal fails
- you built the Docker image with a wrong version of the `Dockerfile`
- you didn't checkout the correct Signal version tag with Git before compiling
- the ABI you selected is not the correct ABI, particularly if you see an error along the lines of `Sorted manifests don't match, lib/x86/libcurve25519.so vs lib/armeabi-v7a/libcurve25519.so`.
- this guide is outdated
- you are and/or I am in a dream
- if you run into this issue: https://issuetracker.google.com/issues/110237303 try to add `resources.arsc` to the list of ignored files and compare again
- I, the one maintaining this fork, made a mistake during the build process (wrong version of dependencies, etc.)
=======
Thanks for using (and reproducibly building) Signal!
>>>>>>> 93ec322b
<|MERGE_RESOLUTION|>--- conflicted
+++ resolved
@@ -1,45 +1,19 @@
 # Reproducible Builds
 
+Note: this document is used verbatim from upstream. We do not currently use app bundles, and have never had Google Play Store releases, so much of this content is untested in regards to our builds. If you'd like to try anyways, note our git repository url is `https://github.com/signalapp/Signal-Android.git`, and replace `PlayProd` with `SwProd` wherever you find this string.
+
 Signal has supported reproducible builds since Signal Android version 3.15.0, which was first released in March 2016. This process lets you verify that the version of the app that was downloaded from the Play Store matches the source code in our public repository.
 
-<<<<<<< HEAD
-This document has been updated for the fork
-
-
-## Fork changelog
-
-2021-09-16: Upstream has updated gradle and gradle warmer to newer versions, so reproducible builds is the same as upstream again.
-2021-09-09: Updated gradle warmer to match main gradle wrapper (the actual main gradle wrapper was updated upstream a few months back).
-
-## TL;DR
-
-```bash
-# Clone the Signal Android source repository
-git clone https://github.com/shadowmoon-waltz/Signal-Android.git && cd Signal-Android
-=======
 This is achieved by replicating the build environment as a Docker image. You'll need to build the Docker image, run an instance of that container, compile Signal inside the container, and finally compare the compiled app bundle to the APKs that are installed on your device.
 
 The command-line instructions in this guide are written for Linux, but you can adapt them to run on macOS and Windows with some small modifications.
->>>>>>> 93ec322b
 
 In the following sections, we will use Signal version `7.7.0` as the reference example. Simply replace all occurrences of `7.7.0` with the version number you are about to verify.
 
 ## Overview of the process
 Completing the reproducible build process verifies that the code in our public repository is exactly the same code that's running on your device.
 
-<<<<<<< HEAD
-# Go back up to the root of the project
-cd ..
-
-# Build using the Docker environment (non-fork uses assemblePlayProdRelease instead of assembleSwProdRelease)
-docker run --rm -v $(pwd):/project -w /project signal-android ./gradlew clean assembleSwProdRelease
-
-# Verify the APKs (you compare against GitHub release apks, since we don't publish to Play Store at the moment)
-python3 apkdiff/apkdiff.py app/build/outputs/apks/project-release-unsigned.apk path/to/SignalFromGitHubReleases.apk
-```
-=======
 Signal is built using [app bundles](https://developer.android.com/guide/app-bundle), which means that the Play Store builds a set of APKs that only include the resources that are needed for your specific device. This adds a couple of extra steps, but overall the process is still relatively straightforward:
->>>>>>> 93ec322b
 
 1. Check out the source code for the version of Signal you're running.
 1. Build the source to generate an app bundle.
@@ -51,10 +25,6 @@
 
 With that in mind, let's begin!
 
-<<<<<<< HEAD
-Since version 3.15.0 Signal for Android has supported reproducible builds. The instructions were then updated for version 5.0.0. This is achieved by replicating the build environment as a Docker image. You'll need to build the image, run a container instance of it, compile Signal inside the container and finally compare the resulted APK to the APK that is distributed on GitHub release pages (not the Google Play Store like non-fork).
-=======
->>>>>>> 93ec322b
 
 ## Step-by-step instructions
 
@@ -75,35 +45,17 @@
 mkdir ~/reproducible-signal
 ```
 
-<<<<<<< HEAD
-Next create another directory inside `reproducible-signal` called `apk-from-github-releases`.
-
-```bash
-mkdir ~/reproducible-signal/apk-from-github-releases
-=======
 Next, we'll create two directories inside the `reproducible-signal` directory where we'll store all of the APKs that we're going to compare:
 
 ```bash
 mkdir ~/reproducible-signal/apks-from-device
 mkdir ~/reproducible-signal/apks-i-built
->>>>>>> 93ec322b
 ```
 
 Now we're ready to build our own copy of Signal.
 
 ### 2. Building Signal
 
-<<<<<<< HEAD
-## Getting the installed version of Signal APK
-
-To compare the APKs we of course need a version of Signal to compare against. Just download one from the GitHub releases page and put it into `~/reproducible-signal/apk-from-github-releases/` with the name `SignalSW-<version>.apk`, to match the non-fork version of this guide.
-
-We will use this APK in the final part when we compare it with the self-built APK using the source from GitHub.
-
-## Identifying the ABI
-
-Since v4.37.0, the APKs have been split by ABI, the CPU architecture of the target device. You pick which one to install based on what the apk name ends in. The five versions are currently `armeabi-v7a`, `arm64-v8a`, `x86`, `x86_64`, and `universal` (includes support for all the other ABIs).
-=======
 First, find the version of Signal that is running on your device by going to `Settings > Help` in the Signal app. You should see a 'Version' field like `7.7.0`.
 
 Next, use `git` to clone that specific version. The tag consists of the version name prefixed with a `v` (e.g. `v7.7.0`):
@@ -170,23 +122,9 @@
 ```
 
 > Note: The filenames in the example above that include `arm64-v8` and `xxhdpi` may be different depending on your device. This is because the APKs contain code that's specific to your device's CPU architecture and screen density, and the files are named accordingly.
->>>>>>> 93ec322b
 
 At this point, we recommend cleaning things up a bit and deleting the stuff you no longer need. The remaining instructions will assume you have a directory structure and file layout that looks like this:
 
-<<<<<<< HEAD
-Install Docker by following the instructions for your platform at https://docs.docker.com/engine/installation/
-
-Your platform might also have its own preferred way of installing Docker. E.g. Ubuntu has its own Docker package (`docker.io`) if you do not want to follow Docker's instructions.
-
-In the following sections we will assume that your Docker installation works without issues. So after installing, please make sure that everything is running smoothly before continuing.
-
-### Configuring Docker runtime memory
-
-The non-fork version of this section states: Docker seems to require at least 5GB runtime memory to be able to build the APK successfully. Docker behaves differently on each platform - please consult Docker documentation for the platform of choice to configure the runtime memory settings.
-
-I have been able to get it to build with 3GB runtime memory.
-=======
 ```
 reproducible-signal
 |_apks-from-device
@@ -195,19 +133,12 @@
   |_base-arm64-v8a.apk
   |_base-xxhdpi.apk
 ```
->>>>>>> 93ec322b
 
 Now that we have fresh APKs that were built from Signal's source code, let's retrieve the APKs that are installed on your device and compare them!
 
 ### 3. Pulling the APKs from your device
 
-<<<<<<< HEAD
-```
-git clone https://github.com/shadowmoon-waltz/Signal-Android.git signal-source
-```
-=======
 Compared to the previous steps, this one is pretty easy. With your Android device connected to your computer, run the following commands to pull all of Signal's APKs and store them in the `apks-from-device` directory:
->>>>>>> 93ec322b
 
 ```bash
 # Move to the right directory
@@ -274,13 +205,7 @@
 
 Otherwise, all of the steps above will still apply, and you will only need to compare the APK you downloaded from the website (or pulled from your device) with the one you built above.
 
-<<<<<<< HEAD
-```
-docker run --rm -v $(pwd):/project -w /project signal-android ./gradlew clean assembleSwProdRelease
-```
-=======
 ## Troubleshooting
->>>>>>> 93ec322b
 
 If you're able to successfully build and retrieve all of the APKs yet some of them are failing to verify, please check the following:
 
@@ -294,13 +219,9 @@
 
 If you're having difficulty getting things to build at all, the [community forum](https://community.signalusers.org/c/development) is a great place to ask for advice or get help.
 
-<<<<<<< HEAD
-The ABIs currently available on the GitHub release pages are `armeabi-v7a`, `arm64-v8a`, `x86`, `x86_64`, and `universal` (includes support for all the other ABIs).
-=======
 ## Extra credit: Code Transparency verification
 
 As part of the release of app bundles, Google also added a new [Code Transparency](https://developer.android.com/guide/app-bundle/code-transparency) mechanism. This is a process by which we can sign certain parts of the APK with a private key, allowing users to verify that the APK from the Play Store has not been modified after it was submitted by Signal.
->>>>>>> 93ec322b
 
 This is labeled as "extra credit" because it is, by definition, a weaker check than the above reproducible build verification process. For one, the Code Transparency signature does not cover the contents of the entire APK — media assets and other auxiliary files are excluded. Also, it only verifies that the code Signal submitted matches the code in the APK — it does _not_ verify that the code that was submitted matches the public git repository. In contrast, the reproducible build steps above cover all of these scenarios.
 
@@ -309,15 +230,9 @@
 While your device is connected to your computer, run the following command to check the "code transparency" status for Signal Android:
 
 ```bash
-<<<<<<< HEAD
-python3 reproducible-builds/apkdiff/apkdiff.py \
-        app/build/outputs/apk/swProd/release/*sw-prod-$abi-release-unsigned*.apk \
-        ../apk-from-github-releases/SignalSW-5.0.0.apk
-=======
 bundletool check-transparency \
   --mode=connected_device \
   --package-name="org.thoughtcrime.securesms"
->>>>>>> 93ec322b
 ```
 
 (For other ways of verifying the code transparency fingerprint, you can check out the [official guide](https://developer.android.com/guide/app-bundle/code-transparency#verify_apk) on the Android Developers site.)
@@ -328,28 +243,4 @@
 57 24 B1 15 23 8C 7B 03 E2 6A D9 01 34 FC 77 C5 7B 69 E7 ED DE 3B 70 C2 A7 8E C7 A5 58 3E FC 8E
 ```
 
-<<<<<<< HEAD
-If you get `APKs match!`, you have successfully verified that the GitHub release version matches with your own self-built version of Signal. Congratulations! Your APKs are a match made in heaven! :sparkles:
-
-If you get `APKs don't match!`, you did something wrong in the previous steps. See the [Troubleshooting section](#troubleshooting) for more info.
-
-
-## Comparing next time
-
-If the build environment (i.e. `Dockerfile`) has not changed, you don't need to build the image again to verify a newer APK. You can just [run the container again](#compiling-signal-inside-a-container).
-
-
-## Troubleshooting
-
-Some common issues why things may not work:
-- the Android packages in the Docker image are outdated and compiling Signal fails
-- you built the Docker image with a wrong version of the `Dockerfile`
-- you didn't checkout the correct Signal version tag with Git before compiling
-- the ABI you selected is not the correct ABI, particularly if you see an error along the lines of `Sorted manifests don't match, lib/x86/libcurve25519.so vs lib/armeabi-v7a/libcurve25519.so`.
-- this guide is outdated
-- you are and/or I am in a dream
-- if you run into this issue: https://issuetracker.google.com/issues/110237303 try to add `resources.arsc` to the list of ignored files and compare again
-- I, the one maintaining this fork, made a mistake during the build process (wrong version of dependencies, etc.)
-=======
-Thanks for using (and reproducibly building) Signal!
->>>>>>> 93ec322b
+Thanks for using (and reproducibly building) Signal!
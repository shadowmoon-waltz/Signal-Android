--- conflicted
+++ resolved
@@ -339,14 +339,10 @@
       subscribeToLogLines();
     });
 
-<<<<<<< HEAD
     submitButton.setText(R.string.SubmitDebugLogActivity_save);
     submitButton.setOnClickListener(v -> onSaveClicked());
-=======
-    submitButton.setOnClickListener(v -> onSubmitClicked());
     scrollToTopButton.setOnClickListener(v -> DebugLogsViewer.scrollToTop(logWebView));
     scrollToBottomButton.setOnClickListener(v -> DebugLogsViewer.scrollToBottom(logWebView));
->>>>>>> affe97a0
 
     this.progressCard.setVisibility(View.VISIBLE);
   }
@@ -368,13 +364,9 @@
     disposables.add(disposable);
   }
 
-<<<<<<< HEAD
-      //warningBanner.setVisibility(View.VISIBLE);
-=======
   private void appendLines(@NonNull List<String> lines) {
     ThreadUtil.runOnMain(() -> {
-      warningBanner.setVisibility(View.VISIBLE);
->>>>>>> affe97a0
+      //warningBanner.setVisibility(View.VISIBLE);
       submitButton.setVisibility(View.VISIBLE);
     });
 
@@ -486,14 +478,11 @@
       submitButton.cancelSpinning();
     });
   }
-<<<<<<< HEAD
   */
-=======
 
   @Override
   protected void onDestroy() {
     super.onDestroy();
     disposables.dispose();
   }
->>>>>>> affe97a0
 }
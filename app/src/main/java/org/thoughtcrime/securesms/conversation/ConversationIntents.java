--- conflicted
+++ resolved
@@ -34,11 +34,8 @@
   private static final String EXTRA_STARTING_POSITION                = "starting_position";
   private static final String EXTRA_FIRST_TIME_IN_SELF_CREATED_GROUP = "first_time_in_group";
   private static final String EXTRA_WITH_SEARCH_OPEN                 = "with_search_open";
-<<<<<<< HEAD
+  private static final String EXTRA_GIFT_BADGE                       = "gift_badge";
   private static final String EXTRA_IS_VIDEO_GIF                     = "is_video_gif";
-=======
-  private static final String EXTRA_GIFT_BADGE                       = "gift_badge";
->>>>>>> 38836198
 
   private ConversationIntents() {
   }
@@ -78,11 +75,8 @@
     private final int              startingPosition;
     private final boolean          firstTimeInSelfCreatedGroup;
     private final boolean          withSearchOpen;
-<<<<<<< HEAD
+    private final Badge            giftBadge;
     private final boolean          isVideoGif;
-=======
-    private final Badge            giftBadge;
->>>>>>> 38836198
 
     static Args from(@NonNull Intent intent) {
       if (isBubbleIntent(intent)) {
@@ -96,11 +90,8 @@
                         -1,
                         false,
                         false,
-<<<<<<< HEAD
+                        null,
                         false);
-=======
-                        null);
->>>>>>> 38836198
       }
 
       return new Args(RecipientId.from(Objects.requireNonNull(intent.getStringExtra(EXTRA_RECIPIENT))),
@@ -113,11 +104,8 @@
                       intent.getIntExtra(EXTRA_STARTING_POSITION, -1),
                       intent.getBooleanExtra(EXTRA_FIRST_TIME_IN_SELF_CREATED_GROUP, false),
                       intent.getBooleanExtra(EXTRA_WITH_SEARCH_OPEN, false),
-<<<<<<< HEAD
+                      intent.getParcelableExtra(EXTRA_GIFT_BADGE),
                       intent.getBooleanExtra(EXTRA_IS_VIDEO_GIF, false));
-=======
-                      intent.getParcelableExtra(EXTRA_GIFT_BADGE));
->>>>>>> 38836198
     }
 
     private Args(@NonNull RecipientId recipientId,
@@ -130,11 +118,8 @@
                  int startingPosition,
                  boolean firstTimeInSelfCreatedGroup,
                  boolean withSearchOpen,
-<<<<<<< HEAD
+                 @Nullable Badge giftBadge,
                  boolean isVideoGif)
-=======
-                 @Nullable Badge giftBadge)
->>>>>>> 38836198
     {
       this.recipientId                 = recipientId;
       this.threadId                    = threadId;
@@ -146,11 +131,8 @@
       this.startingPosition            = startingPosition;
       this.firstTimeInSelfCreatedGroup = firstTimeInSelfCreatedGroup;
       this.withSearchOpen              = withSearchOpen;
-<<<<<<< HEAD
+      this.giftBadge                   = giftBadge;
       this.isVideoGif                  = isVideoGif;
-=======
-      this.giftBadge                   = giftBadge;
->>>>>>> 38836198
     }
 
     public @NonNull RecipientId getRecipientId() {
@@ -201,13 +183,12 @@
       return withSearchOpen;
     }
 
-<<<<<<< HEAD
+    public @Nullable Badge getGiftBadge() {
+      return giftBadge;
+    }
+
     public boolean isVideoGif() {
       return isVideoGif;
-=======
-    public @Nullable Badge getGiftBadge() {
-      return giftBadge;
->>>>>>> 38836198
     }
   }
 
@@ -227,11 +208,8 @@
     private String         dataType;
     private boolean        firstTimeInSelfCreatedGroup;
     private boolean        withSearchOpen;
-<<<<<<< HEAD
+    private Badge          giftBadge;
     private boolean        isVideoGif = false;
-=======
-    private Badge          giftBadge;
->>>>>>> 38836198
 
     private Builder(@NonNull Context context,
                     @NonNull RecipientId recipientId,
@@ -300,21 +278,17 @@
       this.firstTimeInSelfCreatedGroup = true;
       return this;
     }
-<<<<<<< HEAD
+
+    public Builder withGiftBadge(@NonNull Badge badge) {
+      this.giftBadge = badge;
+      return this;
+    }
 
     public @NonNull Builder withIsVideoGif(boolean isVideoGif) {
       this.isVideoGif = isVideoGif;
       return this;
     }
 
-=======
-    
-    public Builder withGiftBadge(@NonNull Badge badge) {
-      this.giftBadge = badge;
-      return this;
-    }
-    
->>>>>>> 38836198
     public @NonNull Intent build() {
       if (stickerLocator != null && media != null) {
         throw new IllegalStateException("Cannot have both sticker and media array");

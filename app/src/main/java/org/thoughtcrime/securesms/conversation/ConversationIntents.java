--- conflicted
+++ resolved
@@ -193,11 +193,8 @@
       this.giftBadge                   = giftBadge;
       this.shareDataTimestamp          = shareDataTimestamp;
       this.conversationScreenType      = conversationScreenType;
-<<<<<<< HEAD
+      this.draftMediaType              = SlideFactory.MediaType.from(draftContentType);
       this.isVideoGif                  = isVideoGif;
-=======
-      this.draftMediaType              = SlideFactory.MediaType.from(draftContentType);
->>>>>>> e19c7efb
     }
 
     public @NonNull RecipientId getRecipientId() {
@@ -272,13 +269,12 @@
       return conversationScreenType;
     }
 
-<<<<<<< HEAD
+    public boolean canInitializeFromDatabase() {
+      return draftText == null && (draftMedia == null || ConversationIntents.isBubbleIntentUri(draftMedia) || ConversationIntents.isNotificationIntentUri(draftMedia)) && draftMediaType == null;
+    }
+
     public boolean isVideoGif() {
       return isVideoGif;
-=======
-    public boolean canInitializeFromDatabase() {
-      return draftText == null && (draftMedia == null || ConversationIntents.isBubbleIntentUri(draftMedia) || ConversationIntents.isNotificationIntentUri(draftMedia)) && draftMediaType == null;
->>>>>>> e19c7efb
     }
   }
 

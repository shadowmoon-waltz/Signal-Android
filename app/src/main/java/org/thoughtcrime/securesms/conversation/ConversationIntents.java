package org.thoughtcrime.securesms.conversation;

import android.content.Context;
import android.content.Intent;
import android.net.Uri;
import android.os.Bundle;

import androidx.annotation.NonNull;
import androidx.annotation.Nullable;

import org.thoughtcrime.securesms.badges.models.Badge;
import org.thoughtcrime.securesms.conversation.colors.ChatColors;
import org.thoughtcrime.securesms.database.ThreadDatabase;
import org.thoughtcrime.securesms.mediasend.Media;
import org.thoughtcrime.securesms.recipients.Recipient;
import org.thoughtcrime.securesms.recipients.RecipientId;
import org.thoughtcrime.securesms.stickers.StickerLocator;
import org.thoughtcrime.securesms.wallpaper.ChatWallpaper;

import java.util.ArrayList;
import java.util.Collection;
import java.util.List;
import java.util.Objects;

public class ConversationIntents {

  private static final String BUBBLE_AUTHORITY                       = "bubble";
  private static final String EXTRA_RECIPIENT                        = "recipient_id";
  private static final String EXTRA_THREAD_ID                        = "thread_id";
  private static final String EXTRA_TEXT                             = "draft_text";
  private static final String EXTRA_MEDIA                            = "media_list";
  private static final String EXTRA_STICKER                          = "sticker_extra";
  private static final String EXTRA_BORDERLESS                       = "borderless_extra";
  private static final String EXTRA_DISTRIBUTION_TYPE                = "distribution_type";
  private static final String EXTRA_STARTING_POSITION                = "starting_position";
  private static final String EXTRA_FIRST_TIME_IN_SELF_CREATED_GROUP = "first_time_in_group";
  private static final String EXTRA_WITH_SEARCH_OPEN                 = "with_search_open";
  private static final String EXTRA_GIFT_BADGE                       = "gift_badge";
  private static final String EXTRA_SHARE_DATA_TIMESTAMP             = "share_data_timestamp";
  private static final String INTENT_DATA                            = "intent_data";
  private static final String INTENT_TYPE                            = "intent_type";
  private static final String EXTRA_IS_VIDEO_GIF                     = "is_video_gif";

  private ConversationIntents() {
  }

  public static @NonNull Builder createBuilder(@NonNull Context context, @NonNull RecipientId recipientId, long threadId) {
    return new Builder(context, recipientId, threadId);
  }

  public static @NonNull Builder createPopUpBuilder(@NonNull Context context, @NonNull RecipientId recipientId, long threadId) {
    return new Builder(context, ConversationPopupActivity.class, recipientId, threadId);
  }

  public static @NonNull Intent createBubbleIntent(@NonNull Context context, @NonNull RecipientId recipientId, long threadId) {
    return new Builder(context, BubbleConversationActivity.class, recipientId, threadId).build();
  }

  static boolean isInvalid(@NonNull Bundle arguments) {
    Uri uri = getIntentData(arguments);
    if (isBubbleIntentUri(uri)) {
      return uri.getQueryParameter(EXTRA_RECIPIENT) == null;
    } else {
      return !arguments.containsKey(EXTRA_RECIPIENT);
    }
  }

  static @Nullable Uri getIntentData(@NonNull Bundle bundle) {
    return bundle.getParcelable(INTENT_DATA);
  }

  static @Nullable String getIntentType(@NonNull Bundle bundle) {
    return bundle.getString(INTENT_TYPE);
  }

  static @NonNull Bundle createParentFragmentArguments(@NonNull Intent intent) {
    Bundle bundle = new Bundle();

    if (intent.getExtras() != null) {
      bundle.putAll(intent.getExtras());
    }

    bundle.putParcelable(INTENT_DATA, intent.getData());
    bundle.putString(INTENT_TYPE, intent.getType());

    return bundle;
  }

  private static boolean isBubbleIntentUri(@Nullable Uri uri) {
    return uri != null && Objects.equals(uri.getAuthority(), BUBBLE_AUTHORITY);
  }

  final static class Args {
    private final RecipientId      recipientId;
    private final long             threadId;
    private final String           draftText;
    private final ArrayList<Media> media;
    private final StickerLocator   stickerLocator;
    private final boolean          isBorderless;
    private final int              distributionType;
    private final int              startingPosition;
    private final boolean          firstTimeInSelfCreatedGroup;
    private final boolean          withSearchOpen;
<<<<<<< HEAD
    private final Badge            giftBadge;
    private final boolean          isVideoGif;
=======
    private final Badge giftBadge;
    private final long  shareDataTimestamp;
>>>>>>> 440d0414

    static Args from(@NonNull Bundle arguments) {
      Uri intentDataUri = getIntentData(arguments);
      if (isBubbleIntentUri(intentDataUri)) {
        return new Args(RecipientId.from(intentDataUri.getQueryParameter(EXTRA_RECIPIENT)),
                        Long.parseLong(intentDataUri.getQueryParameter(EXTRA_THREAD_ID)),
                        null,
                        null,
                        null,
                        false,
                        ThreadDatabase.DistributionTypes.DEFAULT,
                        -1,
                        false,
                        false,
                        null,
<<<<<<< HEAD
                        false);
=======
                        -1L);
>>>>>>> 440d0414
      }

      return new Args(RecipientId.from(Objects.requireNonNull(arguments.getString(EXTRA_RECIPIENT))),
                      arguments.getLong(EXTRA_THREAD_ID, -1),
                      arguments.getString(EXTRA_TEXT),
                      arguments.getParcelableArrayList(EXTRA_MEDIA),
                      arguments.getParcelable(EXTRA_STICKER),
                      arguments.getBoolean(EXTRA_BORDERLESS, false),
                      arguments.getInt(EXTRA_DISTRIBUTION_TYPE, ThreadDatabase.DistributionTypes.DEFAULT),
                      arguments.getInt(EXTRA_STARTING_POSITION, -1),
                      arguments.getBoolean(EXTRA_FIRST_TIME_IN_SELF_CREATED_GROUP, false),
                      arguments.getBoolean(EXTRA_WITH_SEARCH_OPEN, false),
                      arguments.getParcelable(EXTRA_GIFT_BADGE),
<<<<<<< HEAD
                      arguments.getBoolean(EXTRA_IS_VIDEO_GIF, false));
=======
                      arguments.getLong(EXTRA_SHARE_DATA_TIMESTAMP, -1L));
>>>>>>> 440d0414
    }

    private Args(@NonNull RecipientId recipientId,
                 long threadId,
                 @Nullable String draftText,
                 @Nullable ArrayList<Media> media,
                 @Nullable StickerLocator stickerLocator,
                 boolean isBorderless,
                 int distributionType,
                 int startingPosition,
                 boolean firstTimeInSelfCreatedGroup,
                 boolean withSearchOpen,
                 @Nullable Badge giftBadge,
<<<<<<< HEAD
                 boolean isVideoGif)
=======
                 long shareDataTimestamp)
>>>>>>> 440d0414
    {
      this.recipientId                 = recipientId;
      this.threadId                    = threadId;
      this.draftText                   = draftText;
      this.media                       = media;
      this.stickerLocator              = stickerLocator;
      this.isBorderless                = isBorderless;
      this.distributionType            = distributionType;
      this.startingPosition            = startingPosition;
      this.firstTimeInSelfCreatedGroup = firstTimeInSelfCreatedGroup;
      this.withSearchOpen              = withSearchOpen;
<<<<<<< HEAD
      this.giftBadge                   = giftBadge;
      this.isVideoGif                  = isVideoGif;
=======
      this.giftBadge          = giftBadge;
      this.shareDataTimestamp = shareDataTimestamp;
>>>>>>> 440d0414
    }

    public @NonNull RecipientId getRecipientId() {
      return recipientId;
    }

    public long getThreadId() {
      return threadId;
    }

    public @Nullable String getDraftText() {
      return draftText;
    }

    public @Nullable ArrayList<Media> getMedia() {
      return media;
    }

    public @Nullable StickerLocator getStickerLocator() {
      return stickerLocator;
    }

    public int getDistributionType() {
      return distributionType;
    }

    public int getStartingPosition() {
      return startingPosition;
    }

    public boolean isBorderless() {
      return isBorderless;
    }

    public boolean isFirstTimeInSelfCreatedGroup() {
      return firstTimeInSelfCreatedGroup;
    }

    public @Nullable ChatWallpaper getWallpaper() {
      return Recipient.resolved(recipientId).getWallpaper();
    }

    public @NonNull ChatColors getChatColors() {
      return Recipient.resolved(recipientId).getChatColors();
    }

    public boolean isWithSearchOpen() {
      return withSearchOpen;
    }

    public @Nullable Badge getGiftBadge() {
      return giftBadge;
    }

<<<<<<< HEAD
    public boolean isVideoGif() {
      return isVideoGif;
=======
    public long getShareDataTimestamp() {
      return shareDataTimestamp;
>>>>>>> 440d0414
    }
  }

  public final static class Builder {
    private final Context                               context;
    private final Class<? extends ConversationActivity> conversationActivityClass;
    private final RecipientId                           recipientId;
    private final long                                  threadId;

    private String         draftText;
    private List<Media>    media;
    private StickerLocator stickerLocator;
    private boolean        isBorderless;
    private int            distributionType = ThreadDatabase.DistributionTypes.DEFAULT;
    private int            startingPosition = -1;
    private Uri            dataUri;
    private String         dataType;
    private boolean        firstTimeInSelfCreatedGroup;
    private boolean        withSearchOpen;
    private Badge          giftBadge;
<<<<<<< HEAD
    private boolean        isVideoGif = false;
=======
    private long           shareDataTimestamp = -1L;
>>>>>>> 440d0414

    private Builder(@NonNull Context context,
                    @NonNull RecipientId recipientId,
                    long threadId)
    {
      this(context, ConversationActivity.class, recipientId, threadId);
    }

    private Builder(@NonNull Context context,
                    @NonNull Class<? extends ConversationActivity> conversationActivityClass,
                    @NonNull RecipientId recipientId,
                    long threadId)
    {
      this.context                   = context;
      this.conversationActivityClass = conversationActivityClass;
      this.recipientId               = recipientId;
      this.threadId                  = threadId;
    }

    public @NonNull Builder withDraftText(@Nullable String draftText) {
      this.draftText = draftText;
      return this;
    }

    public @NonNull Builder withMedia(@Nullable Collection<Media> media) {
      this.media = media != null ? new ArrayList<>(media) : null;
      return this;
    }

    public @NonNull Builder withStickerLocator(@Nullable StickerLocator stickerLocator) {
      this.stickerLocator = stickerLocator;
      return this;
    }

    public @NonNull Builder asBorderless(boolean isBorderless) {
      this.isBorderless = isBorderless;
      return this;
    }

    public @NonNull Builder withDistributionType(int distributionType) {
      this.distributionType = distributionType;
      return this;
    }

    public @NonNull Builder withStartingPosition(int startingPosition) {
      this.startingPosition = startingPosition;
      return this;
    }

    public @NonNull Builder withDataUri(@Nullable Uri dataUri) {
      this.dataUri = dataUri;
      return this;
    }

    public @NonNull Builder withDataType(@Nullable String dataType) {
      this.dataType = dataType;
      return this;
    }

    public @NonNull Builder withSearchOpen(boolean withSearchOpen) {
      this.withSearchOpen = withSearchOpen;
      return this;
    }

    public Builder firstTimeInSelfCreatedGroup() {
      this.firstTimeInSelfCreatedGroup = true;
      return this;
    }

    public Builder withGiftBadge(@NonNull Badge badge) {
      this.giftBadge = badge;
      return this;
    }

<<<<<<< HEAD
    public @NonNull Builder withIsVideoGif(boolean isVideoGif) {
      this.isVideoGif = isVideoGif;
      return this;
    }

=======
    public Builder withShareDataTimestamp(long timestamp) {
      this.shareDataTimestamp = timestamp;
      return this;
    }
    
>>>>>>> 440d0414
    public @NonNull Intent build() {
      if (stickerLocator != null && media != null) {
        throw new IllegalStateException("Cannot have both sticker and media array");
      }

      Intent intent = new Intent(context, conversationActivityClass);

      intent.setAction(Intent.ACTION_DEFAULT);

      if (Objects.equals(conversationActivityClass, BubbleConversationActivity.class)) {
        intent.setData(new Uri.Builder().authority(BUBBLE_AUTHORITY)
                                        .appendQueryParameter(EXTRA_RECIPIENT, recipientId.serialize())
                                        .appendQueryParameter(EXTRA_THREAD_ID, String.valueOf(threadId))
                                        .build());

        return intent;
      }

      intent.putExtra(EXTRA_RECIPIENT, recipientId.serialize());
      intent.putExtra(EXTRA_THREAD_ID, threadId);
      intent.putExtra(EXTRA_DISTRIBUTION_TYPE, distributionType);
      intent.putExtra(EXTRA_STARTING_POSITION, startingPosition);
      intent.putExtra(EXTRA_BORDERLESS, isBorderless);
      intent.putExtra(EXTRA_FIRST_TIME_IN_SELF_CREATED_GROUP, firstTimeInSelfCreatedGroup);
      intent.putExtra(EXTRA_WITH_SEARCH_OPEN, withSearchOpen);
      intent.putExtra(EXTRA_GIFT_BADGE, giftBadge);
      intent.putExtra(EXTRA_SHARE_DATA_TIMESTAMP, shareDataTimestamp);

      if (isVideoGif) {
        intent.putExtra(EXTRA_IS_VIDEO_GIF, isVideoGif);
      }

      if (draftText != null) {
        intent.putExtra(EXTRA_TEXT, draftText);
      }

      if (media != null) {
        intent.putParcelableArrayListExtra(EXTRA_MEDIA, new ArrayList<>(media));
      }

      if (stickerLocator != null) {
        intent.putExtra(EXTRA_STICKER, stickerLocator);
      }

      if (dataUri != null && dataType != null) {
        intent.setDataAndType(dataUri, dataType);
      } else if (dataUri != null) {
        intent.setData(dataUri);
      } else if (dataType != null) {
        intent.setType(dataType);
      }

      return intent;
    }
  }
}<|MERGE_RESOLUTION|>--- conflicted
+++ resolved
@@ -101,13 +101,9 @@
     private final int              startingPosition;
     private final boolean          firstTimeInSelfCreatedGroup;
     private final boolean          withSearchOpen;
-<<<<<<< HEAD
-    private final Badge            giftBadge;
-    private final boolean          isVideoGif;
-=======
     private final Badge giftBadge;
     private final long  shareDataTimestamp;
->>>>>>> 440d0414
+    private final boolean          isVideoGif;
 
     static Args from(@NonNull Bundle arguments) {
       Uri intentDataUri = getIntentData(arguments);
@@ -123,11 +119,8 @@
                         false,
                         false,
                         null,
-<<<<<<< HEAD
+                        -1L,
                         false);
-=======
-                        -1L);
->>>>>>> 440d0414
       }
 
       return new Args(RecipientId.from(Objects.requireNonNull(arguments.getString(EXTRA_RECIPIENT))),
@@ -141,11 +134,8 @@
                       arguments.getBoolean(EXTRA_FIRST_TIME_IN_SELF_CREATED_GROUP, false),
                       arguments.getBoolean(EXTRA_WITH_SEARCH_OPEN, false),
                       arguments.getParcelable(EXTRA_GIFT_BADGE),
-<<<<<<< HEAD
+                      arguments.getLong(EXTRA_SHARE_DATA_TIMESTAMP, -1L),
                       arguments.getBoolean(EXTRA_IS_VIDEO_GIF, false));
-=======
-                      arguments.getLong(EXTRA_SHARE_DATA_TIMESTAMP, -1L));
->>>>>>> 440d0414
     }
 
     private Args(@NonNull RecipientId recipientId,
@@ -159,11 +149,8 @@
                  boolean firstTimeInSelfCreatedGroup,
                  boolean withSearchOpen,
                  @Nullable Badge giftBadge,
-<<<<<<< HEAD
+                 long shareDataTimestamp,
                  boolean isVideoGif)
-=======
-                 long shareDataTimestamp)
->>>>>>> 440d0414
     {
       this.recipientId                 = recipientId;
       this.threadId                    = threadId;
@@ -175,13 +162,9 @@
       this.startingPosition            = startingPosition;
       this.firstTimeInSelfCreatedGroup = firstTimeInSelfCreatedGroup;
       this.withSearchOpen              = withSearchOpen;
-<<<<<<< HEAD
-      this.giftBadge                   = giftBadge;
-      this.isVideoGif                  = isVideoGif;
-=======
       this.giftBadge          = giftBadge;
       this.shareDataTimestamp = shareDataTimestamp;
->>>>>>> 440d0414
+      this.isVideoGif                  = isVideoGif;
     }
 
     public @NonNull RecipientId getRecipientId() {
@@ -236,13 +219,12 @@
       return giftBadge;
     }
 
-<<<<<<< HEAD
+    public long getShareDataTimestamp() {
+      return shareDataTimestamp;
+    }
+
     public boolean isVideoGif() {
       return isVideoGif;
-=======
-    public long getShareDataTimestamp() {
-      return shareDataTimestamp;
->>>>>>> 440d0414
     }
   }
 
@@ -263,11 +245,8 @@
     private boolean        firstTimeInSelfCreatedGroup;
     private boolean        withSearchOpen;
     private Badge          giftBadge;
-<<<<<<< HEAD
+    private long           shareDataTimestamp = -1L;
     private boolean        isVideoGif = false;
-=======
-    private long           shareDataTimestamp = -1L;
->>>>>>> 440d0414
 
     private Builder(@NonNull Context context,
                     @NonNull RecipientId recipientId,
@@ -342,19 +321,16 @@
       return this;
     }
 
-<<<<<<< HEAD
+    public Builder withShareDataTimestamp(long timestamp) {
+      this.shareDataTimestamp = timestamp;
+      return this;
+    }
+    
     public @NonNull Builder withIsVideoGif(boolean isVideoGif) {
       this.isVideoGif = isVideoGif;
       return this;
     }
 
-=======
-    public Builder withShareDataTimestamp(long timestamp) {
-      this.shareDataTimestamp = timestamp;
-      return this;
-    }
-    
->>>>>>> 440d0414
     public @NonNull Intent build() {
       if (stickerLocator != null && media != null) {
         throw new IllegalStateException("Cannot have both sticker and media array");

--- conflicted
+++ resolved
@@ -151,11 +151,8 @@
                    @NonNull ConversationMessage conversationMessage,
                    @NonNull PointF lastSeenDownPoint,
                    boolean isNonAdminInAnnouncementGroup,
-<<<<<<< HEAD
+                   @NonNull SelectedConversationModel selectedConversationModel,
                    @Nullable MotionEvent motionEvent)
-=======
-                   @NonNull SelectedConversationModel selectedConversationModel)
->>>>>>> 7d627ee8
   {
     if (overlayState != OverlayState.HIDDEN) {
       return;
@@ -195,6 +192,13 @@
     conversationItem.setScaleY(ConversationItem.LONG_PRESS_SCALE_FACTOR);
 
     setVisibility(View.INVISIBLE);
+
+    if (motionEvent != null) {
+      motionEvent.setAction(MotionEvent.ACTION_DOWN);
+      applyTouchEvent(motionEvent);
+      motionEvent.setAction(MotionEvent.ACTION_UP);
+      applyTouchEvent(motionEvent);
+    }
 
     ViewKt.doOnLayout(this, v -> {
       showAfterLayout(activity, conversationMessage, lastSeenDownPoint, isMessageOnLeft);
@@ -381,13 +385,6 @@
 
     if (!ThemeUtil.isDarkTheme(getContext())) {
       WindowUtil.clearLightStatusBar(window);
-    }
-
-    if (motionEvent != null) {
-      motionEvent.setAction(MotionEvent.ACTION_DOWN);
-      applyTouchEvent(motionEvent);
-      motionEvent.setAction(MotionEvent.ACTION_UP);
-      applyTouchEvent(motionEvent);
     }
   }
 

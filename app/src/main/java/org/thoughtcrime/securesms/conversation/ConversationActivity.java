/*
 * Copyright (C) 2011 Whisper Systems
 *
 * This program is free software: you can redistribute it and/or modify
 * it under the terms of the GNU General Public License as published by
 * the Free Software Foundation, either version 3 of the License, or
 * (at your option) any later version.
 *
 * This program is distributed in the hope that it will be useful,
 * but WITHOUT ANY WARRANTY; without even the implied warranty of
 * MERCHANTABILITY or FITNESS FOR A PARTICULAR PURPOSE.  See the
 * GNU General Public License for more details.
 *
 * You should have received a copy of the GNU General Public License
 * along with this program.  If not, see <http://www.gnu.org/licenses/>.
 */
package org.thoughtcrime.securesms.conversation;

import android.Manifest;
import android.annotation.SuppressLint;
import android.annotation.TargetApi;
import android.content.ActivityNotFoundException;
import android.content.BroadcastReceiver;
import android.content.Context;
import android.content.Intent;
import android.content.IntentFilter;
import android.content.pm.ActivityInfo;
import android.content.res.Configuration;
import android.graphics.Bitmap;
import android.graphics.Color;
import android.graphics.PorterDuff;
import android.graphics.drawable.Drawable;
import android.hardware.Camera;
import android.net.Uri;
import android.os.AsyncTask;
import android.os.Build;
import android.os.Bundle;
import android.os.Vibrator;
import android.provider.Browser;
import android.provider.ContactsContract;
import android.text.Editable;
import android.text.Spannable;
import android.text.SpannableString;
import android.text.SpannableStringBuilder;
import android.text.TextWatcher;
import android.text.method.LinkMovementMethod;
import android.view.Gravity;
import android.view.KeyEvent;
import android.view.Menu;
import android.view.MenuInflater;
import android.view.MenuItem;
import android.view.MotionEvent;
import android.view.View;
import android.view.View.OnClickListener;
import android.view.View.OnFocusChangeListener;
import android.view.View.OnKeyListener;
import android.view.WindowManager;
import android.view.inputmethod.EditorInfo;
import android.widget.Button;
import android.widget.FrameLayout;
import android.widget.ImageButton;
import android.widget.ImageView;
import android.widget.TextView;
import android.widget.Toast;

import androidx.annotation.IdRes;
import androidx.annotation.NonNull;
import androidx.annotation.Nullable;
import androidx.annotation.WorkerThread;
import androidx.appcompat.app.ActionBar;
import androidx.appcompat.app.AlertDialog;
import androidx.appcompat.widget.SearchView;
import androidx.appcompat.widget.Toolbar;
import androidx.core.app.ActivityCompat;
import androidx.core.content.ContextCompat;
import androidx.core.content.pm.ShortcutInfoCompat;
import androidx.core.content.pm.ShortcutManagerCompat;
import androidx.core.graphics.drawable.DrawableCompat;
import androidx.core.graphics.drawable.IconCompat;
import androidx.lifecycle.Lifecycle;
import androidx.lifecycle.Observer;
import androidx.lifecycle.ViewModelProviders;

import com.annimon.stream.Collectors;
import com.annimon.stream.Stream;
import com.bumptech.glide.load.engine.DiskCacheStrategy;
import com.bumptech.glide.request.target.CustomTarget;
import com.bumptech.glide.request.transition.Transition;
import com.google.android.material.button.MaterialButton;
import com.google.android.material.dialog.MaterialAlertDialogBuilder;

import org.greenrobot.eventbus.EventBus;
import org.greenrobot.eventbus.Subscribe;
import org.greenrobot.eventbus.ThreadMode;
import org.signal.core.util.ThreadUtil;
import org.signal.core.util.concurrent.SignalExecutors;
import org.signal.core.util.logging.Log;
import org.thoughtcrime.securesms.BlockUnblockDialog;
import org.thoughtcrime.securesms.GroupMembersDialog;
import org.thoughtcrime.securesms.MainActivity;
import org.thoughtcrime.securesms.MuteDialog;
import org.thoughtcrime.securesms.PassphraseRequiredActivity;
import org.thoughtcrime.securesms.PromptMmsActivity;
import org.thoughtcrime.securesms.R;
import org.thoughtcrime.securesms.ShortcutLauncherActivity;
import org.thoughtcrime.securesms.TransportOption;
import org.thoughtcrime.securesms.VerifyIdentityActivity;
import org.thoughtcrime.securesms.attachments.Attachment;
import org.thoughtcrime.securesms.attachments.TombstoneAttachment;
import org.thoughtcrime.securesms.audio.AudioRecorder;
import org.thoughtcrime.securesms.components.AnimatingToggle;
import org.thoughtcrime.securesms.components.ComposeText;
import org.thoughtcrime.securesms.components.ConversationSearchBottomBar;
import org.thoughtcrime.securesms.components.HidingLinearLayout;
import org.thoughtcrime.securesms.components.InputAwareLayout;
import org.thoughtcrime.securesms.components.InputPanel;
import org.thoughtcrime.securesms.components.KeyboardAwareLinearLayout.OnKeyboardShownListener;
import org.thoughtcrime.securesms.components.SendButton;
import org.thoughtcrime.securesms.components.TooltipPopup;
import org.thoughtcrime.securesms.components.TypingStatusSender;
import org.thoughtcrime.securesms.components.emoji.EmojiEventListener;
import org.thoughtcrime.securesms.components.emoji.EmojiStrings;
import org.thoughtcrime.securesms.components.emoji.MediaKeyboard;
import org.thoughtcrime.securesms.components.identity.UnverifiedBannerView;
import org.thoughtcrime.securesms.components.location.SignalPlace;
import org.thoughtcrime.securesms.components.mention.MentionAnnotation;
import org.thoughtcrime.securesms.components.reminder.ExpiredBuildReminder;
import org.thoughtcrime.securesms.components.reminder.GroupsV1MigrationSuggestionsReminder;
import org.thoughtcrime.securesms.components.reminder.PendingGroupJoinRequestsReminder;
import org.thoughtcrime.securesms.components.reminder.Reminder;
import org.thoughtcrime.securesms.components.reminder.ReminderView;
import org.thoughtcrime.securesms.components.reminder.ServiceOutageReminder;
import org.thoughtcrime.securesms.components.reminder.UnauthorizedReminder;
import org.thoughtcrime.securesms.components.settings.conversation.ConversationSettingsActivity;
import org.thoughtcrime.securesms.components.voice.VoiceNoteDraft;
import org.thoughtcrime.securesms.components.voice.VoiceNoteMediaController;
import org.thoughtcrime.securesms.components.voice.VoiceNotePlaybackState;
import org.thoughtcrime.securesms.components.voice.VoiceNotePlayerView;
import org.thoughtcrime.securesms.contacts.ContactAccessor;
import org.thoughtcrime.securesms.contacts.ContactAccessor.ContactData;
import org.thoughtcrime.securesms.contacts.sync.DirectoryHelper;
import org.thoughtcrime.securesms.contactshare.Contact;
import org.thoughtcrime.securesms.contactshare.ContactShareEditActivity;
import org.thoughtcrime.securesms.contactshare.ContactUtil;
import org.thoughtcrime.securesms.contactshare.SimpleTextWatcher;
import org.thoughtcrime.securesms.conversation.ConversationGroupViewModel.GroupActiveState;
import org.thoughtcrime.securesms.conversation.ConversationMessage.ConversationMessageFactory;
import org.thoughtcrime.securesms.conversation.drafts.DraftRepository;
import org.thoughtcrime.securesms.conversation.drafts.DraftViewModel;
import org.thoughtcrime.securesms.conversation.ui.error.SafetyNumberChangeDialog;
import org.thoughtcrime.securesms.conversation.ui.groupcall.GroupCallViewModel;
import org.thoughtcrime.securesms.conversation.ui.mentions.MentionsPickerViewModel;
import org.thoughtcrime.securesms.crypto.ReentrantSessionLock;
import org.thoughtcrime.securesms.crypto.SecurityEvent;
import org.thoughtcrime.securesms.database.DatabaseFactory;
import org.thoughtcrime.securesms.database.DraftDatabase;
import org.thoughtcrime.securesms.database.DraftDatabase.Draft;
import org.thoughtcrime.securesms.database.DraftDatabase.Drafts;
import org.thoughtcrime.securesms.database.GroupDatabase;
import org.thoughtcrime.securesms.database.IdentityDatabase.VerifiedStatus;
import org.thoughtcrime.securesms.database.MentionUtil;
import org.thoughtcrime.securesms.database.MentionUtil.UpdatedBodyAndMentions;
import org.thoughtcrime.securesms.database.MmsSmsColumns.Types;
import org.thoughtcrime.securesms.database.RecipientDatabase;
import org.thoughtcrime.securesms.database.RecipientDatabase.RegisteredState;
import org.thoughtcrime.securesms.database.ThreadDatabase;
import org.thoughtcrime.securesms.database.identity.IdentityRecordList;
import org.thoughtcrime.securesms.database.model.IdentityRecord;
import org.thoughtcrime.securesms.database.model.Mention;
import org.thoughtcrime.securesms.database.model.MessageRecord;
import org.thoughtcrime.securesms.database.model.MmsMessageRecord;
import org.thoughtcrime.securesms.database.model.ReactionRecord;
import org.thoughtcrime.securesms.database.model.StickerRecord;
import org.thoughtcrime.securesms.dependencies.ApplicationDependencies;
import org.thoughtcrime.securesms.events.GroupCallPeekEvent;
import org.thoughtcrime.securesms.events.ReminderUpdateEvent;
import org.thoughtcrime.securesms.giph.ui.GiphyActivity;
import org.thoughtcrime.securesms.groups.GroupId;
import org.thoughtcrime.securesms.groups.ui.GroupChangeFailureReason;
import org.thoughtcrime.securesms.groups.ui.GroupErrors;
import org.thoughtcrime.securesms.groups.ui.LeaveGroupDialog;
import org.thoughtcrime.securesms.groups.ui.invitesandrequests.ManagePendingAndRequestingMembersActivity;
import org.thoughtcrime.securesms.groups.ui.migration.GroupsV1MigrationInitiationBottomSheetDialogFragment;
import org.thoughtcrime.securesms.groups.ui.migration.GroupsV1MigrationSuggestionsDialog;
import org.thoughtcrime.securesms.insights.InsightsLauncher;
import org.thoughtcrime.securesms.invites.InviteReminderModel;
import org.thoughtcrime.securesms.invites.InviteReminderRepository;
import org.thoughtcrime.securesms.jobs.GroupV1MigrationJob;
import org.thoughtcrime.securesms.jobs.GroupV2UpdateSelfProfileKeyJob;
import org.thoughtcrime.securesms.jobs.RequestGroupV2InfoJob;
import org.thoughtcrime.securesms.jobs.RetrieveProfileJob;
import org.thoughtcrime.securesms.jobs.ServiceOutageDetectionJob;
import org.thoughtcrime.securesms.keyboard.KeyboardPage;
import org.thoughtcrime.securesms.keyboard.KeyboardPagerViewModel;
import org.thoughtcrime.securesms.keyboard.emoji.EmojiKeyboardPageFragment;
import org.thoughtcrime.securesms.keyboard.emoji.search.EmojiSearchFragment;
import org.thoughtcrime.securesms.keyboard.gif.GifKeyboardPageFragment;
import org.thoughtcrime.securesms.keyvalue.PaymentsValues;
import org.thoughtcrime.securesms.keyvalue.SignalStore;
import org.thoughtcrime.securesms.linkpreview.LinkPreview;
import org.thoughtcrime.securesms.linkpreview.LinkPreviewRepository;
import org.thoughtcrime.securesms.linkpreview.LinkPreviewViewModel;
import org.thoughtcrime.securesms.maps.PlacePickerActivity;
import org.thoughtcrime.securesms.mediaoverview.MediaOverviewActivity;
import org.thoughtcrime.securesms.mediasend.Media;
import org.thoughtcrime.securesms.mediasend.MediaSendActivityResult;
import org.thoughtcrime.securesms.mediasend.v2.MediaSelectionActivity;
import org.thoughtcrime.securesms.messagedetails.MessageDetailsActivity;
import org.thoughtcrime.securesms.messagerequests.MessageRequestState;
import org.thoughtcrime.securesms.messagerequests.MessageRequestViewModel;
import org.thoughtcrime.securesms.messagerequests.MessageRequestsBottomView;
import org.thoughtcrime.securesms.mms.AttachmentManager;
import org.thoughtcrime.securesms.mms.AudioSlide;
import org.thoughtcrime.securesms.mms.DecryptableStreamUriLoader;
import org.thoughtcrime.securesms.mms.GifSlide;
import org.thoughtcrime.securesms.mms.GlideApp;
import org.thoughtcrime.securesms.mms.GlideRequests;
import org.thoughtcrime.securesms.mms.ImageSlide;
import org.thoughtcrime.securesms.mms.LocationSlide;
import org.thoughtcrime.securesms.mms.MediaConstraints;
import org.thoughtcrime.securesms.mms.OutgoingMediaMessage;
import org.thoughtcrime.securesms.mms.OutgoingSecureMediaMessage;
import org.thoughtcrime.securesms.mms.QuoteId;
import org.thoughtcrime.securesms.mms.QuoteModel;
import org.thoughtcrime.securesms.mms.Slide;
import org.thoughtcrime.securesms.mms.SlideDeck;
import org.thoughtcrime.securesms.mms.SlideFactory;
import org.thoughtcrime.securesms.mms.SlideFactory.MediaType;
import org.thoughtcrime.securesms.mms.StickerSlide;
import org.thoughtcrime.securesms.mms.VideoSlide;
import org.thoughtcrime.securesms.notifications.NotificationChannels;
import org.thoughtcrime.securesms.payments.CanNotSendPaymentDialog;
import org.thoughtcrime.securesms.permissions.Permissions;
import org.thoughtcrime.securesms.profiles.spoofing.ReviewBannerView;
import org.thoughtcrime.securesms.profiles.spoofing.ReviewCardDialogFragment;
import org.thoughtcrime.securesms.providers.BlobProvider;
import org.thoughtcrime.securesms.ratelimit.RecaptchaProofBottomSheetFragment;
import org.thoughtcrime.securesms.reactions.ReactionsBottomSheetDialogFragment;
import org.thoughtcrime.securesms.reactions.any.ReactWithAnyEmojiBottomSheetDialogFragment;
import org.thoughtcrime.securesms.recipients.LiveRecipient;
import org.thoughtcrime.securesms.recipients.Recipient;
import org.thoughtcrime.securesms.recipients.RecipientExporter;
import org.thoughtcrime.securesms.recipients.RecipientFormattingException;
import org.thoughtcrime.securesms.recipients.RecipientId;
import org.thoughtcrime.securesms.recipients.RecipientUtil;
import org.thoughtcrime.securesms.recipients.ui.disappearingmessages.RecipientDisappearingMessagesActivity;
import org.thoughtcrime.securesms.registration.RegistrationNavigationActivity;
import org.thoughtcrime.securesms.search.MessageResult;
import org.thoughtcrime.securesms.service.KeyCachingService;
import org.thoughtcrime.securesms.sms.MessageSender;
import org.thoughtcrime.securesms.sms.OutgoingEncryptedMessage;
import org.thoughtcrime.securesms.sms.OutgoingEndSessionMessage;
import org.thoughtcrime.securesms.sms.OutgoingTextMessage;
import org.thoughtcrime.securesms.stickers.StickerEventListener;
import org.thoughtcrime.securesms.stickers.StickerLocator;
import org.thoughtcrime.securesms.stickers.StickerManagementActivity;
import org.thoughtcrime.securesms.stickers.StickerPackInstallEvent;
import org.thoughtcrime.securesms.stickers.StickerSearchRepository;
import org.thoughtcrime.securesms.util.AsynchronousCallback;
import org.thoughtcrime.securesms.util.Base64;
import org.thoughtcrime.securesms.util.BitmapUtil;
import org.thoughtcrime.securesms.util.BubbleUtil;
import org.thoughtcrime.securesms.util.CharacterCalculator.CharacterState;
import org.thoughtcrime.securesms.util.CommunicationActions;
import org.thoughtcrime.securesms.util.ContextUtil;
import org.thoughtcrime.securesms.util.ConversationUtil;
import org.thoughtcrime.securesms.util.DrawableUtil;
import org.thoughtcrime.securesms.util.DynamicLanguage;
import org.thoughtcrime.securesms.util.DynamicNoActionBarTheme;
import org.thoughtcrime.securesms.util.DynamicTheme;
import org.thoughtcrime.securesms.util.FullscreenHelper;
import org.thoughtcrime.securesms.util.IdentityUtil;
import org.thoughtcrime.securesms.util.MediaUtil;
import org.thoughtcrime.securesms.util.MessageUtil;
import org.thoughtcrime.securesms.util.PlayStoreUtil;
import org.thoughtcrime.securesms.util.ServiceUtil;
import org.thoughtcrime.securesms.util.SignalLocalMetrics;
import org.thoughtcrime.securesms.util.SmsUtil;
import org.thoughtcrime.securesms.util.SpanUtil;
import org.thoughtcrime.securesms.util.TextSecurePreferences;
import org.thoughtcrime.securesms.util.TextSecurePreferences.MediaKeyboardMode;
import org.thoughtcrime.securesms.util.Util;
import org.thoughtcrime.securesms.util.ViewUtil;
import org.thoughtcrime.securesms.util.WindowUtil;
import org.thoughtcrime.securesms.util.concurrent.AssertedSuccessListener;
import org.thoughtcrime.securesms.util.concurrent.ListenableFuture;
import org.thoughtcrime.securesms.util.concurrent.SettableFuture;
import org.thoughtcrime.securesms.util.concurrent.SimpleTask;
import org.thoughtcrime.securesms.util.views.Stub;
import org.thoughtcrime.securesms.wallpaper.ChatWallpaper;
import org.thoughtcrime.securesms.wallpaper.ChatWallpaperDimLevelUtil;
import org.whispersystems.libsignal.InvalidMessageException;
import org.whispersystems.libsignal.util.Pair;
import org.whispersystems.libsignal.util.guava.Optional;
import org.whispersystems.signalservice.api.SignalSessionLock;

import java.io.IOException;
import java.security.SecureRandom;
import java.util.ArrayList;
import java.util.Collections;
import java.util.List;
import java.util.Locale;
import java.util.Objects;
import java.util.Set;
import java.util.concurrent.ExecutionException;
import java.util.concurrent.TimeUnit;
import java.util.concurrent.TimeoutException;
import java.util.concurrent.atomic.AtomicBoolean;
import java.util.concurrent.atomic.AtomicInteger;

import static org.thoughtcrime.securesms.TransportOption.Type;
import static org.thoughtcrime.securesms.database.GroupDatabase.GroupRecord;

/**
 * Activity for displaying a message thread, as well as
 * composing/sending a new message into that thread.
 *
 * @author Moxie Marlinspike
 *
 */
@SuppressLint("StaticFieldLeak")
public class ConversationActivity extends PassphraseRequiredActivity
    implements ConversationFragment.ConversationFragmentListener,
               AttachmentManager.AttachmentListener,
               OnKeyboardShownListener,
               InputPanel.Listener,
               InputPanel.MediaListener,
               ComposeText.CursorPositionChangedListener,
               ConversationSearchBottomBar.EventListener,
               StickerEventListener,
               AttachmentKeyboard.Callback,
               ConversationReactionOverlay.OnReactionSelectedListener,
               ReactWithAnyEmojiBottomSheetDialogFragment.Callback,
               SafetyNumberChangeDialog.Callback,
               ReactionsBottomSheetDialogFragment.Callback,
               MediaKeyboard.MediaKeyboardListener,
               EmojiEventListener,
               GifKeyboardPageFragment.Host,
               EmojiKeyboardPageFragment.Callback,
               EmojiSearchFragment.Callback
{

  private static final int SHORTCUT_ICON_SIZE = Build.VERSION.SDK_INT >= 26 ? ViewUtil.dpToPx(72) : ViewUtil.dpToPx(48 + 16 * 2);

  private static final String TAG = Log.tag(ConversationActivity.class);

  private static final String STATE_REACT_WITH_ANY_PAGE = "STATE_REACT_WITH_ANY_PAGE";
  private static final String STATE_IS_SEARCH_REQUESTED = "STATE_IS_SEARCH_REQUESTED";

  private static final int REQUEST_CODE_SETTINGS = 1000;

  private static final int PICK_GALLERY        = 1;
  private static final int PICK_DOCUMENT       = 2;
  private static final int PICK_AUDIO          = 3;
  private static final int PICK_CONTACT        = 4;
  private static final int GET_CONTACT_DETAILS = 5;
  private static final int GROUP_EDIT          = 6;
  private static final int TAKE_PHOTO          = 7;
  private static final int ADD_CONTACT         = 8;
  private static final int PICK_LOCATION       = 9;
  public static  final int PICK_GIF            = 10;
  private static final int SMS_DEFAULT         = 11;
  private static final int MEDIA_SENDER        = 12;

  private   GlideRequests                glideRequests;
  protected ComposeText                  composeText;
  private   AnimatingToggle              buttonToggle;
  private   SendButton                   sendButton;
  private   ImageButton                  attachButton;
  protected ConversationTitleView        titleView;
  private   TextView                     charactersLeft;
  private   ConversationFragment         fragment;
  private   Button                       unblockButton;
  private   Button                       makeDefaultSmsButton;
  private   Button                       registerButton;
  private   InputAwareLayout             container;
  protected Stub<ReminderView>           reminderView;
  private   Stub<UnverifiedBannerView>   unverifiedBannerView;
  private   Stub<ReviewBannerView>       reviewBanner;
  private   TypingStatusTextWatcher      typingTextWatcher;
  private   ConversationSearchBottomBar  searchNav;
  private   MenuItem                     searchViewItem;
  private   MessageRequestsBottomView    messageRequestBottomView;
  private   ConversationReactionDelegate reactionDelegate;
  private   Stub<FrameLayout>            voiceNotePlayerViewStub;

  private   AttachmentManager        attachmentManager;
  private   AudioRecorder            audioRecorder;
  private   BroadcastReceiver        securityUpdateReceiver;
  private   Stub<MediaKeyboard>      emojiDrawerStub;
  private   Stub<AttachmentKeyboard> attachmentKeyboardStub;
  protected HidingLinearLayout       quickAttachmentToggle;
  protected HidingLinearLayout       inlineAttachmentToggle;
  private   InputPanel               inputPanel;
  private   View                     panelParent;
  private   View                     noLongerMemberBanner;
  private   Stub<TextView>           cannotSendInAnnouncementGroupBanner;
  private   View                     requestingMemberBanner;
  private   View                     cancelJoinRequest;
  private   Stub<View>               mentionsSuggestions;
  private   MaterialButton           joinGroupCallButton;
  private   boolean                  callingTooltipShown;
  private   ImageView                wallpaper;
  private   View                     wallpaperDim;
  private   Toolbar                  toolbar;

  private LinkPreviewViewModel         linkPreviewViewModel;
  private ConversationSearchViewModel  searchViewModel;
  private ConversationStickerViewModel stickerViewModel;
  private ConversationViewModel        viewModel;
  private InviteReminderModel          inviteReminderModel;
  private ConversationGroupViewModel   groupViewModel;
  private MentionsPickerViewModel      mentionsViewModel;
  private GroupCallViewModel           groupCallViewModel;
  private VoiceRecorderWakeLock        voiceRecorderWakeLock;
  private DraftViewModel               draftViewModel;
  private VoiceNoteMediaController     voiceNoteMediaController;
  private VoiceNotePlayerView          voiceNotePlayerView;


  private LiveRecipient recipient;
  private long          threadId;
  private int           distributionType;
  private boolean       isSecureText;
  private boolean       isDefaultSms;
  private int           reactWithAnyEmojiStartPage    = -1;
  private boolean       isMmsEnabled                  = true;
  private boolean       isSecurityInitialized         = false;
  private boolean       isSearchRequested             = false;

  private volatile boolean screenInitialized = false;

  private       IdentityRecordList identityRecords = new IdentityRecordList(Collections.emptyList());
  private final DynamicTheme       dynamicTheme    = new DynamicNoActionBarTheme();
  private final DynamicLanguage    dynamicLanguage = new DynamicLanguage();

  @Override
  protected void onPreCreate() {
    dynamicTheme.onCreate(this);
    dynamicLanguage.onCreate(this);
  }

  @Override
  protected void onCreate(Bundle state, boolean ready) {
    if (ConversationIntents.isInvalid(getIntent())) {
      Log.w(TAG, "[onCreate] Missing recipientId!");
      // TODO [greyson] Navigation
      startActivity(MainActivity.clearTop(this));
      finish();
      return;
    }
    isDefaultSms             = Util.isDefaultSmsProvider(this);
    voiceNoteMediaController = new VoiceNoteMediaController(this);
    voiceRecorderWakeLock    = new VoiceRecorderWakeLock(this);

    new FullscreenHelper(this).showSystemUI();

    ConversationIntents.Args args = ConversationIntents.Args.from(getIntent());

    isSearchRequested = args.isWithSearchOpen();

    reportShortcutLaunch(args.getRecipientId());
    setContentView(R.layout.conversation_activity);

    getWindow().getDecorView().setBackgroundResource(R.color.signal_background_primary);

    fragment = initFragment(R.id.fragment_content, new ConversationFragment(), dynamicLanguage.getCurrentLocale());

    initializeReceivers();
    initializeActionBar();
    initializeViews();
    updateWallpaper(args.getWallpaper());
    initializeResources(args);
    initializeLinkPreviewObserver();
    initializeSearchObserver();
    initializeStickerObserver();
    initializeViewModel(args);
    initializeGroupViewModel();
    initializeMentionsViewModel();
    initializeGroupCallViewModel();
    initializeDraftViewModel();
    initializeEnabledCheck();
    initializePendingRequestsBanner();
    initializeGroupV1MigrationsBanners();
    initializeSecurity(recipient.get().isRegistered(), isDefaultSms).addListener(new AssertedSuccessListener<Boolean>() {
      @Override
      public void onSuccess(Boolean result) {
        if (isFinishing()) {
          Log.w(TAG, "Activity is finishing. Not proceeding with initialization.");
          return;
        }

        initializeProfiles();
        initializeGv1Migration();
        initializeDraft(args).addListener(new AssertedSuccessListener<Boolean>() {
          @Override
          public void onSuccess(Boolean loadedDraft) {
            if (loadedDraft != null && loadedDraft) {
              Log.i(TAG, "Finished loading draft");
              ThreadUtil.runOnMain(() -> {
                if (fragment != null && fragment.isResumed()) {
                  fragment.moveToLastSeen();
                } else {
                  Log.w(TAG, "Wanted to move to the last seen position, but the fragment was in an invalid state");
                }
              });
            }

            if (TextSecurePreferences.isTypingIndicatorsEnabled(ConversationActivity.this)) {
              composeText.addTextChangedListener(typingTextWatcher);
            }
            composeText.setSelection(composeText.length(), composeText.length());

            screenInitialized = true;
          }
        });
      }
    });
    initializeInsightObserver();
  }

  @Override
  protected void onNewIntent(Intent intent) {
    super.onNewIntent(intent);
    Log.i(TAG, "onNewIntent()");

    if (isFinishing()) {
      Log.w(TAG, "Activity is finishing...");
      return;
    }

    if (!screenInitialized) {
      Log.w(TAG, "Activity is in the middle of initialization. Restarting.");
      finish();
      startActivity(intent);
      return;
    }

    reactWithAnyEmojiStartPage = -1;
    if (!Util.isEmpty(composeText) || attachmentManager.isAttachmentPresent() || inputPanel.hasSaveableContent()) {
      saveDraft();
      attachmentManager.clear(glideRequests, false);
      inputPanel.clearQuote();
      silentlySetComposeText("");
    }

    if (ConversationIntents.isInvalid(intent)) {
      Log.w(TAG, "[onNewIntent] Missing recipientId!");
      // TODO [greyson] Navigation
      startActivity(MainActivity.clearTop(this));
      finish();
      return;
    }

    setIntent(intent);

    ConversationIntents.Args args = ConversationIntents.Args.from(intent);
    isSearchRequested = args.isWithSearchOpen();

    viewModel.setArgs(args);

    reportShortcutLaunch(viewModel.getArgs().getRecipientId());
    initializeResources(viewModel.getArgs());
    initializeSecurity(recipient.get().isRegistered(), isDefaultSms).addListener(new AssertedSuccessListener<Boolean>() {
      @Override
      public void onSuccess(Boolean result) {
        initializeDraft(viewModel.getArgs());
      }
    });

    if (fragment != null) {
      fragment.onNewIntent();
    }

    searchNav.setVisibility(View.GONE);

    if (args.isWithSearchOpen()) {
      if (searchViewItem != null && searchViewItem.expandActionView()) {
        searchViewModel.onSearchOpened();
      }
    }
  }

  @Override
  protected void onResume() {
    super.onResume();
    dynamicTheme.onResume(this);
    dynamicLanguage.onResume(this);

    WindowUtil.setLightNavigationBarFromTheme(this);
    WindowUtil.setLightStatusBarFromTheme(this);

    EventBus.getDefault().register(this);
    initializeMmsEnabledCheck();
    initializeIdentityRecords();
    composeText.setTransport(sendButton.getSelectedTransport());

    Recipient recipientSnapshot = recipient.get();

    titleView.setTitle(glideRequests, recipientSnapshot);
    setBlockedUserState(recipientSnapshot, isSecureText, isDefaultSms);
    calculateCharactersRemaining();

    if (recipientSnapshot.getGroupId().isPresent() && recipientSnapshot.getGroupId().get().isV2()) {
      GroupId.V2 groupId = recipientSnapshot.getGroupId().get().requireV2();

      ApplicationDependencies.getJobManager()
                             .startChain(new RequestGroupV2InfoJob(groupId))
                             .then(GroupV2UpdateSelfProfileKeyJob.withoutLimits(groupId))
                             .enqueue();

      if (viewModel.getArgs().isFirstTimeInSelfCreatedGroup()) {
        groupViewModel.inviteFriendsOneTimeIfJustSelfInGroup(getSupportFragmentManager(), groupId);
      }
    }

    if (groupCallViewModel != null) {
      groupCallViewModel.peekGroupCall();
    }

    setVisibleThread(threadId);
    ConversationUtil.refreshRecipientShortcuts();

    if (SignalStore.rateLimit().needsRecaptcha()) {
      RecaptchaProofBottomSheetFragment.show(getSupportFragmentManager());
    }
  }

  @Override
  protected void onPause() {
    super.onPause();
    if (!isInBubble()) {
      ApplicationDependencies.getMessageNotifier().clearVisibleThread();
    }

    if (isFinishing()) overridePendingTransition(R.anim.fade_scale_in, R.anim.slide_to_end);
    inputPanel.onPause();

    fragment.setLastSeen(System.currentTimeMillis());
    markLastSeen();
    EventBus.getDefault().unregister(this);
  }

  @Override
  protected void onStop() {
    super.onStop();
    saveDraft();
    EventBus.getDefault().unregister(this);
  }

  @Override
  public void onConfigurationChanged(Configuration newConfig) {
    Log.i(TAG, "onConfigurationChanged(" + newConfig.orientation + ")");
    super.onConfigurationChanged(newConfig);
    composeText.setTransport(sendButton.getSelectedTransport());

    if (emojiDrawerStub.resolved() && container.getCurrentInput() == emojiDrawerStub.get()) {
      container.hideAttachedInput(true);
    }

    if (reactionDelegate.isShowing()) {
     reactionDelegate.hide();
    }
  }

  @Override
  protected void onDestroy() {
    if (securityUpdateReceiver != null)  unregisterReceiver(securityUpdateReceiver);
    super.onDestroy();
  }

  @Override
  public boolean dispatchTouchEvent(MotionEvent ev) {
    return reactionDelegate.applyTouchEvent(ev) || super.dispatchTouchEvent(ev);
  }

  @Override
  public void onActivityResult(final int reqCode, int resultCode, Intent data) {
    Log.i(TAG, "onActivityResult called: " + reqCode + ", " + resultCode + " , " + data);
    super.onActivityResult(reqCode, resultCode, data);

    if ((data == null && reqCode != TAKE_PHOTO && reqCode != SMS_DEFAULT) ||
        (resultCode != RESULT_OK && reqCode != SMS_DEFAULT))
    {
      updateLinkPreviewState();
      SignalStore.settings().setDefaultSms(Util.isDefaultSmsProvider(this));
      return;
    }

    switch (reqCode) {
    case PICK_DOCUMENT:
      setMedia(data.getData(), SlideFactory.MediaType.DOCUMENT);
      break;
    case PICK_AUDIO:
      setMedia(data.getData(), SlideFactory.MediaType.AUDIO);
      break;
    case PICK_CONTACT:
      if (isSecureText && !isSmsForced()) {
        openContactShareEditor(data.getData());
      } else {
        addAttachmentContactInfo(data.getData());
      }
      break;
    case GET_CONTACT_DETAILS:
      sendSharedContact(data.getParcelableArrayListExtra(ContactShareEditActivity.KEY_CONTACTS));
      break;
    case GROUP_EDIT:
      Recipient recipientSnapshot = recipient.get();

      onRecipientChanged(recipientSnapshot);
      titleView.setTitle(glideRequests, recipientSnapshot);
      NotificationChannels.updateContactChannelName(this, recipientSnapshot);
      setBlockedUserState(recipientSnapshot, isSecureText, isDefaultSms);
      invalidateOptionsMenu();
      break;
    case TAKE_PHOTO:
      handleImageFromDeviceCameraApp();
      break;
    case ADD_CONTACT:
      SimpleTask.run(() -> {
        try {
          DirectoryHelper.refreshDirectoryFor(this, recipient.get(), false);
        } catch (IOException e) {
          Log.w(TAG, "Failed to refresh user after adding to contacts.");
        }
        return null;
      }, nothing -> onRecipientChanged(recipient.get()));
      break;
    case PICK_LOCATION:
      SignalPlace place = new SignalPlace(PlacePickerActivity.addressFromData(data));
      attachmentManager.setLocation(place, getCurrentMediaConstraints());
      break;
    case PICK_GIF:
      onGifSelectSuccess(data.getData(),
                         data.getIntExtra(GiphyActivity.EXTRA_WIDTH, 0),
                         data.getIntExtra(GiphyActivity.EXTRA_HEIGHT, 0));
      break;
    case SMS_DEFAULT:
      initializeSecurity(isSecureText, isDefaultSms);
      break;
    case MEDIA_SENDER:
      MediaSendActivityResult result = MediaSendActivityResult.fromData(data);

      if (!Objects.equals(result.getRecipientId(), recipient.getId())) {
        Log.w(TAG, "Result's recipientId did not match ours! Result: " + result.getRecipientId() + ", Activity: " + recipient.getId());
        Toast.makeText(this, R.string.ConversationActivity_error_sending_media, Toast.LENGTH_SHORT).show();
        return;
      }

      sendButton.setTransport(result.getTransport());

      if (result.isPushPreUpload()) {
        sendMediaMessage(result);
        return;
      }

      long       expiresIn      = TimeUnit.SECONDS.toMillis(recipient.get().getExpiresInSeconds());
      int        subscriptionId = sendButton.getSelectedTransport().getSimSubscriptionId().or(-1);
      boolean    initiating     = threadId == -1;
      QuoteModel quote          = result.isViewOnce() ? null : inputPanel.getQuote().orNull();
      SlideDeck  slideDeck      = new SlideDeck();
      List<Mention> mentions    = new ArrayList<>(result.getMentions());

      for (Media mediaItem : result.getNonUploadedMedia()) {
        if (MediaUtil.isVideoType(mediaItem.getMimeType())) {
          slideDeck.addSlide(new VideoSlide(this, mediaItem.getUri(), mediaItem.getSize(), mediaItem.isVideoGif(), mediaItem.getWidth(), mediaItem.getHeight(), mediaItem.getCaption().orNull(), mediaItem.getTransformProperties().orNull()));
        } else if (MediaUtil.isGif(mediaItem.getMimeType())) {
          slideDeck.addSlide(new GifSlide(this, mediaItem.getUri(), mediaItem.getSize(), mediaItem.getWidth(), mediaItem.getHeight(), mediaItem.isBorderless(), mediaItem.getCaption().orNull()));
        } else if (MediaUtil.isImageType(mediaItem.getMimeType())) {
          slideDeck.addSlide(new ImageSlide(this, mediaItem.getUri(), mediaItem.getMimeType(), mediaItem.getSize(), mediaItem.getWidth(), mediaItem.getHeight(), mediaItem.isBorderless(), mediaItem.getCaption().orNull(), null, mediaItem.getTransformProperties().orNull()));
        } else {
          Log.w(TAG, "Asked to send an unexpected mimeType: '" + mediaItem.getMimeType() + "'. Skipping.");
        }
      }

      final Context context = ConversationActivity.this.getApplicationContext();

      sendMediaMessage(result.getRecipientId(),
                       result.getTransport().isSms(),
                       result.getBody(),
                       slideDeck,
                       quote,
                       Collections.emptyList(),
                       Collections.emptyList(),
                       mentions,
                       expiresIn,
                       result.isViewOnce(),
                       subscriptionId,
                       initiating,
                       true,
                       null).addListener(new AssertedSuccessListener<Void>() {
        @Override
        public void onSuccess(Void result) {
          AsyncTask.THREAD_POOL_EXECUTOR.execute(() -> {
            Stream.of(slideDeck.getSlides())
                  .map(Slide::getUri)
                  .withoutNulls()
                  .filter(BlobProvider::isAuthority)
                  .forEach(uri -> BlobProvider.getInstance().delete(context, uri));
          });
        }
      });

      break;
    }
  }

  @Override
  protected void onSaveInstanceState(@NonNull Bundle outState) {
    super.onSaveInstanceState(outState);

    outState.putInt(STATE_REACT_WITH_ANY_PAGE, reactWithAnyEmojiStartPage);
    outState.putBoolean(STATE_IS_SEARCH_REQUESTED, isSearchRequested);
  }

  @Override
  protected void onRestoreInstanceState(Bundle savedInstanceState) {
    super.onRestoreInstanceState(savedInstanceState);

    reactWithAnyEmojiStartPage = savedInstanceState.getInt(STATE_REACT_WITH_ANY_PAGE, -1);
    isSearchRequested = savedInstanceState.getBoolean(STATE_IS_SEARCH_REQUESTED, false);
  }

  private void setVisibleThread(long threadId) {
    if (!isInBubble()) {
      ApplicationDependencies.getMessageNotifier().setVisibleThread(threadId);
    }
  }

  private void reportShortcutLaunch(@NonNull RecipientId recipientId) {
    ShortcutManagerCompat.reportShortcutUsed(this, ConversationUtil.getShortcutId(recipientId));
  }

  private void handleImageFromDeviceCameraApp() {
    if (attachmentManager.getCaptureUri() == null) {
      Log.w(TAG, "No image available.");
      return;
    }

    try {
      Uri mediaUri = BlobProvider.getInstance()
                                 .forData(getContentResolver().openInputStream(attachmentManager.getCaptureUri()), 0L)
                                 .withMimeType(MediaUtil.IMAGE_JPEG)
                                 .createForSingleSessionOnDisk(this);

      getContentResolver().delete(attachmentManager.getCaptureUri(), null, null);

      setMedia(mediaUri, SlideFactory.MediaType.IMAGE);
    } catch (IOException ioe) {
      Log.w(TAG, "Could not handle public image", ioe);
    }
  }

  @Override
  public void startActivity(Intent intent) {
    if (intent.getStringExtra(Browser.EXTRA_APPLICATION_ID) != null) {
      intent.removeExtra(Browser.EXTRA_APPLICATION_ID);
    }

    try {
      super.startActivity(intent);
    } catch (ActivityNotFoundException e) {
      Log.w(TAG, e);
      Toast.makeText(this, R.string.ConversationActivity_there_is_no_app_available_to_handle_this_link_on_your_device, Toast.LENGTH_LONG).show();
    }
  }

  @Override
  public boolean onCreateOptionsMenu(Menu menu) {
    MenuInflater inflater = this.getMenuInflater();
    menu.clear();

    GroupActiveState groupActiveState = groupViewModel.getGroupActiveState().getValue();
    boolean isActiveGroup             = groupActiveState != null && groupActiveState.isActiveGroup();
    boolean isActiveV2Group           = groupActiveState != null && groupActiveState.isActiveV2Group();
    boolean isInActiveGroup           = groupActiveState != null && !groupActiveState.isActiveGroup();

    if (isInMessageRequest()) {
      if (isActiveGroup) {
        inflater.inflate(R.menu.conversation_message_requests_group, menu);
      }

      inflater.inflate(R.menu.conversation_message_requests, menu);

      if (recipient != null && recipient.get().isMuted()) inflater.inflate(R.menu.conversation_muted, menu);
      else                                                inflater.inflate(R.menu.conversation_unmuted, menu);

      super.onCreateOptionsMenu(menu);
      return true;
    }

    if (isSecureText) {
      if (recipient.get().getExpiresInSeconds() > 0) {
        if (!isInActiveGroup) {
          inflater.inflate(R.menu.conversation_expiring_on, menu);
        }
        titleView.showExpiring(recipient);
      } else {
        if (!isInActiveGroup) {
          inflater.inflate(R.menu.conversation_expiring_off, menu);
        }
        titleView.clearExpiring();
      }
    }

    if (isSingleConversation()) {
      if (isSecureText) inflater.inflate(R.menu.conversation_callable_secure, menu);
      else              inflater.inflate(R.menu.conversation_callable_insecure, menu);
    } else if (isGroupConversation()) {
      if (isActiveV2Group && Build.VERSION.SDK_INT > 19) {
        inflater.inflate(R.menu.conversation_callable_groupv2, menu);
        if (groupCallViewModel != null && Boolean.TRUE.equals(groupCallViewModel.hasActiveGroupCall().getValue())) {
          hideMenuItem(menu, R.id.menu_video_secure);
        }
        showGroupCallingTooltip();
      }

      inflater.inflate(R.menu.conversation_group_options, menu);

      if (!isPushGroupConversation()) {
        inflater.inflate(R.menu.conversation_mms_group_options, menu);
        if (distributionType == ThreadDatabase.DistributionTypes.BROADCAST) {
          menu.findItem(R.id.menu_distribution_broadcast).setChecked(true);
        } else {
          menu.findItem(R.id.menu_distribution_conversation).setChecked(true);
        }
      }

      inflater.inflate(R.menu.conversation_active_group_options, menu);
    }

    inflater.inflate(R.menu.conversation, menu);

<<<<<<< HEAD
    if (!TextSecurePreferences.isConversationDeleteInMenu(this)) {
      hideMenuItem(menu, R.id.menu_delete_conversation);
    }

    if (isSingleConversation() && isSecureText) {
      inflater.inflate(R.menu.conversation_secure, menu);
    } else if (isSingleConversation()) {
=======
    if (isSingleConversation() && !isSecureText) {
>>>>>>> ea253a2e
      inflater.inflate(R.menu.conversation_insecure, menu);
    }

    if (recipient != null && recipient.get().isMuted()) inflater.inflate(R.menu.conversation_muted, menu);
    else                                                inflater.inflate(R.menu.conversation_unmuted, menu);

    if (isSingleConversation() && getRecipient().getContactUri() == null) {
      inflater.inflate(R.menu.conversation_add_to_contacts, menu);
    }

    if (recipient != null && recipient.get().isSelf()) {
      if (isSecureText) {
        hideMenuItem(menu, R.id.menu_call_secure);
        hideMenuItem(menu, R.id.menu_video_secure);
      } else {
        hideMenuItem(menu, R.id.menu_call_insecure);
      }

      hideMenuItem(menu, R.id.menu_mute_notifications);
    }

    if (recipient != null && recipient.get().isBlocked()) {
      if (isSecureText) {
        hideMenuItem(menu, R.id.menu_call_secure);
        hideMenuItem(menu, R.id.menu_video_secure);
        hideMenuItem(menu, R.id.menu_expiring_messages);
        hideMenuItem(menu, R.id.menu_expiring_messages_off);
      } else {
        hideMenuItem(menu, R.id.menu_call_insecure);
      }

      hideMenuItem(menu, R.id.menu_mute_notifications);
    }

    hideMenuItem(menu, R.id.menu_group_recipients);

    if (isActiveV2Group) {
      hideMenuItem(menu, R.id.menu_mute_notifications);
      hideMenuItem(menu, R.id.menu_conversation_settings);
    } else if (isGroupConversation()) {
      hideMenuItem(menu, R.id.menu_conversation_settings);
    }

    hideMenuItem(menu, R.id.menu_create_bubble);
    viewModel.canShowAsBubble().observe(this, canShowAsBubble -> {
      MenuItem item = menu.findItem(R.id.menu_create_bubble);

      if (item != null) {
        item.setVisible(canShowAsBubble && !isInBubble());
      }
    });

    if (threadId == -1L) {
      hideMenuItem(menu, R.id.menu_view_media);
    }

    searchViewItem = menu.findItem(R.id.menu_search);

    SearchView                     searchView    = (SearchView) searchViewItem.getActionView();
    SearchView.OnQueryTextListener queryListener = new SearchView.OnQueryTextListener() {
      @Override
      public boolean onQueryTextSubmit(String query) {
        searchViewModel.onQueryUpdated(query, threadId, true);
        searchNav.showLoading();
        fragment.onSearchQueryUpdated(query);
        return true;
      }

      @Override
      public boolean onQueryTextChange(String query) {
        searchViewModel.onQueryUpdated(query, threadId, false);
        searchNav.showLoading();
        fragment.onSearchQueryUpdated(query);
        return true;
      }
    };

    searchViewItem.setOnActionExpandListener(new MenuItem.OnActionExpandListener() {
      @Override
      public boolean onMenuItemActionExpand(MenuItem item) {
        searchView.setOnQueryTextListener(queryListener);
        searchViewModel.onSearchOpened();
        searchNav.setVisibility(View.VISIBLE);
        searchNav.setData(0, 0);
        inputPanel.setHideForSearch(true);

        for (int i = 0; i < menu.size(); i++) {
          if (!menu.getItem(i).equals(searchViewItem)) {
            menu.getItem(i).setVisible(false);
          }
        }
        return true;
      }

      @Override
      public boolean onMenuItemActionCollapse(MenuItem item) {
        searchView.setOnQueryTextListener(null);
        isSearchRequested = false;
        searchViewModel.onSearchClosed();
        searchNav.setVisibility(View.GONE);
        inputPanel.setHideForSearch(false);
        fragment.onSearchQueryUpdated(null);
        setBlockedUserState(recipient.get(), isSecureText, isDefaultSms);
        invalidateOptionsMenu();
        return true;
      }
    });

    if (isSearchRequested) {
      if (searchViewItem.expandActionView()) {
          searchViewModel.onSearchOpened();
        }
    }

    super.onCreateOptionsMenu(menu);
    return true;
  }

  @Override
  public void invalidateOptionsMenu() {
    if (!isSearchRequested) {
      super.invalidateOptionsMenu();
    }
  }

  @Override
  public boolean onOptionsItemSelected(MenuItem item) {
    super.onOptionsItemSelected(item);
    switch (item.getItemId()) {
    case R.id.menu_call_secure:               handleDial(getRecipient(), true);                  return true;
    case R.id.menu_video_secure:              handleVideo(getRecipient());                       return true;
    case R.id.menu_call_insecure:             handleDial(getRecipient(), false);                 return true;
    case R.id.menu_view_media:                handleViewMedia();                                 return true;
    case R.id.menu_add_shortcut:              handleAddShortcut();                               return true;
    case R.id.menu_search:                    handleSearch();                                    return true;
    case R.id.menu_add_to_contacts:           handleAddToContacts();                             return true;
    case R.id.menu_group_recipients:          handleDisplayGroupRecipients();                    return true;
    case R.id.menu_distribution_broadcast:    handleDistributionBroadcastEnabled(item);          return true;
    case R.id.menu_distribution_conversation: handleDistributionConversationEnabled(item);       return true;
    case R.id.menu_group_settings:            handleManageGroup();                               return true;
    case R.id.menu_leave:                     handleLeavePushGroup();                            return true;
    case R.id.menu_invite:                    handleInviteLink();                                return true;
    case R.id.menu_mute_notifications:        handleMuteNotifications();                         return true;
    case R.id.menu_unmute_notifications:      handleUnmuteNotifications();                       return true;
    case R.id.menu_conversation_settings:     handleConversationSettings();                      return true;
    case R.id.menu_expiring_messages_off:
    case R.id.menu_expiring_messages:         handleSelectMessageExpiration();                   return true;
    case R.id.menu_create_bubble:             handleCreateBubble();                              return true;
    case R.id.menu_delete_conversation:       handleDeleteConversation();                        return true;
    case android.R.id.home:                   super.onBackPressed();                             return true;
    }

    return false;
  }

  @Override
  public boolean onMenuOpened(int featureId, Menu menu) {
    if (menu == null) {
      return super.onMenuOpened(featureId, null);
    }

    if (!SignalStore.uiHints().hasSeenGroupSettingsMenuToast()) {
      MenuItem settingsMenuItem = menu.findItem(R.id.menu_group_settings);

      if (settingsMenuItem != null && settingsMenuItem.isVisible()) {
        Toast toast = Toast.makeText(this, R.string.ConversationActivity__more_options_now_in_group_settings, Toast.LENGTH_SHORT);

        toast.setGravity(Gravity.CENTER, 0, 0);
        toast.show();

        SignalStore.uiHints().markHasSeenGroupSettingsMenuToast();
      }
    }

    return super.onMenuOpened(featureId, menu);
  }

  @Override
  public void onBackPressed() {
    Log.d(TAG, "onBackPressed()");
    if (reactionDelegate.isShowing()) {
      reactionDelegate.hide();
    } else if (container.isInputOpen()) {
      container.hideCurrentInput(composeText);
    } else {
      super.onBackPressed();
    }
  }

  @Override
  public void onKeyboardShown() {
    inputPanel.onKeyboardShown();
  }

  @Subscribe(threadMode = ThreadMode.MAIN)
  public void onEvent(ReminderUpdateEvent event) {
    updateReminders();
  }

  @SuppressLint("MissingSuperCall")
  @Override
  public void onRequestPermissionsResult(int requestCode, @NonNull String[] permissions, @NonNull int[] grantResults) {
    Permissions.onRequestPermissionsResult(this, requestCode, permissions, grantResults);
  }

  @Override
  public void onAttachmentMediaClicked(@NonNull Media media) {
    linkPreviewViewModel.onUserCancel();
    startActivityForResult(MediaSelectionActivity.editor(ConversationActivity.this, sendButton.getSelectedTransport(), Collections.singletonList(media), recipient.getId(), composeText.getTextTrimmed()), MEDIA_SENDER);
    container.hideCurrentInput(composeText);
  }

  @Override
  public void onAttachmentSelectorClicked(@NonNull AttachmentKeyboardButton button) {
    switch (button) {
      case GALLERY:
        AttachmentManager.selectGallery(this, MEDIA_SENDER, recipient.get(), composeText.getTextTrimmed(), sendButton.getSelectedTransport(), inputPanel.getQuote().isPresent());
        break;
      case FILE:
        AttachmentManager.selectDocument(this, PICK_DOCUMENT);
        break;
      case CONTACT:
        AttachmentManager.selectContactInfo(this, PICK_CONTACT);
        break;
      case LOCATION:
        AttachmentManager.selectLocation(this, PICK_LOCATION);
        break;
      case PAYMENT:
        if (recipient.get().hasProfileKeyCredential()) {
          AttachmentManager.selectPayment(this, recipient.getId());
        } else {
          CanNotSendPaymentDialog.show(this);
        }
        break;

    }

    container.hideCurrentInput(composeText);
  }

  @Override
  public void onAttachmentPermissionsRequested() {
    Permissions.with(this)
               .request(Manifest.permission.READ_EXTERNAL_STORAGE)
               .onAllGranted(() -> viewModel.onAttachmentKeyboardOpen())
               .withPermanentDenialDialog(getString(R.string.AttachmentManager_signal_requires_the_external_storage_permission_in_order_to_attach_photos_videos_or_audio))
               .execute();
  }

//////// Event Handlers

  private void handleSelectMessageExpiration() {
    if (isPushGroupConversation() && !isActiveGroup()) {
      return;
    }

    startActivity(RecipientDisappearingMessagesActivity.forRecipient(this, recipient.getId()));
  }

  private void handleMuteNotifications() {
    MuteDialog.show(this, until -> {
      new AsyncTask<Void, Void, Void>() {
        @Override
        protected Void doInBackground(Void... params) {
          DatabaseFactory.getRecipientDatabase(ConversationActivity.this)
                         .setMuted(recipient.getId(), until);

          return null;
        }
      }.executeOnExecutor(AsyncTask.THREAD_POOL_EXECUTOR);
    });
  }

  private void handleConversationSettings() {
    if (isGroupConversation()) {
      handleManageGroup();
      return;
    }

    if (isInMessageRequest()) return;

    Intent intent = ConversationSettingsActivity.forRecipient(this, recipient.getId());
    Bundle bundle = ConversationSettingsActivity.createTransitionBundle(this, titleView.findViewById(R.id.contact_photo_image), toolbar);

    ActivityCompat.startActivity(this, intent, bundle);
  }

  private void handleUnmuteNotifications() {
    new AsyncTask<Void, Void, Void>() {
      @Override
      protected Void doInBackground(Void... params) {
        DatabaseFactory.getRecipientDatabase(ConversationActivity.this)
                       .setMuted(recipient.getId(), 0);

        return null;
      }
    }.executeOnExecutor(AsyncTask.THREAD_POOL_EXECUTOR);
  }

  private void handleUnblock() {
    BlockUnblockDialog.showUnblockFor(this, getLifecycle(), recipient.get(), () -> {
      SignalExecutors.BOUNDED.execute(() -> {
        RecipientUtil.unblock(ConversationActivity.this, recipient.get());
      });
    });
  }

  @TargetApi(Build.VERSION_CODES.KITKAT)
  private void handleMakeDefaultSms() {
    startActivityForResult(SmsUtil.getSmsRoleIntent(this), SMS_DEFAULT);
  }

  private void handleRegisterForSignal() {
    startActivity(RegistrationNavigationActivity.newIntentForReRegistration(this));
  }

  private void handleInviteLink() {
    String inviteText = getString(R.string.ConversationActivity_lets_switch_to_signal, getString(R.string.install_url));

    if (isDefaultSms) {
      composeText.appendInvite(inviteText);
    } else {
      Intent intent = new Intent(Intent.ACTION_SENDTO);
      intent.setData(Uri.parse("smsto:" + recipient.get().requireSmsAddress()));
      intent.putExtra("sms_body", inviteText);
      intent.putExtra(Intent.EXTRA_TEXT, inviteText);
      startActivity(intent);
    }
  }

  private void handleViewMedia() {
    startActivity(MediaOverviewActivity.forThread(this, threadId));
  }

  private void handleAddShortcut() {
    Log.i(TAG, "Creating home screen shortcut for recipient " + recipient.get().getId());

    final Context context = getApplicationContext();
    final Recipient recipient = this.recipient.get();

    GlideApp.with(this)
            .asBitmap()
            .load(recipient.getContactPhoto())
            .error(recipient.getFallbackContactPhoto().asDrawable(this, recipient.getAvatarColor(), false))
            .into(new CustomTarget<Bitmap>() {
              @Override
              public void onLoadFailed(@Nullable Drawable errorDrawable) {
                if (errorDrawable == null) {
                  throw new AssertionError();
                }

                Log.w(TAG, "Utilizing fallback photo for shortcut for recipient " + recipient.getId());

                SimpleTask.run(() -> DrawableUtil.toBitmap(errorDrawable, SHORTCUT_ICON_SIZE, SHORTCUT_ICON_SIZE),
                               bitmap -> addIconToHomeScreen(context, bitmap, recipient));
              }

              @Override
              public void onResourceReady(@NonNull Bitmap resource, @Nullable Transition<? super Bitmap> transition) {
                SimpleTask.run(() -> BitmapUtil.createScaledBitmap(resource, SHORTCUT_ICON_SIZE, SHORTCUT_ICON_SIZE),
                               bitmap -> addIconToHomeScreen(context, bitmap, recipient));
              }

              @Override
              public void onLoadCleared(@Nullable Drawable placeholder) {
              }
            });

  }

  private void handleCreateBubble() {
    ConversationIntents.Args args = viewModel.getArgs();

    BubbleUtil.displayAsBubble(this, args.getRecipientId(), args.getThreadId());
    finish();
  }

  private void handleDeleteConversation() {
    final long threadId = viewModel.getArgs().getThreadId();

    new AlertDialog.Builder(this)
      .setTitle(R.string.ConversationActivity_delete_conversation)
      .setPositiveButton(R.string.yes, (d, i) -> {
        DatabaseFactory.getThreadDatabase(this).deleteConversation(threadId);
        ApplicationDependencies.getMessageNotifier().updateNotification(this);
        finish();
        d.dismiss();
      })
      .setNegativeButton(R.string.no, (d, i) -> {
        d.dismiss();
      })
      .show();
  }

  private static void addIconToHomeScreen(@NonNull Context context,
                                          @NonNull Bitmap bitmap,
                                          @NonNull Recipient recipient)
  {
    IconCompat icon = IconCompat.createWithAdaptiveBitmap(bitmap);
    String     name = recipient.isSelf() ? context.getString(R.string.note_to_self)
                                                  : recipient.getDisplayName(context);

    ShortcutInfoCompat shortcutInfoCompat = new ShortcutInfoCompat.Builder(context, recipient.getId().serialize() + '-' + System.currentTimeMillis())
                                                                  .setShortLabel(name)
                                                                  .setIcon(icon)
                                                                  .setIntent(ShortcutLauncherActivity.createIntent(context, recipient.getId()))
                                                                  .build();

    if (ShortcutManagerCompat.requestPinShortcut(context, shortcutInfoCompat, null)) {
      Toast.makeText(context, context.getString(R.string.ConversationActivity_added_to_home_screen), Toast.LENGTH_LONG).show();
    }

    bitmap.recycle();
  }

  private void handleSearch() {
    searchViewModel.onSearchOpened();
  }

  private void handleLeavePushGroup() {
    if (getRecipient() == null) {
      Toast.makeText(this, getString(R.string.ConversationActivity_invalid_recipient),
                     Toast.LENGTH_LONG).show();
      return;
    }

    LeaveGroupDialog.handleLeavePushGroup(this, getRecipient().requireGroupId().requirePush(), this::finish);
  }

  private void handleManageGroup() {
    Intent intent = ConversationSettingsActivity.forGroup(this, recipient.get().requireGroupId());
    Bundle bundle = ConversationSettingsActivity.createTransitionBundle(this, titleView.findViewById(R.id.contact_photo_image), toolbar);

    ActivityCompat.startActivity(this, intent, bundle);
  }

  private void handleDistributionBroadcastEnabled(MenuItem item) {
    distributionType = ThreadDatabase.DistributionTypes.BROADCAST;
    item.setChecked(true);

    if (threadId != -1) {
      new AsyncTask<Void, Void, Void>() {
        @Override
        protected Void doInBackground(Void... params) {
          DatabaseFactory.getThreadDatabase(ConversationActivity.this)
                         .setDistributionType(threadId, ThreadDatabase.DistributionTypes.BROADCAST);
          return null;
        }
      }.executeOnExecutor(AsyncTask.THREAD_POOL_EXECUTOR);
    }
  }

  private void handleDistributionConversationEnabled(MenuItem item) {
    distributionType = ThreadDatabase.DistributionTypes.CONVERSATION;
    item.setChecked(true);

    if (threadId != -1) {
      new AsyncTask<Void, Void, Void>() {
        @Override
        protected Void doInBackground(Void... params) {
          DatabaseFactory.getThreadDatabase(ConversationActivity.this)
                         .setDistributionType(threadId, ThreadDatabase.DistributionTypes.CONVERSATION);
          return null;
        }
      }.executeOnExecutor(AsyncTask.THREAD_POOL_EXECUTOR);
    }
  }

  private void handleDial(final Recipient recipient, boolean isSecure) {
    if (recipient == null) return;

    if (isSecure) {
      CommunicationActions.startVoiceCall(this, recipient);
    } else {
      CommunicationActions.startInsecureCall(this, recipient);
    }
  }

  private void handleVideo(final Recipient recipient) {
    if (recipient == null) return;

    if (recipient.isPushV2Group() && groupCallViewModel.hasActiveGroupCall().getValue() == Boolean.FALSE && groupViewModel.isNonAdminInAnnouncementGroup()) {
      new MaterialAlertDialogBuilder(this).setTitle(R.string.ConversationActivity_cant_start_group_call)
                                          .setMessage(R.string.ConversationActivity_only_admins_of_this_group_can_start_a_call)
                                          .setPositiveButton(android.R.string.ok, (d, w) -> d.dismiss())
                                          .show();
    } else {
      CommunicationActions.startVideoCall(this, recipient);
    }
  }

  private void handleDisplayGroupRecipients() {
    new GroupMembersDialog(this, getRecipient()).display();
  }

  private void handleAddToContacts() {
    if (recipient.get().isGroup()) return;

    try {
      startActivityForResult(RecipientExporter.export(recipient.get()).asAddContactIntent(), ADD_CONTACT);
    } catch (ActivityNotFoundException e) {
      Log.w(TAG, e);
    }
  }

  private boolean handleDisplayQuickContact() {
    if (isInMessageRequest() || recipient.get().isGroup()) return false;

    if (recipient.get().getContactUri() != null) {
      ContactsContract.QuickContact.showQuickContact(ConversationActivity.this, titleView, recipient.get().getContactUri(), ContactsContract.QuickContact.MODE_LARGE, null);
    } else {
      handleAddToContacts();
    }

    return true;
  }

  private void handleAddAttachment() {
    if (this.isMmsEnabled || isSecureText) {
      viewModel.getRecentMedia().removeObservers(this);

      if (attachmentKeyboardStub.resolved() && container.isInputOpen() && container.getCurrentInput() == attachmentKeyboardStub.get()) {
        container.showSoftkey(composeText);
      } else {
        viewModel.getRecentMedia().observe(this, media -> attachmentKeyboardStub.get().onMediaChanged(media));
        attachmentKeyboardStub.get().setCallback(this);
        attachmentKeyboardStub.get().setWallpaperEnabled(recipient.get().hasWallpaper());

        updatePaymentsAvailable();

        container.show(composeText, attachmentKeyboardStub.get());

        viewModel.onAttachmentKeyboardOpen();
      }
    } else {
      handleManualMmsRequired();
    }
  }

  private void updatePaymentsAvailable() {
    if (!attachmentKeyboardStub.resolved()) {
      return;
    }

    PaymentsValues paymentsValues = SignalStore.paymentsValues();

    if (paymentsValues.getPaymentsAvailability().isSendAllowed() &&
        !recipient.get().isSelf()                                &&
        !recipient.get().isGroup()                               &&
        recipient.get().isRegistered()                           &&
        !recipient.get().isForceSmsSelection())
    {
      attachmentKeyboardStub.get().filterAttachmentKeyboardButtons(null);
    } else {
      attachmentKeyboardStub.get().filterAttachmentKeyboardButtons(btn -> btn != AttachmentKeyboardButton.PAYMENT);
    }
  }

  private void handleManualMmsRequired() {
    Toast.makeText(this, R.string.MmsDownloader_error_reading_mms_settings, Toast.LENGTH_LONG).show();

    Bundle extras = getIntent().getExtras();
    Intent intent = new Intent(this, PromptMmsActivity.class);
    if (extras != null) intent.putExtras(extras);
    startActivity(intent);
  }

  private void handleRecentSafetyNumberChange() {
    List<IdentityRecord> records = identityRecords.getUnverifiedRecords();
    records.addAll(identityRecords.getUntrustedRecords());
    SafetyNumberChangeDialog.show(getSupportFragmentManager(), records);
  }

  @Override
  public void onSendAnywayAfterSafetyNumberChange(@NonNull List<RecipientId> changedRecipients) {
    Log.d(TAG, "onSendAnywayAfterSafetyNumberChange");
    initializeIdentityRecords().addListener(new AssertedSuccessListener<Boolean>() {
      @Override
      public void onSuccess(Boolean result) {
        sendMessage(null);
      }
    });
  }

  @Override
  public void onMessageResentAfterSafetyNumberChange() {
    Log.d(TAG, "onMessageResentAfterSafetyNumberChange");
    initializeIdentityRecords().addListener(new AssertedSuccessListener<Boolean>() {
      @Override
      public void onSuccess(Boolean result) { }
    });
  }

  @Override
  public void onCanceled() { }

  private void handleSecurityChange(boolean isSecureText, boolean isDefaultSms) {
    Log.i(TAG, "handleSecurityChange(" + isSecureText + ", " + isDefaultSms + ")");

    this.isSecureText          = isSecureText;
    this.isDefaultSms          = isDefaultSms;
    this.isSecurityInitialized = true;

    boolean isMediaMessage = recipient.get().isMmsGroup() || attachmentManager.isAttachmentPresent();

    sendButton.resetAvailableTransports(isMediaMessage);

    if (!isSecureText && !isPushGroupConversation() && !recipient.get().isUuidOnly()) {
      sendButton.disableTransport(Type.TEXTSECURE);
    }

    if (recipient.get().isPushGroup() || (!recipient.get().isMmsGroup() && !recipient.get().hasSmsAddress())) {
      sendButton.disableTransport(Type.SMS);
    }

    if (!recipient.get().isPushGroup() && recipient.get().isForceSmsSelection()) {
      sendButton.setDefaultTransport(Type.SMS);
    } else {
      if (isSecureText || isPushGroupConversation() || recipient.get().isUuidOnly()) {
        sendButton.setDefaultTransport(Type.TEXTSECURE);
      } else {
        sendButton.setDefaultTransport(Type.SMS);
      }
    }

    calculateCharactersRemaining();
    invalidateOptionsMenu();
    setBlockedUserState(recipient.get(), isSecureText, isDefaultSms);
  }

  ///// Initializers

  private ListenableFuture<Boolean> initializeDraft(@NonNull ConversationIntents.Args args) {
    final SettableFuture<Boolean> result = new SettableFuture<>();

    final CharSequence   draftText        = args.getDraftText();
    final Uri            draftMedia       = getIntent().getData();
    final String         draftContentType = getIntent().getType();
    final MediaType      draftMediaType   = SlideFactory.MediaType.from(draftContentType);
    final List<Media>    mediaList        = args.getMedia();
    final StickerLocator stickerLocator   = args.getStickerLocator();
    final boolean        borderless       = args.isBorderless();

    if (stickerLocator != null && draftMedia != null) {
      Log.d(TAG, "Handling shared sticker.");
      sendSticker(stickerLocator, Objects.requireNonNull(draftContentType), draftMedia, 0, true);
      return new SettableFuture<>(false);
    }

    if (draftMedia != null && draftContentType != null && borderless) {
      SimpleTask.run(getLifecycle(),
                     () -> getKeyboardImageDetails(draftMedia),
                     details -> sendKeyboardImage(draftMedia, draftContentType, details));
      return new SettableFuture<>(false);
    }

    if (!Util.isEmpty(mediaList)) {
      Log.d(TAG, "Handling shared Media.");
      Intent sendIntent = MediaSelectionActivity.editor(this, sendButton.getSelectedTransport(), mediaList, recipient.getId(), draftText);
      startActivityForResult(sendIntent, MEDIA_SENDER);
      return new SettableFuture<>(false);
    }

    if (draftText != null) {
      composeText.setText("");
      composeText.append(draftText);
      result.set(true);
    }

    if (draftMedia != null && draftMediaType != null) {
      Log.d(TAG, "Handling shared Data.");
      return setMedia(draftMedia, draftMediaType);
    }

    if (draftText == null && draftMedia == null && draftMediaType == null) {
      return initializeDraftFromDatabase();
    } else {
      updateToggleButtonState();
      result.set(false);
    }

    return result;
  }

  private void initializeEnabledCheck() {
    groupViewModel.getSelfMemberLevel().observe(this, selfMembership -> {
      boolean canSendMessages;
      boolean leftGroup;
      boolean canCancelRequest;

      if (selfMembership == null) {
        leftGroup        = false;
        canSendMessages  = true;
        canCancelRequest = false;
        if (cannotSendInAnnouncementGroupBanner.resolved()) {
          cannotSendInAnnouncementGroupBanner.get().setVisibility(View.GONE);
        }
      } else {
        switch (selfMembership.getMemberLevel()) {
          case NOT_A_MEMBER:
            leftGroup        = true;
            canSendMessages  = false;
            canCancelRequest = false;
            break;
          case PENDING_MEMBER:
            leftGroup        = false;
            canSendMessages  = false;
            canCancelRequest = false;
            break;
          case REQUESTING_MEMBER:
            leftGroup        = false;
            canSendMessages  = false;
            canCancelRequest = true;
            break;
          case FULL_MEMBER:
          case ADMINISTRATOR:
            leftGroup        = false;
            canSendMessages  = true;
            canCancelRequest = false;
            break;
          default:
            throw new AssertionError();
        }

        if (!leftGroup && !canCancelRequest && selfMembership.isAnnouncementGroup() && selfMembership.getMemberLevel() != GroupDatabase.MemberLevel.ADMINISTRATOR) {
          canSendMessages = false;
          cannotSendInAnnouncementGroupBanner.get().setVisibility(View.VISIBLE);
          cannotSendInAnnouncementGroupBanner.get().setMovementMethod(LinkMovementMethod.getInstance());
          cannotSendInAnnouncementGroupBanner.get().setText(SpanUtil.clickSubstring(this, R.string.ConversationActivity_only_s_can_send_messages, R.string.ConversationActivity_admins, v -> {
            ShowAdminsBottomSheetDialog.show(getSupportFragmentManager(), getRecipient().requireGroupId().requireV2());
          }));
        } else if (cannotSendInAnnouncementGroupBanner.resolved()) {
          cannotSendInAnnouncementGroupBanner.get().setVisibility(View.GONE);
        }
      }

      noLongerMemberBanner.setVisibility(leftGroup ? View.VISIBLE : View.GONE);
      requestingMemberBanner.setVisibility(canCancelRequest ? View.VISIBLE : View.GONE);

      if (canCancelRequest) {
        cancelJoinRequest.setOnClickListener(v -> ConversationGroupViewModel.onCancelJoinRequest(getRecipient(), new AsynchronousCallback.MainThread<Void, GroupChangeFailureReason>() {
          @Override
          public void onComplete(@Nullable Void result) {
            Log.d(TAG, "Cancel request complete");
          }

          @Override
          public void onError(@Nullable GroupChangeFailureReason error) {
            Log.d(TAG, "Cancel join request failed " + error);
            Toast.makeText(ConversationActivity.this, GroupErrors.getUserDisplayMessage(error), Toast.LENGTH_SHORT).show();
          }
        }.toWorkerCallback()));
      }

      inputPanel.setHideForGroupState(!canSendMessages);
      inputPanel.setEnabled(canSendMessages);
      sendButton.setEnabled(canSendMessages);
      attachButton.setEnabled(canSendMessages);
    });
  }

  private void initializePendingRequestsBanner() {
    groupViewModel.getActionableRequestingMembers()
                  .observe(this, actionablePendingGroupRequests -> updateReminders());
  }

  private void initializeGroupV1MigrationsBanners() {
    groupViewModel.getGroupV1MigrationSuggestions()
                  .observe(this, s -> updateReminders());
  }

  private ListenableFuture<Boolean> initializeDraftFromDatabase() {
    SettableFuture<Boolean> future = new SettableFuture<>();

    new AsyncTask<Void, Void, Pair<Drafts, CharSequence>>() {
      @Override
      protected Pair<Drafts, CharSequence> doInBackground(Void... params) {
        Context       context       = ConversationActivity.this;
        DraftDatabase draftDatabase = DatabaseFactory.getDraftDatabase(context);
        Drafts        results       = draftDatabase.getDrafts(threadId);
        Draft         mentionsDraft = results.getDraftOfType(Draft.MENTION);
        Spannable     updatedText   = null;

        if (mentionsDraft != null) {
          String                 text     = results.getDraftOfType(Draft.TEXT).getValue();
          List<Mention>          mentions = MentionUtil.bodyRangeListToMentions(context, Base64.decodeOrThrow(mentionsDraft.getValue()));
          UpdatedBodyAndMentions updated  = MentionUtil.updateBodyAndMentionsWithDisplayNames(context, text, mentions);

          updatedText = new SpannableString(updated.getBody());
          MentionAnnotation.setMentionAnnotations(updatedText, updated.getMentions());
        }

        draftDatabase.clearDrafts(threadId);

        return new Pair<>(results, updatedText);
      }

      @Override
      protected void onPostExecute(Pair<Drafts, CharSequence> draftsWithUpdatedMentions) {
        Drafts       drafts      = Objects.requireNonNull(draftsWithUpdatedMentions.first());
        CharSequence updatedText = draftsWithUpdatedMentions.second();

        if (drafts.isEmpty()) {
          future.set(false);
          updateToggleButtonState();
          return;
        }

        AtomicInteger                      draftsRemaining = new AtomicInteger(drafts.size());
        AtomicBoolean                      success         = new AtomicBoolean(false);
        ListenableFuture.Listener<Boolean> listener        = new AssertedSuccessListener<Boolean>() {
          @Override
          public void onSuccess(Boolean result) {
            success.compareAndSet(false, result);

            if (draftsRemaining.decrementAndGet() <= 0) {
              future.set(success.get());
            }
          }
        };

        for (Draft draft : drafts) {
          try {
            switch (draft.getType()) {
              case Draft.TEXT:
                composeText.setText(updatedText == null ? draft.getValue() : updatedText);
                listener.onSuccess(true);
                break;
              case Draft.LOCATION:
                attachmentManager.setLocation(SignalPlace.deserialize(draft.getValue()), getCurrentMediaConstraints()).addListener(listener);
                break;
              case Draft.IMAGE:
                setMedia(Uri.parse(draft.getValue()), SlideFactory.MediaType.IMAGE).addListener(listener);
                break;
              case Draft.AUDIO:
                setMedia(Uri.parse(draft.getValue()), SlideFactory.MediaType.AUDIO).addListener(listener);
                break;
              case Draft.VIDEO:
                setMedia(Uri.parse(draft.getValue()), SlideFactory.MediaType.VIDEO).addListener(listener);
                break;
              case Draft.QUOTE:
                SettableFuture<Boolean> quoteResult = new SettableFuture<>();
                new QuoteRestorationTask(draft.getValue(), quoteResult).execute();
                quoteResult.addListener(listener);
                break;
              case Draft.VOICE_NOTE:
                draftViewModel.setVoiceNoteDraft(recipient.getId(), draft);
                break;
            }
          } catch (IOException e) {
            Log.w(TAG, e);
          }
        }

        updateToggleButtonState();
      }
    }.executeOnExecutor(AsyncTask.THREAD_POOL_EXECUTOR);

    return future;
  }

  private ListenableFuture<Boolean> initializeSecurity(final boolean currentSecureText,
                                                       final boolean currentIsDefaultSms)
  {
    final SettableFuture<Boolean> future = new SettableFuture<>();

    handleSecurityChange(currentSecureText || isPushGroupConversation(), currentIsDefaultSms);

    new AsyncTask<Recipient, Void, boolean[]>() {
      @Override
      protected boolean[] doInBackground(Recipient... params) {
        Context           context         = ConversationActivity.this;
        Recipient         recipient       = params[0].resolve();
        Log.i(TAG, "Resolving registered state...");
        RegisteredState registeredState;

        if (recipient.isPushGroup()) {
          Log.i(TAG, "Push group recipient...");
          registeredState = RegisteredState.REGISTERED;
        } else {
          Log.i(TAG, "Checking through resolved recipient");
          registeredState = recipient.resolve().getRegistered();
        }

        Log.i(TAG, "Resolved registered state: " + registeredState);
        boolean signalEnabled = Recipient.self().isRegistered();

        if (registeredState == RegisteredState.UNKNOWN) {
          try {
            Log.i(TAG, "Refreshing directory for user: " + recipient.getId().serialize());
            registeredState = DirectoryHelper.refreshDirectoryFor(context, recipient, false);
          } catch (IOException e) {
            Log.w(TAG, e);
          }
        }

        Log.i(TAG, "Returning registered state...");
        return new boolean[] {registeredState == RegisteredState.REGISTERED && signalEnabled,
                              Util.isDefaultSmsProvider(context)};
      }

      @Override
      protected void onPostExecute(boolean[] result) {
        if (result[0] != currentSecureText || result[1] != currentIsDefaultSms) {
          Log.i(TAG, "onPostExecute() handleSecurityChange: " + result[0] + " , " + result[1]);
          handleSecurityChange(result[0], result[1]);
        }
        future.set(true);
        onSecurityUpdated();
      }
    }.executeOnExecutor(AsyncTask.THREAD_POOL_EXECUTOR, recipient.get());

    return future;
  }

  private void onSecurityUpdated() {
    Log.i(TAG, "onSecurityUpdated()");
    updateReminders();
    updateDefaultSubscriptionId(recipient.get().getDefaultSubscriptionId());
  }

  private void initializeInsightObserver() {
    inviteReminderModel = new InviteReminderModel(this, new InviteReminderRepository(this));
    inviteReminderModel.loadReminder(recipient, this::updateReminders);
  }

  protected void updateReminders() {
    Optional<Reminder> inviteReminder              = inviteReminderModel.getReminder();
    Integer            actionableRequestingMembers = groupViewModel.getActionableRequestingMembers().getValue();
    List<RecipientId>  gv1MigrationSuggestions     = groupViewModel.getGroupV1MigrationSuggestions().getValue();

    if (UnauthorizedReminder.isEligible(this)) {
      reminderView.get().showReminder(new UnauthorizedReminder(this));
    } else if (ExpiredBuildReminder.isEligible()) {
      reminderView.get().showReminder(new ExpiredBuildReminder(this));
      reminderView.get().setOnActionClickListener(this::handleReminderAction);
    } else if (ServiceOutageReminder.isEligible(this)) {
      ApplicationDependencies.getJobManager().add(new ServiceOutageDetectionJob());
      reminderView.get().showReminder(new ServiceOutageReminder(this));
    } else if (TextSecurePreferences.isPushRegistered(this)      &&
               TextSecurePreferences.isShowInviteReminders(this) &&
               !isSecureText                                     &&
               inviteReminder.isPresent()                        &&
               !recipient.get().isGroup()) {
      reminderView.get().setOnActionClickListener(this::handleReminderAction);
      reminderView.get().setOnDismissListener(() -> inviteReminderModel.dismissReminder());
      reminderView.get().showReminder(inviteReminder.get());
    } else if (actionableRequestingMembers != null && actionableRequestingMembers > 0) {
      reminderView.get().showReminder(PendingGroupJoinRequestsReminder.create(this, actionableRequestingMembers));
      reminderView.get().setOnActionClickListener(id -> {
        if (id == R.id.reminder_action_review_join_requests) {
          startActivity(ManagePendingAndRequestingMembersActivity.newIntent(this, getRecipient().getGroupId().get().requireV2()));
        }
      });
    } else if (gv1MigrationSuggestions != null && gv1MigrationSuggestions.size() > 0 && recipient.get().isPushV2Group()) {
      reminderView.get().showReminder(new GroupsV1MigrationSuggestionsReminder(this, gv1MigrationSuggestions));
      reminderView.get().setOnActionClickListener(actionId -> {
        if (actionId == R.id.reminder_action_gv1_suggestion_add_members) {
          GroupsV1MigrationSuggestionsDialog.show(this, recipient.get().requireGroupId().requireV2(), gv1MigrationSuggestions);
        } else if (actionId == R.id.reminder_action_gv1_suggestion_no_thanks) {
          groupViewModel.onSuggestedMembersBannerDismissed(recipient.get().requireGroupId(), gv1MigrationSuggestions);
        }
      });
      reminderView.get().setOnDismissListener(() -> {
      });
    } else if (reminderView.resolved()) {
      reminderView.get().hide();
    }
  }

  private void handleReminderAction(@IdRes int reminderActionId) {
    if (reminderActionId == R.id.reminder_action_invite) {
      handleInviteLink();
      reminderView.get().requestDismiss();
    } else if (reminderActionId == R.id.reminder_action_view_insights) {
      InsightsLauncher.showInsightsDashboard(getSupportFragmentManager());
    } else if (reminderActionId == R.id.reminder_action_update_now) {
      PlayStoreUtil.openPlayStoreOrOurApkDownloadPage(this);
    } else {
      throw new IllegalArgumentException("Unknown ID: " + reminderActionId);
    }
  }

  private void updateDefaultSubscriptionId(Optional<Integer> defaultSubscriptionId) {
    Log.i(TAG, "updateDefaultSubscriptionId(" + defaultSubscriptionId.orNull() + ")");
    sendButton.setDefaultSubscriptionId(defaultSubscriptionId);
  }

  private void initializeMmsEnabledCheck() {
    new AsyncTask<Void, Void, Boolean>() {
      @Override
      protected Boolean doInBackground(Void... params) {
        return Util.isMmsCapable(ConversationActivity.this);
      }

      @Override
      protected void onPostExecute(Boolean isMmsEnabled) {
        ConversationActivity.this.isMmsEnabled = isMmsEnabled;
      }
    }.executeOnExecutor(AsyncTask.THREAD_POOL_EXECUTOR);
  }

  private ListenableFuture<Boolean> initializeIdentityRecords() {
    final SettableFuture<Boolean> future = new SettableFuture<>();

    new AsyncTask<Recipient, Void, Pair<IdentityRecordList, String>>() {
      @Override
      protected @NonNull Pair<IdentityRecordList, String> doInBackground(Recipient... params) {
        List<Recipient> recipients;

        if (params[0].isGroup()) {
          recipients = DatabaseFactory.getGroupDatabase(ConversationActivity.this)
                                      .getGroupMembers(params[0].requireGroupId(), GroupDatabase.MemberSet.FULL_MEMBERS_EXCLUDING_SELF);
        } else {
          recipients = Collections.singletonList(params[0]);
        }

        long               startTime          =  System.currentTimeMillis();
        IdentityRecordList identityRecordList = ApplicationDependencies.getIdentityStore().getIdentityRecords(recipients);

        Log.i(TAG, String.format(Locale.US, "Loaded %d identities in %d ms", recipients.size(), System.currentTimeMillis() - startTime));

        String message = null;

        if (identityRecordList.isUnverified()) {
          message = IdentityUtil.getUnverifiedBannerDescription(ConversationActivity.this, identityRecordList.getUnverifiedRecipients());
        }

        return new Pair<>(identityRecordList, message);
      }

      @Override
      protected void onPostExecute(@NonNull Pair<IdentityRecordList, String> result) {
        Log.i(TAG, "Got identity records: " + result.first().isUnverified());
        identityRecords = result.first();

        if (result.second() != null) {
          Log.d(TAG, "Replacing banner...");
          unverifiedBannerView.get().display(result.second(), result.first().getUnverifiedRecords(),
                                             new UnverifiedClickedListener(),
                                             new UnverifiedDismissedListener());
        } else if (unverifiedBannerView.resolved()) {
          Log.d(TAG, "Clearing banner...");
          unverifiedBannerView.get().hide();
        }

        titleView.setVerified(isSecureText && identityRecords.isVerified());

        future.set(true);
      }

    }.executeOnExecutor(AsyncTask.THREAD_POOL_EXECUTOR, recipient.get());

    return future;
  }

  private void initializeViews() {
    titleView                = findViewById(R.id.conversation_title_view);
    buttonToggle             = findViewById(R.id.button_toggle);
    sendButton               = findViewById(R.id.send_button);
    attachButton             = findViewById(R.id.attach_button);
    composeText              = findViewById(R.id.embedded_text_editor);
    charactersLeft           = findViewById(R.id.space_left);
    emojiDrawerStub          = ViewUtil.findStubById(this, R.id.emoji_drawer_stub);
    attachmentKeyboardStub   = ViewUtil.findStubById(this, R.id.attachment_keyboard_stub);
    unblockButton            = findViewById(R.id.unblock_button);
    makeDefaultSmsButton     = findViewById(R.id.make_default_sms_button);
    registerButton           = findViewById(R.id.register_button);
    container                = findViewById(R.id.layout_container);
    reminderView             = ViewUtil.findStubById(this, R.id.reminder_stub);
    unverifiedBannerView     = ViewUtil.findStubById(this, R.id.unverified_banner_stub);
    reviewBanner             = ViewUtil.findStubById(this, R.id.review_banner_stub);
    quickAttachmentToggle    = findViewById(R.id.quick_attachment_toggle);
    inlineAttachmentToggle   = findViewById(R.id.inline_attachment_container);
    inputPanel               = findViewById(R.id.bottom_panel);
    panelParent              = findViewById(R.id.conversation_activity_panel_parent);
    searchNav                = findViewById(R.id.conversation_search_nav);
    messageRequestBottomView = findViewById(R.id.conversation_activity_message_request_bottom_bar);
    mentionsSuggestions      = ViewUtil.findStubById(this, R.id.conversation_mention_suggestions_stub);
    wallpaper                = findViewById(R.id.conversation_wallpaper);
    wallpaperDim             = findViewById(R.id.conversation_wallpaper_dim);
    voiceNotePlayerViewStub  = ViewUtil.findStubById(this, R.id.voice_note_player_stub);

    ImageButton quickCameraToggle      = findViewById(R.id.quick_camera_toggle);
    ImageButton inlineAttachmentButton = findViewById(R.id.inline_attachment_button);

    Stub<ConversationReactionOverlay> reactionOverlayStub = ViewUtil.findStubById(this, R.id.conversation_reaction_scrubber_stub);
    reactionDelegate = new ConversationReactionDelegate(reactionOverlayStub);


    noLongerMemberBanner                = findViewById(R.id.conversation_no_longer_member_banner);
    cannotSendInAnnouncementGroupBanner = ViewUtil.findStubById(this, R.id.conversation_cannot_send_announcement_stub);
    requestingMemberBanner              = findViewById(R.id.conversation_requesting_banner);
    cancelJoinRequest                   = findViewById(R.id.conversation_cancel_request);
    joinGroupCallButton                 = findViewById(R.id.conversation_group_call_join);

    container.setIsBubble(isInBubble());
    container.addOnKeyboardShownListener(this);
    inputPanel.setListener(this);
    inputPanel.setMediaListener(this);

    attachmentManager = new AttachmentManager(this, this);
    audioRecorder     = new AudioRecorder(this);
    typingTextWatcher = new TypingStatusTextWatcher();

    SendButtonListener        sendButtonListener        = new SendButtonListener();
    ComposeKeyPressedListener composeKeyPressedListener = new ComposeKeyPressedListener();

    composeText.setOnEditorActionListener(sendButtonListener);
    composeText.setCursorPositionChangedListener(this);
    attachButton.setOnClickListener(new AttachButtonListener());
    attachButton.setOnLongClickListener(new AttachButtonLongClickListener());
    sendButton.setOnClickListener(sendButtonListener);
    sendButton.setEnabled(true);
    sendButton.addOnTransportChangedListener((newTransport, manuallySelected) -> {
      calculateCharactersRemaining();
      updateLinkPreviewState();
      linkPreviewViewModel.onTransportChanged(newTransport.isSms());
      composeText.setTransport(newTransport);

      buttonToggle.getBackground().setColorFilter(newTransport.getBackgroundColor(), PorterDuff.Mode.MULTIPLY);
      buttonToggle.getBackground().invalidateSelf();

      if (manuallySelected) recordTransportPreference(newTransport);
    });

    titleView.setOnClickListener(v -> handleConversationSettings());
    titleView.setOnLongClickListener(v -> handleDisplayQuickContact());
    unblockButton.setOnClickListener(v -> handleUnblock());
    makeDefaultSmsButton.setOnClickListener(v -> handleMakeDefaultSms());
    registerButton.setOnClickListener(v -> handleRegisterForSignal());

    composeText.setOnKeyListener(composeKeyPressedListener);
    composeText.addTextChangedListener(composeKeyPressedListener);
    composeText.setOnEditorActionListener(sendButtonListener);
    composeText.setOnClickListener(composeKeyPressedListener);
    composeText.setOnFocusChangeListener(composeKeyPressedListener);

    if (Camera.getNumberOfCameras() > 0) {
      quickCameraToggle.setVisibility(View.VISIBLE);
      quickCameraToggle.setOnClickListener(new QuickCameraToggleListener());
    } else {
      quickCameraToggle.setVisibility(View.GONE);
    }

    searchNav.setEventListener(this);

    inlineAttachmentButton.setOnClickListener(v -> handleAddAttachment());

    reactionDelegate.setOnReactionSelectedListener(this);

    joinGroupCallButton.setOnClickListener(v -> handleVideo(getRecipient()));

    voiceNoteMediaController.getVoiceNotePlayerViewState().observe(this, state -> {
      if (state.isPresent()) {
        requireVoiceNotePlayerView().show();
        requireVoiceNotePlayerView().setState(state.get());
      } else if (voiceNotePlayerViewStub.resolved()) {
        requireVoiceNotePlayerView().hide();
      }
    });

    voiceNoteMediaController.getVoiceNotePlaybackState().observe(ConversationActivity.this, inputPanel.getPlaybackStateObserver());
  }

  private @NonNull VoiceNotePlayerView requireVoiceNotePlayerView() {
    if (voiceNotePlayerView == null) {
      voiceNotePlayerView = voiceNotePlayerViewStub.get().findViewById(R.id.voice_note_player_view);
      voiceNotePlayerView.setListener(new VoiceNotePlayerViewListener());
    }

    return voiceNotePlayerView;
  }

  private void updateWallpaper(@Nullable ChatWallpaper chatWallpaper) {
    Log.d(TAG, "Setting wallpaper.");
    if (chatWallpaper != null) {
      chatWallpaper.loadInto(wallpaper);
      ChatWallpaperDimLevelUtil.applyDimLevelForNightMode(wallpaperDim, chatWallpaper);
      inputPanel.setWallpaperEnabled(true);
      if (attachmentKeyboardStub.resolved()) {
        attachmentKeyboardStub.get().setWallpaperEnabled(true);
      }

      int toolbarColor = getResources().getColor(R.color.conversation_toolbar_color_wallpaper);
      toolbar.setBackgroundColor(toolbarColor);
      if (Build.VERSION.SDK_INT > 21) {
        WindowUtil.setStatusBarColor(getWindow(), toolbarColor);
      }
    } else {
      wallpaper.setImageDrawable(null);
      wallpaperDim.setVisibility(View.GONE);
      inputPanel.setWallpaperEnabled(false);
      if (attachmentKeyboardStub.resolved()) {
        attachmentKeyboardStub.get().setWallpaperEnabled(false);
      }

      int toolbarColor = getResources().getColor(R.color.conversation_toolbar_color);
      toolbar.setBackgroundColor(toolbarColor);
      if (Build.VERSION.SDK_INT > 21) {
        WindowUtil.setStatusBarColor(getWindow(), toolbarColor);
      }
    }
    fragment.onWallpaperChanged(chatWallpaper);
  }

  protected void initializeActionBar() {
    toolbar = findViewById(R.id.toolbar);
    setSupportActionBar(toolbar);

    ActionBar supportActionBar = getSupportActionBar();
    if (supportActionBar == null) throw new AssertionError();

    supportActionBar.setDisplayHomeAsUpEnabled(true);
    supportActionBar.setDisplayShowTitleEnabled(false);

    if (isInBubble()) {
      supportActionBar.setHomeAsUpIndicator(DrawableUtil.tint(ContextUtil.requireDrawable(this, R.drawable.ic_notification),
                                                              ContextCompat.getColor(this, R.color.signal_accent_primary)));
      toolbar.setNavigationOnClickListener(unused -> startActivity(MainActivity.clearTop(this)));
    }
  }

  protected boolean isInBubble() {
    return false;
  }

  private void initializeResources(@NonNull ConversationIntents.Args args) {
    if (recipient != null) {
      recipient.removeObservers(this);
    }

    recipient        = Recipient.live(args.getRecipientId());
    threadId         = args.getThreadId();
    distributionType = args.getDistributionType();
    glideRequests    = GlideApp.with(this);

    Log.i(TAG, "[initializeResources] Recipient: " + recipient.getId() + ", Thread: " + threadId);

    recipient.observe(this, this::onRecipientChanged);
  }

  private void initializeLinkPreviewObserver() {
    linkPreviewViewModel = ViewModelProviders.of(this, new LinkPreviewViewModel.Factory(new LinkPreviewRepository())).get(LinkPreviewViewModel.class);

    linkPreviewViewModel.getLinkPreviewState().observe(this, previewState -> {
      if (previewState == null) return;

      if (previewState.isLoading()) {
        inputPanel.setLinkPreviewLoading();
      } else if (previewState.hasLinks() && !previewState.getLinkPreview().isPresent()) {
        inputPanel.setLinkPreviewNoPreview(previewState.getError());
      } else {
        inputPanel.setLinkPreview(glideRequests, previewState.getLinkPreview());
      }

      updateToggleButtonState();
    });
  }

  private void initializeSearchObserver() {
    searchViewModel = ViewModelProviders.of(this).get(ConversationSearchViewModel.class);

    searchViewModel.getSearchResults().observe(this, result -> {
      if (result == null) return;

      if (!result.getResults().isEmpty()) {
        MessageResult messageResult = result.getResults().get(result.getPosition());
        fragment.jumpToMessage(messageResult.getMessageRecipient().getId(), messageResult.getReceivedTimestampMs(), searchViewModel::onMissingResult);
      }

      searchNav.setData(result.getPosition(), result.getResults().size());
    });
  }

  private void initializeStickerObserver() {
    StickerSearchRepository repository = new StickerSearchRepository(this);

    stickerViewModel = ViewModelProviders.of(this, new ConversationStickerViewModel.Factory(getApplication(), repository))
                                         .get(ConversationStickerViewModel.class);

    stickerViewModel.getStickerResults().observe(this, stickers -> {
      if (stickers == null) return;

      inputPanel.setStickerSuggestions(stickers);
    });

    stickerViewModel.getStickersAvailability().observe(this, stickersAvailable -> {
      if (stickersAvailable == null) return;

      boolean           isSystemEmojiPreferred = SignalStore.settings().isPreferSystemEmoji();
      MediaKeyboardMode keyboardMode           = TextSecurePreferences.getMediaKeyboardMode(this);
      boolean           stickerIntro           = !TextSecurePreferences.hasSeenStickerIntroTooltip(this);

      if (stickersAvailable) {
        inputPanel.showMediaKeyboardToggle(true);
        switch (keyboardMode) {
          case EMOJI:
            inputPanel.setMediaKeyboardToggleMode(isSystemEmojiPreferred ? KeyboardPage.STICKER : KeyboardPage.EMOJI);
            break;
          case STICKER:
            inputPanel.setMediaKeyboardToggleMode(KeyboardPage.STICKER);
            break;
          case GIF:
            inputPanel.setMediaKeyboardToggleMode(KeyboardPage.GIF);
            break;
        }
        if (stickerIntro) showStickerIntroductionTooltip();
      }

      if (emojiDrawerStub.resolved()) {
        initializeMediaKeyboardProviders();
      }
    });
  }

  private void initializeViewModel(@NonNull ConversationIntents.Args args) {
    this.viewModel = ViewModelProviders.of(this, new ConversationViewModel.Factory()).get(ConversationViewModel.class);

    this.viewModel.setArgs(args);
    this.viewModel.getWallpaper().observe(this, this::updateWallpaper);
    this.viewModel.getEvents().observe(this, this::onViewModelEvent);
  }

  private void initializeGroupViewModel() {
    groupViewModel = ViewModelProviders.of(this, new ConversationGroupViewModel.Factory()).get(ConversationGroupViewModel.class);
    recipient.observe(this, groupViewModel::onRecipientChange);
    groupViewModel.getGroupActiveState().observe(this, unused -> invalidateOptionsMenu());
    groupViewModel.getReviewState().observe(this, this::presentGroupReviewBanner);
  }

  private void initializeMentionsViewModel() {
    mentionsViewModel = ViewModelProviders.of(this, new MentionsPickerViewModel.Factory()).get(MentionsPickerViewModel.class);

    recipient.observe(this, r -> {
      if (r.isPushV2Group() && !mentionsSuggestions.resolved()) {
        mentionsSuggestions.get();
      }
      mentionsViewModel.onRecipientChange(r);
    });

    composeText.setMentionQueryChangedListener(query -> {
      if (getRecipient().isPushV2Group() && getRecipient().isActiveGroup()) {
        if (!mentionsSuggestions.resolved()) {
          mentionsSuggestions.get();
        }
        mentionsViewModel.onQueryChange(query);
      }
    });

    composeText.setMentionValidator(annotations -> {
      if (!getRecipient().isPushV2Group() || !getRecipient().isActiveGroup()) {
        return annotations;
      }

      Set<String> validRecipientIds = Stream.of(getRecipient().getParticipants())
                                            .map(r -> MentionAnnotation.idToMentionAnnotationValue(r.getId()))
                                            .collect(Collectors.toSet());

      return Stream.of(annotations)
                   .filterNot(a -> validRecipientIds.contains(a.getValue()))
                   .toList();
    });

    mentionsViewModel.getSelectedRecipient().observe(this, recipient -> {
      composeText.replaceTextWithMention(recipient.getDisplayName(this), recipient.getId());
    });
  }

  public void initializeGroupCallViewModel() {
    groupCallViewModel = ViewModelProviders.of(this, new GroupCallViewModel.Factory()).get(GroupCallViewModel.class);

    recipient.observe(this, r -> {
      groupCallViewModel.onRecipientChange(r);
    });

    groupCallViewModel.hasActiveGroupCall().observe(this, hasActiveCall -> {
      invalidateOptionsMenu();
      joinGroupCallButton.setVisibility(hasActiveCall ? View.VISIBLE : View.GONE);
    });

    groupCallViewModel.groupCallHasCapacity().observe(this, hasCapacity -> joinGroupCallButton.setText(hasCapacity ? R.string.ConversationActivity_join : R.string.ConversationActivity_full));
  }

  public void initializeDraftViewModel() {
    draftViewModel = ViewModelProviders.of(this, new DraftViewModel.Factory(new DraftRepository(getApplicationContext()))).get(DraftViewModel.class);

    recipient.observe(this, r -> {
      draftViewModel.onRecipientChanged(r);
    });

    draftViewModel.getState().observe(this,
                                      state -> {
                                        inputPanel.setVoiceNoteDraft(state.getVoiceNoteDraft());
                                        updateToggleButtonState();
                                      });
  }

  private void showGroupCallingTooltip() {
    if (Build.VERSION.SDK_INT == 19 || !SignalStore.tooltips().shouldShowGroupCallingTooltip() || callingTooltipShown) {
      return;
    }

    View anchor = findViewById(R.id.menu_video_secure);
    if (anchor == null) {
      Log.w(TAG, "Video Call tooltip anchor is null. Skipping tooltip...");
      return;
    }

    callingTooltipShown = true;

    SignalStore.tooltips().markGroupCallSpeakerViewSeen();
    TooltipPopup.forTarget(anchor)
                .setBackgroundTint(ContextCompat.getColor(this, R.color.signal_accent_green))
                .setTextColor(getResources().getColor(R.color.core_white))
                .setText(R.string.ConversationActivity__tap_here_to_start_a_group_call)
                .setOnDismissListener(() -> SignalStore.tooltips().markGroupCallingTooltipSeen())
                .show(TooltipPopup.POSITION_BELOW);
  }

  private void showStickerIntroductionTooltip() {
    TextSecurePreferences.setMediaKeyboardMode(this, MediaKeyboardMode.STICKER);
    inputPanel.setMediaKeyboardToggleMode(KeyboardPage.STICKER);

    TooltipPopup.forTarget(inputPanel.getMediaKeyboardToggleAnchorView())
                .setBackgroundTint(getResources().getColor(R.color.core_ultramarine))
                .setTextColor(getResources().getColor(R.color.core_white))
                .setText(R.string.ConversationActivity_new_say_it_with_stickers)
                .setOnDismissListener(() -> {
                  TextSecurePreferences.setHasSeenStickerIntroTooltip(this, true);
                  EventBus.getDefault().removeStickyEvent(StickerPackInstallEvent.class);
                })
                .show(TooltipPopup.POSITION_ABOVE);
  }

  @Override
  public void onReactionSelected(MessageRecord messageRecord, String emoji) {
    final Context context = getApplicationContext();

    reactionDelegate.hide();

    SignalExecutors.BOUNDED.execute(() -> {
      ReactionRecord oldRecord = Stream.of(messageRecord.getReactions())
                                       .filter(record -> record.getAuthor().equals(Recipient.self().getId()))
                                       .findFirst()
                                       .orElse(null);

      if (oldRecord != null && oldRecord.getEmoji().equals(emoji)) {
        MessageSender.sendReactionRemoval(context, messageRecord.getId(), messageRecord.isMms(), oldRecord);
      } else {
        MessageSender.sendNewReaction(context, messageRecord.getId(), messageRecord.isMms(), emoji);
      }
    });
  }

  @Override
  public void onCustomReactionSelected(@NonNull MessageRecord messageRecord, boolean hasAddedCustomEmoji, long holdDuration) {
    ReactionRecord oldRecord = Stream.of(messageRecord.getReactions())
                                     .filter(record -> record.getAuthor().equals(Recipient.self().getId()))
                                     .findFirst()
                                     .orElse(null);

    if ((!TextSecurePreferences.isFastCustomReactionChange(this) || holdDuration < 500) && oldRecord != null && hasAddedCustomEmoji) {
      final Context context = getApplicationContext();

      reactionDelegate.hide();

      SignalExecutors.BOUNDED.execute(() -> MessageSender.sendReactionRemoval(context,
                                                                              messageRecord.getId(),
                                                                              messageRecord.isMms(),
                                                                              oldRecord));
    } else {
      reactionDelegate.hideForReactWithAny();

      ReactWithAnyEmojiBottomSheetDialogFragment.createForMessageRecord(messageRecord, reactWithAnyEmojiStartPage)
                                                .show(getSupportFragmentManager(), "BOTTOM");
    }
  }

  @Override
  public void onReactWithAnyEmojiDialogDismissed() {
    reactionDelegate.hide();
  }

  @Override
  public void onReactWithAnyEmojiSelected(@NonNull String emoji) {
    reactionDelegate.hide();
  }

  @Override
  public void onSearchMoveUpPressed() {
    searchViewModel.onMoveUp();
  }

  @Override
  public void onSearchMoveDownPressed() {
    searchViewModel.onMoveDown();
  }

  private void initializeProfiles() {
    if (!isSecureText) {
      Log.i(TAG, "SMS contact, no profile fetch needed.");
      return;
    }

    RetrieveProfileJob.enqueueAsync(recipient.getId());
  }

  private void initializeGv1Migration() {
    GroupV1MigrationJob.enqueuePossibleAutoMigrate(recipient.getId());
  }

  private void onRecipientChanged(@NonNull Recipient recipient) {
    Log.i(TAG, "onModified(" + recipient.getId() + ") " + recipient.getRegistered());
    titleView.setTitle(glideRequests, recipient);
    titleView.setVerified(identityRecords.isVerified());
    setBlockedUserState(recipient, isSecureText, isDefaultSms);
    updateReminders();
    updateDefaultSubscriptionId(recipient.getDefaultSubscriptionId());
    updatePaymentsAvailable();
    initializeSecurity(isSecureText, isDefaultSms);

    if (searchViewItem == null || !searchViewItem.isActionViewExpanded()) {
      invalidateOptionsMenu();
    }

    if (groupViewModel != null) {
      groupViewModel.onRecipientChange(recipient);
    }

    if (mentionsViewModel != null) {
      mentionsViewModel.onRecipientChange(recipient);
    }

    if (groupCallViewModel != null) {
      groupCallViewModel.onRecipientChange(recipient);
    }

    if (draftViewModel != null) {
      draftViewModel.onRecipientChanged(recipient);
    }

    if (this.threadId == -1) {
      SimpleTask.run(() -> DatabaseFactory.getThreadDatabase(this).getThreadIdIfExistsFor(recipient.getId()), threadId -> {
        if (this.threadId != threadId) {
          Log.d(TAG, "Thread id changed via recipient change");
          this.threadId = threadId;
          fragment.reload(recipient, this.threadId);
          setVisibleThread(this.threadId);
        }
      });
    }
  }

  @Subscribe(threadMode = ThreadMode.MAIN)
  public void onIdentityRecordUpdate(final IdentityRecord event) {
    initializeIdentityRecords();
  }

  @Subscribe(threadMode =  ThreadMode.MAIN, sticky = true)
  public void onStickerPackInstalled(final StickerPackInstallEvent event) {
    if (!TextSecurePreferences.hasSeenStickerIntroTooltip(this)) return;

    EventBus.getDefault().removeStickyEvent(event);

    if (!inputPanel.isStickerMode()) {
      TooltipPopup.forTarget(inputPanel.getMediaKeyboardToggleAnchorView())
                  .setText(R.string.ConversationActivity_sticker_pack_installed)
                  .setIconGlideModel(event.getIconGlideModel())
                  .show(TooltipPopup.POSITION_ABOVE);
    }
  }

  @Subscribe(threadMode = ThreadMode.MAIN, sticky = true)
  public void onGroupCallPeekEvent(@NonNull GroupCallPeekEvent event) {
    if (groupCallViewModel != null) {
      groupCallViewModel.onGroupCallPeekEvent(event);
    }
  }

  private void initializeReceivers() {
    securityUpdateReceiver = new BroadcastReceiver() {
      @Override
      public void onReceive(Context context, Intent intent) {
        initializeSecurity(isSecureText, isDefaultSms);
        calculateCharactersRemaining();
      }
    };

    registerReceiver(securityUpdateReceiver,
                     new IntentFilter(SecurityEvent.SECURITY_UPDATE_EVENT),
                     KeyCachingService.KEY_PERMISSION, null);
  }

  //////// Helper Methods

  private ListenableFuture<Boolean> setMedia(@Nullable Uri uri, @NonNull MediaType mediaType) {
    return setMedia(uri, mediaType, 0, 0, false, false);
  }

  private ListenableFuture<Boolean> setMedia(@Nullable Uri uri, @NonNull MediaType mediaType, int width, int height, boolean borderless, boolean videoGif) {
    if (uri == null) {
      return new SettableFuture<>(false);
    }

    if (SlideFactory.MediaType.VCARD.equals(mediaType) && isSecureText) {
      openContactShareEditor(uri);
      return new SettableFuture<>(false);
    } else if (SlideFactory.MediaType.IMAGE.equals(mediaType) || SlideFactory.MediaType.GIF.equals(mediaType) || SlideFactory.MediaType.VIDEO.equals(mediaType)) {
      String mimeType = MediaUtil.getMimeType(this, uri);
      if (mimeType == null) {
        mimeType = mediaType.toFallbackMimeType();
      }

      Media media = new Media(uri, mimeType, 0, width, height, 0, 0, borderless, videoGif, Optional.absent(), Optional.absent(), Optional.absent());
      startActivityForResult(MediaSelectionActivity.editor(ConversationActivity.this, sendButton.getSelectedTransport(), Collections.singletonList(media), recipient.getId(), composeText.getTextTrimmed()), MEDIA_SENDER);
      return new SettableFuture<>(false);
    } else {
      return attachmentManager.setMedia(glideRequests, uri, mediaType, getCurrentMediaConstraints(), width, height);
    }
  }

  private void openContactShareEditor(Uri contactUri) {
    Intent intent = ContactShareEditActivity.getIntent(this, Collections.singletonList(contactUri));
    startActivityForResult(intent, GET_CONTACT_DETAILS);
  }

  private void addAttachmentContactInfo(Uri contactUri) {
    ContactAccessor contactDataList = ContactAccessor.getInstance();
    ContactData contactData = contactDataList.getContactData(this, contactUri);

    if      (contactData.numbers.size() == 1) composeText.append(contactData.numbers.get(0).number);
    else if (contactData.numbers.size() > 1)  selectContactInfo(contactData);
  }

  private void sendSharedContact(List<Contact> contacts) {
    int        subscriptionId = sendButton.getSelectedTransport().getSimSubscriptionId().or(-1);
    long       expiresIn      = TimeUnit.SECONDS.toMillis(recipient.get().getExpiresInSeconds());
    boolean    initiating     = threadId == -1;

    sendMediaMessage(recipient.getId(), isSmsForced(), "", attachmentManager.buildSlideDeck(), null, contacts, Collections.emptyList(), Collections.emptyList(), expiresIn, false, subscriptionId, initiating, false, null);
  }

  private void selectContactInfo(ContactData contactData) {
    final CharSequence[] numbers     = new CharSequence[contactData.numbers.size()];
    final CharSequence[] numberItems = new CharSequence[contactData.numbers.size()];

    for (int i = 0; i < contactData.numbers.size(); i++) {
      numbers[i]     = contactData.numbers.get(i).number;
      numberItems[i] = contactData.numbers.get(i).type + ": " + contactData.numbers.get(i).number;
    }

    AlertDialog.Builder builder = new AlertDialog.Builder(this);
    builder.setIcon(R.drawable.ic_account_box);
    builder.setTitle(R.string.ConversationActivity_select_contact_info);

    builder.setItems(numberItems, (dialog, which) -> composeText.append(numbers[which]));
    builder.show();
  }

  private Drafts getDraftsForCurrentState() {
    Drafts drafts = new Drafts();

    if (recipient.get().isGroup() && !recipient.get().isActiveGroup()) {
      return drafts;
    }

    if (!Util.isEmpty(composeText)) {
      drafts.add(new Draft(Draft.TEXT, composeText.getTextTrimmed().toString()));
      List<Mention> draftMentions = composeText.getMentions();
      if (!draftMentions.isEmpty()) {
        drafts.add(new Draft(Draft.MENTION, Base64.encodeBytes(MentionUtil.mentionsToBodyRangeList(draftMentions).toByteArray())));
      }
    }

    for (Slide slide : attachmentManager.buildSlideDeck().getSlides()) {
      if      (slide.hasAudio() && slide.getUri() != null)    drafts.add(new Draft(Draft.AUDIO, slide.getUri().toString()));
      else if (slide.hasVideo() && slide.getUri() != null)    drafts.add(new Draft(Draft.VIDEO, slide.getUri().toString()));
      else if (slide.hasLocation())                           drafts.add(new Draft(Draft.LOCATION, ((LocationSlide)slide).getPlace().serialize()));
      else if (slide.hasImage() && slide.getUri() != null)    drafts.add(new Draft(Draft.IMAGE, slide.getUri().toString()));
    }

    Optional<QuoteModel> quote = inputPanel.getQuote();

    if (quote.isPresent()) {
      drafts.add(new Draft(Draft.QUOTE, new QuoteId(quote.get().getId(), quote.get().getAuthor()).serialize()));
    }

    DraftDatabase.Draft voiceNoteDraft = draftViewModel.getVoiceNoteDraft();
    if (voiceNoteDraft != null) {
      drafts.add(voiceNoteDraft);
    }

    return drafts;
  }

  protected ListenableFuture<Long> saveDraft() {
    final SettableFuture<Long> future = new SettableFuture<>();

    if (this.recipient == null) {
      future.set(threadId);
      return future;
    }

    final Drafts                           drafts               = getDraftsForCurrentState();
    final long                             thisThreadId         = this.threadId;
    final RecipientId                      recipientId          = this.recipient.getId();
    final int                              thisDistributionType = this.distributionType;
    final ListenableFuture<VoiceNoteDraft> voiceNoteDraftFuture = draftViewModel.consumeVoiceNoteDraftFuture();

    new AsyncTask<Long, Void, Long>() {
      @Override
      protected Long doInBackground(Long... params) {
        if (voiceNoteDraftFuture != null) {
          try {
            Draft voiceNoteDraft = voiceNoteDraftFuture.get().asDraft();
            draftViewModel.setVoiceNoteDraft(recipientId, voiceNoteDraft);
            drafts.add(voiceNoteDraft);
          } catch (ExecutionException | InterruptedException e) {
            Log.w(TAG, "Could not extract voice note draft data.", e);
          }
        }

        ThreadDatabase threadDatabase = DatabaseFactory.getThreadDatabase(ConversationActivity.this);
        DraftDatabase  draftDatabase  = DatabaseFactory.getDraftDatabase(ConversationActivity.this);
        long           threadId       = params[0];

        if (drafts.size() > 0) {
          if (threadId == -1) threadId = threadDatabase.getOrCreateThreadIdFor(getRecipient(), thisDistributionType);

          draftDatabase.replaceDrafts(threadId, drafts);
          threadDatabase.updateSnippet(threadId, drafts.getSnippet(ConversationActivity.this),
                                       drafts.getUriSnippet(),
                                       System.currentTimeMillis(), Types.BASE_DRAFT_TYPE, true);
        } else if (threadId > 0) {
          threadDatabase.update(threadId, false);
        }

        if (drafts.isEmpty()) {
          draftDatabase.clearDrafts(threadId);
        }

        return threadId;
      }

      @Override
      protected void onPostExecute(Long result) {
        future.set(result);
      }

    }.executeOnExecutor(AsyncTask.THREAD_POOL_EXECUTOR, thisThreadId);

    return future;
  }

  private void setBlockedUserState(Recipient recipient, boolean isSecureText, boolean isDefaultSms) {
    if (!isSecureText && isPushGroupConversation()) {
      unblockButton.setVisibility(View.GONE);
      inputPanel.setHideForBlockedState(true);
      makeDefaultSmsButton.setVisibility(View.GONE);
      registerButton.setVisibility(View.VISIBLE);
    } else if (!isSecureText && !isDefaultSms && recipient.hasSmsAddress()) {
      unblockButton.setVisibility(View.GONE);
      inputPanel.setHideForBlockedState(true);
      makeDefaultSmsButton.setVisibility(View.VISIBLE);
      registerButton.setVisibility(View.GONE);
    } else {
      boolean inactivePushGroup = isPushGroupConversation() && !recipient.isActiveGroup();
      inputPanel.setHideForBlockedState(inactivePushGroup);
      unblockButton.setVisibility(View.GONE);
      makeDefaultSmsButton.setVisibility(View.GONE);
      registerButton.setVisibility(View.GONE);
    }
  }

  private void calculateCharactersRemaining() {
    String          messageBody     = composeText.getTextTrimmed().toString();
    TransportOption transportOption = sendButton.getSelectedTransport();
    CharacterState  characterState  = transportOption.calculateCharacters(messageBody);

    if (characterState.charactersRemaining <= 15 || characterState.messagesSpent > 1) {
      charactersLeft.setText(String.format(dynamicLanguage.getCurrentLocale(),
                                           "%d/%d (%d)",
                                           characterState.charactersRemaining,
                                           characterState.maxTotalMessageSize,
                                           characterState.messagesSpent));
      charactersLeft.setVisibility(View.VISIBLE);
    } else {
      charactersLeft.setVisibility(View.GONE);
    }
  }

  private void initializeMediaKeyboardProviders() {
    KeyboardPagerViewModel keyboardPagerViewModel = ViewModelProviders.of(this).get(KeyboardPagerViewModel.class);

    switch (TextSecurePreferences.getMediaKeyboardMode(this)) {
      case EMOJI:
        keyboardPagerViewModel.switchToPage(KeyboardPage.EMOJI);
        break;
      case STICKER:
        keyboardPagerViewModel.switchToPage(KeyboardPage.STICKER);
        break;
      case GIF:
        keyboardPagerViewModel.switchToPage(KeyboardPage.GIF);
        break;
    }
  }

  private boolean isInMessageRequest() {
    return messageRequestBottomView.getVisibility() == View.VISIBLE;
  }

  private boolean isSingleConversation() {
    return getRecipient() != null && !getRecipient().isGroup();
  }

  private boolean isActiveGroup() {
    if (!isGroupConversation()) return false;

    Optional<GroupRecord> record = DatabaseFactory.getGroupDatabase(this).getGroup(getRecipient().getId());
    return record.isPresent() && record.get().isActive();
  }

  @SuppressWarnings("SimplifiableIfStatement")
  private boolean isSelfConversation() {
    if (!TextSecurePreferences.isPushRegistered(this)) return false;
    if (recipient.get().isGroup())                     return false;

    return recipient.get().isSelf();
  }

  private boolean isGroupConversation() {
    return getRecipient() != null && getRecipient().isGroup();
  }

  private boolean isPushGroupConversation() {
    return getRecipient() != null && getRecipient().isPushGroup();
  }

  private boolean isPushGroupV1Conversation() {
    return getRecipient() != null && getRecipient().isPushV1Group();
  }

  private boolean isSmsForced() {
    return sendButton.isManualSelection() && sendButton.getSelectedTransport().isSms();
  }

  protected Recipient getRecipient() {
    return this.recipient.get();
  }

  protected long getThreadId() {
    return this.threadId;
  }

  private String getMessage() throws InvalidMessageException {
    String rawText = composeText.getTextTrimmed().toString();

    if (rawText.length() < 1 && !attachmentManager.isAttachmentPresent())
      throw new InvalidMessageException(getString(R.string.ConversationActivity_message_is_empty_exclamation));

    return rawText;
  }

  private MediaConstraints getCurrentMediaConstraints() {
    return sendButton.getSelectedTransport().getType() == Type.TEXTSECURE
           ? MediaConstraints.getPushMediaConstraints()
           : MediaConstraints.getMmsMediaConstraints(sendButton.getSelectedTransport().getSimSubscriptionId().or(-1));
  }

  private void markLastSeen() {
    new AsyncTask<Long, Void, Void>() {
      @Override
      protected Void doInBackground(Long... params) {
        DatabaseFactory.getThreadDatabase(ConversationActivity.this).setLastSeen(params[0]);
        return null;
      }
    }.executeOnExecutor(AsyncTask.THREAD_POOL_EXECUTOR, threadId);
  }

  protected void sendComplete(long threadId) {
    boolean refreshFragment = (threadId != this.threadId);
    this.threadId = threadId;

    if (fragment == null || !fragment.isVisible() || isFinishing()) {
      return;
    }

    fragment.setLastSeen(0);

    if (refreshFragment) {
      fragment.reload(recipient.get(), threadId);
      setVisibleThread(threadId);
    }

    fragment.scrollToBottom();
    attachmentManager.cleanup();

    updateLinkPreviewState();
  }

  private void sendMessage(@Nullable String metricId) {
    if (inputPanel.isRecordingInLockedMode()) {
      inputPanel.releaseRecordingLock();
      return;
    }

    Draft voiceNote = draftViewModel.getVoiceNoteDraft();
    if (voiceNote != null) {
      AudioSlide audioSlide = AudioSlide.createFromVoiceNoteDraft(this, voiceNote);

      sendVoiceNote(Objects.requireNonNull(audioSlide.getUri()), audioSlide.getFileSize());
      draftViewModel.clearVoiceNoteDraft();
      return;
    }

    try {
      Recipient recipient = getRecipient();

      if (recipient == null) {
        throw new RecipientFormattingException("Badly formatted");
      }

      String          message        = getMessage();
      TransportOption transport      = sendButton.getSelectedTransport();
      boolean         forceSms       = (recipient.isForceSmsSelection() || sendButton.isManualSelection()) && transport.isSms();
      int             subscriptionId = sendButton.getSelectedTransport().getSimSubscriptionId().or(-1);
      long            expiresIn      = TimeUnit.SECONDS.toMillis(recipient.getExpiresInSeconds());
      boolean         initiating     = threadId == -1;
      boolean         needsSplit     = !transport.isSms() && message.length() > transport.calculateCharacters(message).maxPrimaryMessageSize;
      boolean         isMediaMessage = attachmentManager.isAttachmentPresent() ||
                                       recipient.isGroup()                     ||
                                       recipient.getEmail().isPresent()        ||
                                       inputPanel.getQuote().isPresent()       ||
                                       composeText.hasMentions()               ||
                                       linkPreviewViewModel.hasLinkPreview()   ||
                                       needsSplit;

      Log.i(TAG, "[sendMessage] recipient: " + recipient.getId() + ", threadId: " + threadId + ",  forceSms: " + forceSms + ", isManual: " + sendButton.isManualSelection());

      if ((recipient.isMmsGroup() || recipient.getEmail().isPresent()) && !isMmsEnabled) {
        handleManualMmsRequired();
      } else if (!forceSms && (identityRecords.isUnverified(true) || identityRecords.isUntrusted(true))) {
        handleRecentSafetyNumberChange();
      } else if (isMediaMessage) {
        sendMediaMessage(forceSms, expiresIn, false, subscriptionId, initiating, metricId);
      } else {
        sendTextMessage(forceSms, expiresIn, subscriptionId, initiating, metricId);
      }
    } catch (RecipientFormattingException ex) {
      Toast.makeText(ConversationActivity.this,
                     R.string.ConversationActivity_recipient_is_not_a_valid_sms_or_email_address_exclamation,
                     Toast.LENGTH_LONG).show();
      Log.w(TAG, ex);
    } catch (InvalidMessageException ex) {
      Toast.makeText(ConversationActivity.this, R.string.ConversationActivity_message_is_empty_exclamation,
                     Toast.LENGTH_SHORT).show();
      Log.w(TAG, ex);
    }
  }

  private void sendMediaMessage(@NonNull MediaSendActivityResult result) {
    long                 thread        = this.threadId;
    long                 expiresIn     = TimeUnit.SECONDS.toMillis(recipient.get().getExpiresInSeconds());
    QuoteModel           quote         = result.isViewOnce() ? null : inputPanel.getQuote().orNull();
    List<Mention>        mentions      = new ArrayList<>(result.getMentions());
    OutgoingMediaMessage message       = new OutgoingMediaMessage(recipient.get(), new SlideDeck(), result.getBody(), System.currentTimeMillis(), -1, expiresIn, result.isViewOnce(), distributionType, quote, Collections.emptyList(), Collections.emptyList(), mentions);
    OutgoingMediaMessage secureMessage = new OutgoingSecureMediaMessage(message);

    ApplicationDependencies.getTypingStatusSender().onTypingStopped(thread);

    inputPanel.clearQuote();
    attachmentManager.clear(glideRequests, false);
    silentlySetComposeText("");

    long id = fragment.stageOutgoingMessage(secureMessage);

    SimpleTask.run(() -> {
      long resultId = MessageSender.sendPushWithPreUploadedMedia(this, secureMessage, result.getPreUploadResults(), thread, null);

      int deleted = DatabaseFactory.getAttachmentDatabase(this).deleteAbandonedPreuploadedAttachments();
      Log.i(TAG, "Deleted " + deleted + " abandoned attachments.");

      return resultId;
    }, this::sendComplete);
  }

  private void sendMediaMessage(final boolean forceSms, final long expiresIn, final boolean viewOnce, final int subscriptionId, final boolean initiating, @Nullable String metricId)
      throws InvalidMessageException
  {
    Log.i(TAG, "Sending media message...");
    List<LinkPreview> linkPreviews = linkPreviewViewModel.onSend();
    sendMediaMessage(recipient.getId(),
                     forceSms,
                     getMessage(),
                     attachmentManager.buildSlideDeck(),
                     inputPanel.getQuote().orNull(),
                     Collections.emptyList(),
                     linkPreviews,
                     composeText.getMentions(),
                     expiresIn,
                     viewOnce,
                     subscriptionId,
                     initiating,
                     true,
                     metricId);
  }

  private ListenableFuture<Void> sendMediaMessage(@NonNull RecipientId recipientId,
                                                  final boolean forceSms,
                                                  @NonNull String body,
                                                  SlideDeck slideDeck,
                                                  QuoteModel quote,
                                                  List<Contact> contacts,
                                                  List<LinkPreview> previews,
                                                  List<Mention> mentions,
                                                  final long expiresIn,
                                                  final boolean viewOnce,
                                                  final int subscriptionId,
                                                  final boolean initiating,
                                                  final boolean clearComposeBox,
                                                  final @Nullable String metricId)
  {
    if (!isDefaultSms && (!isSecureText || forceSms) && recipient.get().hasSmsAddress()) {
      showDefaultSmsPrompt();
      return new SettableFuture<>(null);
    }

    final boolean sendPush = (isSecureText && !forceSms) || recipient.get().isUuidOnly();
    final long    thread   = this.threadId;

    if (sendPush) {
      MessageUtil.SplitResult splitMessage = MessageUtil.getSplitMessage(this, body, sendButton.getSelectedTransport().calculateCharacters(body).maxPrimaryMessageSize);
      body = splitMessage.getBody();

      if (splitMessage.getTextSlide().isPresent()) {
        slideDeck.addSlide(splitMessage.getTextSlide().get());
      }
    }

    OutgoingMediaMessage outgoingMessageCandidate = new OutgoingMediaMessage(Recipient.resolved(recipientId), slideDeck, body, System.currentTimeMillis(), subscriptionId, expiresIn, viewOnce, distributionType, quote, contacts, previews, mentions);

    final SettableFuture<Void> future  = new SettableFuture<>();
    final Context              context = getApplicationContext();

    final OutgoingMediaMessage outgoingMessage;

    if (sendPush) {
      outgoingMessage = new OutgoingSecureMediaMessage(outgoingMessageCandidate);
      ApplicationDependencies.getTypingStatusSender().onTypingStopped(thread);
    } else {
      outgoingMessage = outgoingMessageCandidate;
    }

    Permissions.with(this)
               .request(Manifest.permission.SEND_SMS, Manifest.permission.READ_SMS)
               .ifNecessary(!sendPush)
               .withPermanentDenialDialog(getString(R.string.ConversationActivity_signal_needs_sms_permission_in_order_to_send_an_sms))
               .onAllGranted(() -> {
                 if (clearComposeBox) {
                   inputPanel.clearQuote();
                   attachmentManager.clear(glideRequests, false);
                   silentlySetComposeText("");
                 }

                 final long id = fragment.stageOutgoingMessage(outgoingMessage);

                 SimpleTask.run(() -> {
                   return MessageSender.send(context, outgoingMessage, thread, forceSms, metricId, null);
                 }, result -> {
                   sendComplete(result);
                   future.set(null);
                 });
               })
               .onAnyDenied(() -> future.set(null))
               .execute();

    return future;
  }

  private void sendTextMessage(final boolean forceSms, final long expiresIn, final int subscriptionId, final boolean initiating, final @Nullable String metricId)
      throws InvalidMessageException
  {
    if (!isDefaultSms && (!isSecureText || forceSms) && recipient.get().hasSmsAddress()) {
      showDefaultSmsPrompt();
      return;
    }

    final long    thread      = this.threadId;
    final Context context     = getApplicationContext();
    final String  messageBody = getMessage();
    final boolean sendPush    = (isSecureText && !forceSms) || recipient.get().isUuidOnly();

    OutgoingTextMessage message;

    if (sendPush) {
      message = new OutgoingEncryptedMessage(recipient.get(), messageBody, expiresIn);
      ApplicationDependencies.getTypingStatusSender().onTypingStopped(thread);
    } else {
      message = new OutgoingTextMessage(recipient.get(), messageBody, expiresIn, subscriptionId);
    }

    Permissions.with(this)
               .request(Manifest.permission.SEND_SMS)
               .ifNecessary(!sendPush)
               .withPermanentDenialDialog(getString(R.string.ConversationActivity_signal_needs_sms_permission_in_order_to_send_an_sms))
               .onAllGranted(() -> {
                 final long id = new SecureRandom().nextLong();
                 SimpleTask.run(() -> {
                   return MessageSender.send(context, message, thread, forceSms, metricId, null);
                 }, this::sendComplete);

                 silentlySetComposeText("");
                 fragment.stageOutgoingMessage(message, id);
               })
               .execute();
  }

  private void showDefaultSmsPrompt() {
    new AlertDialog.Builder(this)
                   .setMessage(R.string.ConversationActivity_signal_cannot_sent_sms_mms_messages_because_it_is_not_your_default_sms_app)
                   .setNegativeButton(R.string.ConversationActivity_no, (dialog, which) -> dialog.dismiss())
                   .setPositiveButton(R.string.ConversationActivity_yes, (dialog, which) -> handleMakeDefaultSms())
                   .show();
  }

  private void updateToggleButtonState() {
    if (inputPanel.isRecordingInLockedMode()) {
      buttonToggle.display(sendButton);
      quickAttachmentToggle.show();
      inlineAttachmentToggle.hide();
      return;
    }

    if (draftViewModel.hasVoiceNoteDraft()) {
      buttonToggle.display(sendButton);
      quickAttachmentToggle.hide();
      inlineAttachmentToggle.hide();
      return;
    }

    if (composeText.getText().length() == 0 && !attachmentManager.isAttachmentPresent()) {
      buttonToggle.display(attachButton);
      quickAttachmentToggle.show();
      inlineAttachmentToggle.hide();
    } else {
      buttonToggle.display(sendButton);
      quickAttachmentToggle.hide();

      if (!attachmentManager.isAttachmentPresent() && !linkPreviewViewModel.hasLinkPreviewUi()) {
        inlineAttachmentToggle.show();
      } else {
        inlineAttachmentToggle.hide();
      }
    }
  }

  private void onViewModelEvent(@NonNull ConversationViewModel.Event event) {
    if (event == ConversationViewModel.Event.SHOW_RECAPTCHA) {
      RecaptchaProofBottomSheetFragment.show(getSupportFragmentManager());
    } else {
      throw new AssertionError("Unexpected event!");
    }
  }

  private void updateLinkPreviewState() {
    if (SignalStore.settings().isLinkPreviewsEnabled() && isSecureText && !sendButton.getSelectedTransport().isSms() && !attachmentManager.isAttachmentPresent()) {
      linkPreviewViewModel.onEnabled();
      linkPreviewViewModel.onTextChanged(this, composeText.getTextTrimmed().toString(), composeText.getSelectionStart(), composeText.getSelectionEnd());
    } else {
      linkPreviewViewModel.onUserCancel();
    }
  }

  private void recordTransportPreference(TransportOption transportOption) {
    new AsyncTask<Void, Void, Void>() {
      @Override
      protected Void doInBackground(Void... params) {
        RecipientDatabase recipientDatabase = DatabaseFactory.getRecipientDatabase(ConversationActivity.this);

        recipientDatabase.setDefaultSubscriptionId(recipient.getId(), transportOption.getSimSubscriptionId().or(-1));

        if (!recipient.resolve().isPushGroup()) {
          recipientDatabase.setForceSmsSelection(recipient.getId(), recipient.get().getRegistered() == RegisteredState.REGISTERED && transportOption.isSms());
        }

        return null;
      }
    }.executeOnExecutor(AsyncTask.THREAD_POOL_EXECUTOR);
  }

  @Override
  public void onRecorderPermissionRequired() {
    Permissions.with(this)
               .request(Manifest.permission.RECORD_AUDIO)
               .ifNecessary()
               .withRationaleDialog(getString(R.string.ConversationActivity_to_send_audio_messages_allow_signal_access_to_your_microphone), R.drawable.ic_mic_solid_24)
               .withPermanentDenialDialog(getString(R.string.ConversationActivity_signal_requires_the_microphone_permission_in_order_to_send_audio_messages))
               .execute();
  }

  @Override
  public void onRecorderStarted() {
    Vibrator vibrator = ServiceUtil.getVibrator(this);
    vibrator.vibrate(20);

    getWindow().addFlags(WindowManager.LayoutParams.FLAG_KEEP_SCREEN_ON);
    setRequestedOrientation(ActivityInfo.SCREEN_ORIENTATION_LOCKED);

    audioRecorder.startRecording();
  }

  @Override
  public void onRecorderLocked() {
    voiceRecorderWakeLock.acquire();
    updateToggleButtonState();
    setRequestedOrientation(ActivityInfo.SCREEN_ORIENTATION_UNSPECIFIED);
  }

  @Override
  public void onRecorderFinished() {
    voiceRecorderWakeLock.release();
    updateToggleButtonState();
    Vibrator vibrator = ServiceUtil.getVibrator(this);
    vibrator.vibrate(20);

    getWindow().clearFlags(WindowManager.LayoutParams.FLAG_KEEP_SCREEN_ON);
    setRequestedOrientation(ActivityInfo.SCREEN_ORIENTATION_UNSPECIFIED);

    ListenableFuture<VoiceNoteDraft> future = audioRecorder.stopRecording();
    future.addListener(new ListenableFuture.Listener<VoiceNoteDraft>() {
      @Override
      public void onSuccess(final @NonNull VoiceNoteDraft result) {
        sendVoiceNote(result.getUri(), result.getSize());
      }

      @Override
      public void onFailure(ExecutionException e) {
        Toast.makeText(ConversationActivity.this, R.string.ConversationActivity_unable_to_record_audio, Toast.LENGTH_LONG).show();
      }
    });
  }

  @Override
  public void onRecorderCanceled() {
    voiceRecorderWakeLock.release();
    updateToggleButtonState();
    Vibrator vibrator = ServiceUtil.getVibrator(this);
    vibrator.vibrate(50);

    getWindow().clearFlags(WindowManager.LayoutParams.FLAG_KEEP_SCREEN_ON);
    setRequestedOrientation(ActivityInfo.SCREEN_ORIENTATION_UNSPECIFIED);

    ListenableFuture<VoiceNoteDraft> future = audioRecorder.stopRecording();
    if (getLifecycle().getCurrentState().isAtLeast(Lifecycle.State.RESUMED)) {
      future.addListener(new DeleteCanceledVoiceNoteListener());
    } else {
      draftViewModel.setVoiceNoteDraftFuture(future);
    }
  }

  @Override
  public void onEmojiToggle() {
    if (!emojiDrawerStub.resolved()) {
      Boolean stickersAvailable = stickerViewModel.getStickersAvailability().getValue();

      initializeMediaKeyboardProviders();

      inputPanel.setMediaKeyboard(emojiDrawerStub.get());
    }

    if (container.getCurrentInput() == emojiDrawerStub.get()) {
      container.showSoftkey(composeText);
    } else {
      container.show(composeText, emojiDrawerStub.get());
    }
  }

  @Override
  public void onLinkPreviewCanceled() {
    linkPreviewViewModel.onUserCancel();
  }

  @Override
  public void onStickerSuggestionSelected(@NonNull StickerRecord sticker) {
    sendSticker(sticker, true);
  }

  @Override
  public void onMediaSelected(@NonNull Uri uri, String contentType) {
    if (MediaUtil.isGif(contentType) || MediaUtil.isImageType(contentType)) {
      SimpleTask.run(getLifecycle(),
                     () -> getKeyboardImageDetails(uri),
                     details -> sendKeyboardImage(uri, contentType, details));
    } else if (MediaUtil.isVideoType(contentType)) {
      setMedia(uri, SlideFactory.MediaType.VIDEO);
    } else if (MediaUtil.isAudioType(contentType)) {
      setMedia(uri, SlideFactory.MediaType.AUDIO);
    }
  }

  @Override
  public void onCursorPositionChanged(int start, int end) {
    linkPreviewViewModel.onTextChanged(this, composeText.getTextTrimmed().toString(), start, end);
  }

  @Override
  public void onStickerSelected(@NonNull StickerRecord stickerRecord) {
    sendSticker(stickerRecord, false);
  }

  @Override
  public void onStickerManagementClicked() {
    startActivity(StickerManagementActivity.getIntent(this));
    container.hideAttachedInput(true);
  }

  private void sendVoiceNote(@NonNull Uri uri, long size) {
    boolean    forceSms       = sendButton.isManualSelection() && sendButton.getSelectedTransport().isSms();
    boolean    initiating     = threadId == -1;
    int        subscriptionId = sendButton.getSelectedTransport().getSimSubscriptionId().or(-1);
    long       expiresIn      = TimeUnit.SECONDS.toMillis(recipient.get().getExpiresInSeconds());
    AudioSlide audioSlide     = new AudioSlide(ConversationActivity.this, uri, size, MediaUtil.AUDIO_AAC, true);
    SlideDeck  slideDeck      = new SlideDeck();
    slideDeck.addSlide(audioSlide);

    ListenableFuture<Void> sendResult = sendMediaMessage(recipient.getId(),
                                                         forceSms,
                                                         "",
                                                         slideDeck,
                                                         inputPanel.getQuote().orNull(),
                                                         Collections.emptyList(),
                                                         Collections.emptyList(),
                                                         composeText.getMentions(),
                                                         expiresIn,
                                                         false,
                                                         subscriptionId,
                                                         initiating,
                                                         true,
                                                         null);

    sendResult.addListener(new AssertedSuccessListener<Void>() {
      @Override
      public void onSuccess(Void nothing) {
        draftViewModel.deleteBlob(uri);
      }
    });
  }

  private void sendSticker(@NonNull StickerRecord stickerRecord, boolean clearCompose) {
    sendSticker(new StickerLocator(stickerRecord.getPackId(), stickerRecord.getPackKey(), stickerRecord.getStickerId(), stickerRecord.getEmoji()), stickerRecord.getContentType(), stickerRecord.getUri(), stickerRecord.getSize(), clearCompose);

    SignalExecutors.BOUNDED.execute(() ->
     DatabaseFactory.getStickerDatabase(getApplicationContext())
                    .updateStickerLastUsedTime(stickerRecord.getRowId(), System.currentTimeMillis())
    );
  }

  private void sendSticker(@NonNull StickerLocator stickerLocator, @NonNull String contentType, @NonNull Uri uri, long size, boolean clearCompose) {
    if (sendButton.getSelectedTransport().isSms()) {
      Media  media  = new Media(uri, contentType, System.currentTimeMillis(), StickerSlide.WIDTH, StickerSlide.HEIGHT, size, 0, false, false, Optional.absent(), Optional.absent(), Optional.absent());
      Intent intent = MediaSelectionActivity.editor(this, sendButton.getSelectedTransport(), Collections.singletonList(media), recipient.getId(), composeText.getTextTrimmed());
      startActivityForResult(intent, MEDIA_SENDER);
      return;
    }

    long            expiresIn      = TimeUnit.SECONDS.toMillis(recipient.get().getExpiresInSeconds());
    int             subscriptionId = sendButton.getSelectedTransport().getSimSubscriptionId().or(-1);
    boolean         initiating     = threadId == -1;
    TransportOption transport      = sendButton.getSelectedTransport();
    SlideDeck       slideDeck      = new SlideDeck();
    Slide           stickerSlide   = new StickerSlide(this, uri, size, stickerLocator, contentType);

    slideDeck.addSlide(stickerSlide);

    sendMediaMessage(recipient.getId(), transport.isSms(), "", slideDeck, null, Collections.emptyList(), Collections.emptyList(), Collections.emptyList(), expiresIn, false, subscriptionId, initiating, clearCompose, null);
  }

  private void silentlySetComposeText(String text) {
    typingTextWatcher.setEnabled(false);
    composeText.setText(text);
    typingTextWatcher.setEnabled(true);
  }

  @Override
  public void onReactionsDialogDismissed() {
    fragment.clearFocusedItem();
  }

  @Override
  public void onShown() {
    if (inputPanel != null) {
      inputPanel.getMediaKeyboardListener().onShown();
    }
  }

  @Override
  public void onHidden() {
    if (inputPanel != null) {
      inputPanel.getMediaKeyboardListener().onHidden();
    }
  }

  @Override
  public void onKeyboardChanged(@NonNull KeyboardPage page) {
    if (inputPanel != null) {
      inputPanel.getMediaKeyboardListener().onKeyboardChanged(page);
    }
  }

  @Override
  public void onEmojiSelected(String emoji) {
    if (inputPanel != null) {
      inputPanel.onEmojiSelected(emoji);
    }
  }

  @Override
  public void onKeyEvent(KeyEvent keyEvent) {
    if (keyEvent != null) {
      inputPanel.onKeyEvent(keyEvent);
    }
  }

  @Override
  public void onGifSelectSuccess(@NonNull Uri blobUri, int width, int height) {
    setMedia(blobUri,
             Objects.requireNonNull(MediaType.from(BlobProvider.getMimeType(blobUri))),
             width,
             height,
             false,
             true);
  }

  @Override
  public boolean isMms() {
    return !isSecureText;
  }

  @Override
  public void openEmojiSearch() {
    if (emojiDrawerStub.resolved()) {
      emojiDrawerStub.get().onOpenEmojiSearch();
    }
  }

  @Override public void closeEmojiSearch() {
    if (emojiDrawerStub.resolved()) {
      emojiDrawerStub.get().onCloseEmojiSearch();
    }
  }

  @Override
  public void onVoiceNoteDraftPlay(@NonNull Uri audioUri, double progress) {
    voiceNoteMediaController.startSinglePlaybackForDraft(audioUri, threadId, progress);
  }

  @Override
  public void onVoiceNoteDraftPause(@NonNull Uri audioUri) {
    voiceNoteMediaController.pausePlayback(audioUri);
  }

  @Override
  public void onVoiceNoteDraftSeekTo(@NonNull Uri audioUri, double progress) {
    voiceNoteMediaController.seekToPosition(audioUri, progress);
  }

  @Override
  public void onVoiceNoteDraftDelete(@NonNull Uri audioUri) {
    voiceNoteMediaController.stopPlaybackAndReset(audioUri);
    draftViewModel.deleteVoiceNoteDraft();
  }

  @Override
  public @NonNull VoiceNoteMediaController getVoiceNoteMediaController() {
    return voiceNoteMediaController;
  }

  // Listeners

  private final class DeleteCanceledVoiceNoteListener implements ListenableFuture.Listener<VoiceNoteDraft> {
    @Override
    public void onSuccess(final VoiceNoteDraft result) {
      draftViewModel.deleteBlob(result.getUri());
    }

    @Override
    public void onFailure(ExecutionException e) {}
  }

  private class QuickCameraToggleListener implements OnClickListener {
    @Override
    public void onClick(View v) {
      Permissions.with(ConversationActivity.this)
                 .request(Manifest.permission.CAMERA)
                 .ifNecessary()
                 .withRationaleDialog(getString(R.string.ConversationActivity_to_capture_photos_and_video_allow_signal_access_to_the_camera), R.drawable.ic_camera_24)
                 .withPermanentDenialDialog(getString(R.string.ConversationActivity_signal_needs_the_camera_permission_to_take_photos_or_video))
                 .onAllGranted(() -> {
                   composeText.clearFocus();
                   startActivityForResult(MediaSelectionActivity.camera(ConversationActivity.this, sendButton.getSelectedTransport(), recipient.getId(), inputPanel.getQuote().isPresent()), MEDIA_SENDER);
                   overridePendingTransition(R.anim.camera_slide_from_bottom, R.anim.stationary);
                 })
                 .onAnyDenied(() -> Toast.makeText(ConversationActivity.this, R.string.ConversationActivity_signal_needs_camera_permissions_to_take_photos_or_video, Toast.LENGTH_LONG).show())
                 .execute();
    }
  }

  private class SendButtonListener implements OnClickListener, TextView.OnEditorActionListener {
    @Override
    public void onClick(View v) {
      String metricId = recipient.get().isGroup() ? SignalLocalMetrics.GroupMessageSend.start()
                                                  : SignalLocalMetrics.IndividualMessageSend.start();
      sendMessage(metricId);
    }

    @Override
    public boolean onEditorAction(TextView v, int actionId, KeyEvent event) {
      if (actionId == EditorInfo.IME_ACTION_SEND) {
        sendButton.performClick();
        return true;
      }
      return false;
    }
  }

  private class AttachButtonListener implements OnClickListener {
    @Override
    public void onClick(View v) {
      handleAddAttachment();
    }
  }

  private class AttachButtonLongClickListener implements View.OnLongClickListener {
    @Override
    public boolean onLongClick(View v) {
      return sendButton.performLongClick();
    }
  }

  private class ComposeKeyPressedListener implements OnKeyListener, OnClickListener, TextWatcher, OnFocusChangeListener {

    int beforeLength;

    @Override
    public boolean onKey(View v, int keyCode, KeyEvent event) {
      if (event.getAction() == KeyEvent.ACTION_DOWN) {
        if (keyCode == KeyEvent.KEYCODE_ENTER) {
          if (SignalStore.settings().isEnterKeySends()) {
            sendButton.dispatchKeyEvent(new KeyEvent(KeyEvent.ACTION_DOWN, KeyEvent.KEYCODE_ENTER));
            sendButton.dispatchKeyEvent(new KeyEvent(KeyEvent.ACTION_UP, KeyEvent.KEYCODE_ENTER));
            return true;
          }
        }
      }
      return false;
    }

    @Override
    public void onClick(View v) {
      container.showSoftkey(composeText);
    }

    @Override
    public void beforeTextChanged(CharSequence s, int start, int count,int after) {
      beforeLength = composeText.getTextTrimmed().length();
    }

    @Override
    public void afterTextChanged(Editable s) {
      calculateCharactersRemaining();

      if (composeText.getTextTrimmed().length() == 0 || beforeLength == 0) {
        composeText.postDelayed(ConversationActivity.this::updateToggleButtonState, 50);
      }

      stickerViewModel.onInputTextUpdated(s.toString());
    }

    @Override
    public void onTextChanged(CharSequence s, int start, int before,int count) {}

    @Override
    public void onFocusChange(View v, boolean hasFocus) {
      if (hasFocus && container.getCurrentInput() == emojiDrawerStub.get()) {
        container.showSoftkey(composeText);
      }
    }
  }

  private class TypingStatusTextWatcher extends SimpleTextWatcher {

    private boolean enabled = true;

    private String previousText = "";

    @Override
    public void onTextChanged(String text) {
      if (enabled && threadId > 0 && isSecureText && !isSmsForced() && !recipient.get().isBlocked() && !recipient.get().isSelf()) {
        TypingStatusSender typingStatusSender = ApplicationDependencies.getTypingStatusSender();

        if (text.length() == 0) {
          typingStatusSender.onTypingStoppedWithNotify(threadId);
        } else if (text.length() < previousText.length() && previousText.contains(text)) {
          typingStatusSender.onTypingStopped(threadId);
        } else {
          typingStatusSender.onTypingStarted(threadId);
        }

        previousText = text;
      }
    }

    public void setEnabled(boolean enabled) {
      this.enabled = enabled;
    }
  }

  @Override
  public void onMessageRequest(@NonNull MessageRequestViewModel viewModel) {
    messageRequestBottomView.setAcceptOnClickListener(v -> viewModel.onAccept());
    messageRequestBottomView.setDeleteOnClickListener(v -> onMessageRequestDeleteClicked(viewModel));
    messageRequestBottomView.setBlockOnClickListener(v -> onMessageRequestBlockClicked(viewModel));
    messageRequestBottomView.setUnblockOnClickListener(v -> onMessageRequestUnblockClicked(viewModel));
    messageRequestBottomView.setGroupV1MigrationContinueListener(v -> GroupsV1MigrationInitiationBottomSheetDialogFragment.showForInitiation(getSupportFragmentManager(), recipient.getId()));

    viewModel.getRequestReviewDisplayState().observe(this, this::presentRequestReviewBanner);
    viewModel.getMessageData().observe(this, this::presentMessageRequestState);
    viewModel.getFailures().observe(this, this::showGroupChangeErrorToast);
    viewModel.getMessageRequestStatus().observe(this, status -> {
      switch (status) {
        case IDLE:
          hideMessageRequestBusy();
          break;
        case ACCEPTING:
        case BLOCKING:
        case DELETING:
          showMessageRequestBusy();
          break;
        case ACCEPTED:
          hideMessageRequestBusy();
          break;
        case BLOCKED_AND_REPORTED:
          hideMessageRequestBusy();
          Toast.makeText(this, R.string.ConversationActivity__reported_as_spam_and_blocked, Toast.LENGTH_SHORT).show();
          break;
        case DELETED:
        case BLOCKED:
          hideMessageRequestBusy();
          finish();
      }
    });
  }

  private void presentRequestReviewBanner(@NonNull MessageRequestViewModel.RequestReviewDisplayState state) {
    switch (state) {
      case SHOWN:
        reviewBanner.get().setVisibility(View.VISIBLE);

        CharSequence message = new SpannableStringBuilder().append(SpanUtil.bold(getString(R.string.ConversationFragment__review_requests_carefully)))
                                                           .append(" ")
                                                           .append(getString(R.string.ConversationFragment__signal_found_another_contact_with_the_same_name));

        reviewBanner.get().setBannerMessage(message);

        Drawable drawable = ContextUtil.requireDrawable(this, R.drawable.ic_info_white_24).mutate();
        DrawableCompat.setTint(drawable, ContextCompat.getColor(this, R.color.signal_icon_tint_primary));

        reviewBanner.get().setBannerIcon(drawable);
        reviewBanner.get().setOnClickListener(unused -> handleReviewRequest(recipient.getId()));
        break;
      case HIDDEN:
        reviewBanner.get().setVisibility(View.GONE);
        break;
      default:
        break;
    }
  }

  private void presentGroupReviewBanner(@NonNull ConversationGroupViewModel.ReviewState groupReviewState) {
    if (groupReviewState.getCount() > 0) {
      reviewBanner.get().setVisibility(View.VISIBLE);
      reviewBanner.get().setBannerMessage(getString(R.string.ConversationFragment__d_group_members_have_the_same_name, groupReviewState.getCount()));
      reviewBanner.get().setBannerRecipient(groupReviewState.getRecipient());
      reviewBanner.get().setOnClickListener(unused -> handleReviewGroupMembers(groupReviewState.getGroupId()));
    } else if (reviewBanner.resolved()) {
      reviewBanner.get().setVisibility(View.GONE);
    }
  }

  private void showMessageRequestBusy() {
    messageRequestBottomView.showBusy();
  }

  private void hideMessageRequestBusy() {
    messageRequestBottomView.hideBusy();
  }

  private void handleReviewGroupMembers(@Nullable GroupId.V2 groupId) {
    if (groupId == null) {
      return;
    }

    ReviewCardDialogFragment.createForReviewMembers(groupId)
                            .show(getSupportFragmentManager(), null);
  }

  private void handleReviewRequest(@NonNull RecipientId recipientId) {
    if (recipientId == Recipient.UNKNOWN.getId()) {
      return;
    }

    ReviewCardDialogFragment.createForReviewRequest(recipientId)
                            .show(getSupportFragmentManager(), null);
  }

  private void showGroupChangeErrorToast(@NonNull GroupChangeFailureReason e) {
    Toast.makeText(this, GroupErrors.getUserDisplayMessage(e), Toast.LENGTH_LONG).show();
  }

  @Override
  public void handleReaction(@NonNull ConversationMessage conversationMessage,
                             @NonNull Toolbar.OnMenuItemClickListener toolbarListener,
                             @NonNull ConversationReactionOverlay.OnHideListener onHideListener,
                             @Nullable MotionEvent motionEvent)
  {
    reactionDelegate.setOnToolbarItemClickedListener(toolbarListener);
    reactionDelegate.setOnHideListener(onHideListener);
    reactionDelegate.show(this, recipient.get(), conversationMessage, groupViewModel.isNonAdminInAnnouncementGroup(), motionEvent);
  }

  @Override
  public void onMessageWithErrorClicked(@NonNull MessageRecord messageRecord) {
    if (messageRecord.hasFailedWithNetworkFailures()) {
      new AlertDialog.Builder(this)
                     .setMessage(R.string.conversation_activity__message_could_not_be_sent)
                     .setNegativeButton(android.R.string.cancel, null)
                     .setPositiveButton(R.string.conversation_activity__send, (dialog, which) -> MessageSender.resend(this, messageRecord))
                     .show();
    } else if (messageRecord.isIdentityMismatchFailure()) {
      SafetyNumberChangeDialog.show(this, messageRecord);
    } else {
      startActivity(MessageDetailsActivity.getIntentForMessageDetails(this, messageRecord, messageRecord.getRecipient().getId(), messageRecord.getThreadId()));
    }
  }

  @Override
  public void onVoiceNotePause(@NonNull Uri uri) {
    voiceNoteMediaController.pausePlayback(uri);
  }

  @Override
  public void onVoiceNotePlay(@NonNull Uri uri, long messageId, double progress) {
    voiceNoteMediaController.startConsecutivePlayback(uri, messageId, progress);
  }

  @Override
  public void onVoiceNoteSeekTo(@NonNull Uri uri, double progress) {
    voiceNoteMediaController.seekToPosition(uri, progress);
  }

  @Override
  public void onVoiceNotePlaybackSpeedChanged(@NonNull Uri uri, float speed) {
    voiceNoteMediaController.setPlaybackSpeed(uri, speed);
  }

  @Override
  public void onRegisterVoiceNoteCallbacks(@NonNull Observer<VoiceNotePlaybackState> onPlaybackStartObserver) {
    voiceNoteMediaController.getVoiceNotePlaybackState().observe(this, onPlaybackStartObserver);
  }

  @Override
  public void onUnregisterVoiceNoteCallbacks(@NonNull Observer<VoiceNotePlaybackState> onPlaybackStartObserver) {
    voiceNoteMediaController.getVoiceNotePlaybackState().removeObserver(onPlaybackStartObserver);
  }

  @Override
  public void onCursorChanged() {
    if (!reactionDelegate.isShowing()) {
      return;
    }

    SimpleTask.run(() -> {
          //noinspection CodeBlock2Expr
          return DatabaseFactory.getMmsSmsDatabase(this)
                                .checkMessageExists(reactionDelegate.getMessageRecord());
        }, messageExists -> {
          if (!messageExists) {
            reactionDelegate.hide();
          }
        });
  }

  @Override
  public void setThreadId(long threadId) {
    this.threadId = threadId;
  }

  @Override
  public void handleReplyMessage(ConversationMessage conversationMessage) {
    MessageRecord messageRecord = conversationMessage.getMessageRecord();

    Recipient author;

    if (messageRecord.isOutgoing()) {
      author = Recipient.self();
    } else {
      author = messageRecord.getIndividualRecipient();
    }

    if (messageRecord.isMms() && !((MmsMessageRecord) messageRecord).getSharedContacts().isEmpty()) {
      Contact   contact     = ((MmsMessageRecord) messageRecord).getSharedContacts().get(0);
      String    displayName = ContactUtil.getDisplayName(contact);
      String    body        = getString(R.string.ConversationActivity_quoted_contact_message, EmojiStrings.BUST_IN_SILHOUETTE, displayName);
      SlideDeck slideDeck   = new SlideDeck();

      if (contact.getAvatarAttachment() != null) {
        slideDeck.addSlide(MediaUtil.getSlideForAttachment(this, contact.getAvatarAttachment()));
      }

      inputPanel.setQuote(GlideApp.with(this),
                          messageRecord.getDateSent(),
                          author,
                          body,
                          slideDeck);

    } else if (messageRecord.isMms() && !((MmsMessageRecord) messageRecord).getLinkPreviews().isEmpty()) {
      LinkPreview linkPreview = ((MmsMessageRecord) messageRecord).getLinkPreviews().get(0);
      SlideDeck   slideDeck   = new SlideDeck();

      if (linkPreview.getThumbnail().isPresent()) {
        slideDeck.addSlide(MediaUtil.getSlideForAttachment(this, linkPreview.getThumbnail().get()));
      }

      inputPanel.setQuote(GlideApp.with(this),
                          messageRecord.getDateSent(),
                          author,
                          conversationMessage.getDisplayBody(this),
                          slideDeck);
    } else {
      SlideDeck slideDeck = messageRecord.isMms() ? ((MmsMessageRecord) messageRecord).getSlideDeck() : new SlideDeck();

      if (messageRecord.isMms() && ((MmsMessageRecord) messageRecord).isViewOnce()) {
        Attachment attachment = new TombstoneAttachment(MediaUtil.VIEW_ONCE, true);
        slideDeck = new SlideDeck();
        slideDeck.addSlide(MediaUtil.getSlideForAttachment(this, attachment));
      }

      inputPanel.setQuote(GlideApp.with(this),
                          messageRecord.getDateSent(),
                          author,
                          conversationMessage.getDisplayBody(this),
                          slideDeck);
    }

    inputPanel.clickOnComposeInput();
  }

  @Override
  public void onMessageActionToolbarOpened() {
    searchViewItem.collapseActionView();
  }

  @Override
  public void onForwardClicked()  {
    inputPanel.clearQuote();
  }

  @Override
  public void onAttachmentChanged() {
    handleSecurityChange(isSecureText, isDefaultSms);
    updateToggleButtonState();
    updateLinkPreviewState();
  }

  private int inputAreaHeight() {
    int height = panelParent.getMeasuredHeight();

    if (attachmentKeyboardStub.resolved()) {
      View keyboard = attachmentKeyboardStub.get();
      if (keyboard.getVisibility() == View.VISIBLE) {
        return height + keyboard.getMeasuredHeight();
      }
    }

    return height;
  }

  private void onMessageRequestDeleteClicked(@NonNull MessageRequestViewModel requestModel) {
    Recipient recipient = requestModel.getRecipient().getValue();
    if (recipient == null) {
      Log.w(TAG, "[onMessageRequestDeleteClicked] No recipient!");
      return;
    }

    AlertDialog.Builder builder = new AlertDialog.Builder(this)
                                                 .setNeutralButton(R.string.ConversationActivity_cancel, (d, w) -> d.dismiss());

    if (recipient.isGroup() && recipient.isBlocked()) {
      builder.setTitle(R.string.ConversationActivity_delete_conversation);
      builder.setMessage(R.string.ConversationActivity_this_conversation_will_be_deleted_from_all_of_your_devices);
      builder.setPositiveButton(R.string.ConversationActivity_delete, (d, w) -> requestModel.onDelete());
    } else if (recipient.isGroup()) {
      builder.setTitle(R.string.ConversationActivity_delete_and_leave_group);
      builder.setMessage(R.string.ConversationActivity_you_will_leave_this_group_and_it_will_be_deleted_from_all_of_your_devices);
      builder.setNegativeButton(R.string.ConversationActivity_delete_and_leave, (d, w) -> requestModel.onDelete());
    } else {
      builder.setTitle(R.string.ConversationActivity_delete_conversation);
      builder.setMessage(R.string.ConversationActivity_this_conversation_will_be_deleted_from_all_of_your_devices);
      builder.setNegativeButton(R.string.ConversationActivity_delete, (d, w) -> requestModel.onDelete());
    }

    builder.show();
  }

  private void onMessageRequestBlockClicked(@NonNull MessageRequestViewModel requestModel) {
    Recipient recipient = requestModel.getRecipient().getValue();
    if (recipient == null) {
      Log.w(TAG, "[onMessageRequestBlockClicked] No recipient!");
      return;
    }

    BlockUnblockDialog.showBlockAndReportSpamFor(this, getLifecycle(), recipient, requestModel::onBlock, requestModel::onBlockAndReportSpam);
  }

  private void onMessageRequestUnblockClicked(@NonNull MessageRequestViewModel requestModel) {
    Recipient recipient = requestModel.getRecipient().getValue();
    if (recipient == null) {
      Log.w(TAG, "[onMessageRequestUnblockClicked] No recipient!");
      return;
    }

    BlockUnblockDialog.showUnblockFor(this, getLifecycle(), recipient, requestModel::onUnblock);
  }

  private static void hideMenuItem(@NonNull Menu menu, @IdRes int menuItem) {
    if (menu.findItem(menuItem) != null) {
      menu.findItem(menuItem).setVisible(false);
    }
  }

  @WorkerThread
  private @Nullable KeyboardImageDetails getKeyboardImageDetails(@NonNull Uri uri) {
    try {
      Bitmap bitmap = glideRequests.asBitmap()
                                   .load(new DecryptableStreamUriLoader.DecryptableUri(uri))
                                   .skipMemoryCache(true)
                                   .diskCacheStrategy(DiskCacheStrategy.NONE)
                                   .submit()
                                   .get(1000, TimeUnit.MILLISECONDS);
      int topLeft = bitmap.getPixel(0, 0);
      return new KeyboardImageDetails(bitmap.getWidth(), bitmap.getHeight(), Color.alpha(topLeft) < 255);
    } catch (InterruptedException | ExecutionException | TimeoutException e) {
      return null;
    }
  }

  private void sendKeyboardImage(@NonNull Uri uri, @NonNull String contentType, @Nullable KeyboardImageDetails details) {
    if (details == null || !details.hasTransparency) {
      setMedia(uri, Objects.requireNonNull(SlideFactory.MediaType.from(contentType)));
      return;
    }

    long       expiresIn      = TimeUnit.SECONDS.toMillis(recipient.get().getExpiresInSeconds());
    int        subscriptionId = sendButton.getSelectedTransport().getSimSubscriptionId().or(-1);
    boolean    initiating     = threadId == -1;
    SlideDeck  slideDeck      = new SlideDeck();

    if (MediaUtil.isGif(contentType)) {
      slideDeck.addSlide(new GifSlide(this, uri, 0, details.width, details.height, details.hasTransparency, null));
    } else if (MediaUtil.isImageType(contentType)) {
      slideDeck.addSlide(new ImageSlide(this, uri, contentType, 0, details.width, details.height, details.hasTransparency, null, null));
    } else {
      throw new AssertionError("Only images are supported!");
    }

    sendMediaMessage(recipient.getId(),
                     isSmsForced(),
                     "",
                     slideDeck,
                     null,
                     Collections.emptyList(),
                     Collections.emptyList(),
                     composeText.getMentions(),
                     expiresIn,
                     false,
                     subscriptionId,
                     initiating,
                     false,
                     null);
  }

  private class UnverifiedDismissedListener implements UnverifiedBannerView.DismissListener {
    @Override
    public void onDismissed(final List<IdentityRecord> unverifiedIdentities) {
      SimpleTask.run(() -> {
        try (SignalSessionLock.Lock unused = ReentrantSessionLock.INSTANCE.acquire()) {
          for (IdentityRecord identityRecord : unverifiedIdentities) {
            ApplicationDependencies.getIdentityStore().setVerified(identityRecord.getRecipientId(),
                                                                   identityRecord.getIdentityKey(),
                                                                   VerifiedStatus.DEFAULT);
          }
        }
        return null;
      }, nothing -> initializeIdentityRecords());
    }
  }

  private class UnverifiedClickedListener implements UnverifiedBannerView.ClickListener {
    @Override
    public void onClicked(final List<IdentityRecord> unverifiedIdentities) {
      Log.i(TAG, "onClicked: " + unverifiedIdentities.size());
      if (unverifiedIdentities.size() == 1) {
        startActivity(VerifyIdentityActivity.newIntent(ConversationActivity.this, unverifiedIdentities.get(0), false));
      } else {
        String[] unverifiedNames = new String[unverifiedIdentities.size()];

        for (int i=0;i<unverifiedIdentities.size();i++) {
          unverifiedNames[i] = Recipient.resolved(unverifiedIdentities.get(i).getRecipientId()).getDisplayName(ConversationActivity.this);
        }

        AlertDialog.Builder builder = new AlertDialog.Builder(ConversationActivity.this);
        builder.setIcon(R.drawable.ic_warning);
        builder.setTitle("No longer verified");
        builder.setItems(unverifiedNames, (dialog, which) -> {
          startActivity(VerifyIdentityActivity.newIntent(ConversationActivity.this, unverifiedIdentities.get(which), false));
        });
        builder.show();
      }
    }
  }

  private class QuoteRestorationTask extends AsyncTask<Void, Void, ConversationMessage> {

    private final String                  serialized;
    private final SettableFuture<Boolean> future;

    QuoteRestorationTask(@NonNull String serialized, @NonNull SettableFuture<Boolean> future) {
      this.serialized = serialized;
      this.future     = future;
    }

    @Override
    protected ConversationMessage doInBackground(Void... voids) {
      QuoteId quoteId = QuoteId.deserialize(ConversationActivity.this, serialized);

      if (quoteId == null) {
        return null;
      }

      Context context = getApplicationContext();

      MessageRecord messageRecord = DatabaseFactory.getMmsSmsDatabase(context).getMessageFor(quoteId.getId(), quoteId.getAuthor());
      if (messageRecord == null) {
        return null;
      }

      return ConversationMessageFactory.createWithUnresolvedData(context, messageRecord);
    }

    @Override
    protected void onPostExecute(ConversationMessage conversationMessage) {
      if (conversationMessage != null) {
        handleReplyMessage(conversationMessage);
        future.set(true);
      } else {
        Log.e(TAG, "Failed to restore a quote from a draft. No matching message record.");
        future.set(false);
      }
    }
  }

  private final class VoiceNotePlayerViewListener implements VoiceNotePlayerView.Listener {
    @Override
    public void onCloseRequested(@NonNull Uri uri) {
      voiceNoteMediaController.stopPlaybackAndReset(uri);
    }

    @Override
    public void onSpeedChangeRequested(@NonNull Uri uri, float speed) {
      voiceNoteMediaController.setPlaybackSpeed(uri, speed);
    }

    @Override
    public void onPlay(@NonNull Uri uri, long messageId, double position) {
      voiceNoteMediaController.startSinglePlayback(uri, messageId, position);
    }

    @Override
    public void onPause(@NonNull Uri uri) {
      voiceNoteMediaController.pausePlayback(uri);
    }

    @Override
    public void onNavigateToMessage(long threadId, @NonNull RecipientId threadRecipientId, @NonNull RecipientId senderId, long messageTimestamp, long messagePositionInThread) {
      if (threadId != ConversationActivity.this.threadId) {
        startActivity(ConversationIntents.createBuilder(ConversationActivity.this, threadRecipientId, threadId)
                                         .withStartingPosition((int) messagePositionInThread)
                                         .build());
      } else {
        fragment.jumpToMessage(senderId, messageTimestamp, () -> { });
      }
    }
  }

  private void presentMessageRequestState(@Nullable MessageRequestViewModel.MessageData messageData) {
    if (!Util.isEmpty(viewModel.getArgs().getDraftText()) ||
        viewModel.getArgs().getMedia() != null            ||
        viewModel.getArgs().getStickerLocator() != null)
    {
      Log.d(TAG, "[presentMessageRequestState] Have extra, so ignoring provided state.");
      messageRequestBottomView.setVisibility(View.GONE);
    } else if (isPushGroupV1Conversation() && !isActiveGroup()) {
      Log.d(TAG, "[presentMessageRequestState] Inactive push group V1, so ignoring provided state.");
      messageRequestBottomView.setVisibility(View.GONE);
    } else if (messageData == null) {
      Log.d(TAG, "[presentMessageRequestState] Null messageData. Ignoring.");
    } else if (messageData.getMessageState() == MessageRequestState.NONE) {
      Log.d(TAG, "[presentMessageRequestState] No message request necessary.");
      messageRequestBottomView.setVisibility(View.GONE);
    } else {
      Log.d(TAG, "[presentMessageRequestState] " + messageData.getMessageState());
      messageRequestBottomView.setMessageData(messageData);
      messageRequestBottomView.setVisibility(View.VISIBLE);
    }

    invalidateOptionsMenu();
  }

  private static class KeyboardImageDetails {
    private final int     width;
    private final int     height;
    private final boolean hasTransparency;

    private KeyboardImageDetails(int width, int height, boolean hasTransparency) {
      this.width           = width;
      this.height          = height;
      this.hasTransparency = hasTransparency;
    }
  }
}<|MERGE_RESOLUTION|>--- conflicted
+++ resolved
@@ -931,17 +931,11 @@
 
     inflater.inflate(R.menu.conversation, menu);
 
-<<<<<<< HEAD
     if (!TextSecurePreferences.isConversationDeleteInMenu(this)) {
       hideMenuItem(menu, R.id.menu_delete_conversation);
     }
 
-    if (isSingleConversation() && isSecureText) {
-      inflater.inflate(R.menu.conversation_secure, menu);
-    } else if (isSingleConversation()) {
-=======
     if (isSingleConversation() && !isSecureText) {
->>>>>>> ea253a2e
       inflater.inflate(R.menu.conversation_insecure, menu);
     }
 

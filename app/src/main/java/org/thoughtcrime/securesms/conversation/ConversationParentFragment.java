/*
 * Copyright (C) 2011 Whisper Systems
 *
 * This program is free software: you can redistribute it and/or modify
 * it under the terms of the GNU General Public License as published by
 * the Free Software Foundation, either version 3 of the License, or
 * (at your option) any later version.
 *
 * This program is distributed in the hope that it will be useful,
 * but WITHOUT ANY WARRANTY; without even the implied warranty of
 * MERCHANTABILITY or FITNESS FOR A PARTICULAR PURPOSE.  See the
 * GNU General Public License for more details.
 *
 * You should have received a copy of the GNU General Public License
 * along with this program.  If not, see <http://www.gnu.org/licenses/>.
 */
package org.thoughtcrime.securesms.conversation;

import android.Manifest;
import android.annotation.SuppressLint;
import android.annotation.TargetApi;
import android.app.Activity;
import android.app.PendingIntent;
import android.content.ActivityNotFoundException;
import android.content.BroadcastReceiver;
import android.content.Context;
import android.content.Intent;
import android.content.IntentFilter;
import android.content.pm.ActivityInfo;
import android.content.res.Configuration;
import android.graphics.Bitmap;
import android.graphics.Color;
import android.graphics.PorterDuff;
import android.graphics.drawable.Drawable;
import android.hardware.Camera;
import android.net.Uri;
import android.os.AsyncTask;
import android.os.Build;
import android.os.Bundle;
import android.os.Vibrator;
import android.provider.Browser;
import android.provider.ContactsContract;
import android.provider.Settings;
import android.text.Editable;
import android.text.Spannable;
import android.text.SpannableString;
import android.text.SpannableStringBuilder;
import android.text.TextWatcher;
import android.text.method.LinkMovementMethod;
import android.view.KeyEvent;
import android.view.LayoutInflater;
import android.view.Menu;
import android.view.MenuInflater;
import android.view.MenuItem;
import android.view.MotionEvent;
import android.view.View;
import android.view.View.OnClickListener;
import android.view.View.OnFocusChangeListener;
import android.view.View.OnKeyListener;
import android.view.ViewGroup;
import android.view.WindowManager;
import android.view.inputmethod.EditorInfo;
import android.widget.Button;
import android.widget.FrameLayout;
import android.widget.ImageButton;
import android.widget.ImageView;
import android.widget.TextView;
import android.widget.Toast;

import androidx.activity.OnBackPressedCallback;
import androidx.annotation.IdRes;
import androidx.annotation.NonNull;
import androidx.annotation.Nullable;
import androidx.annotation.WorkerThread;
import androidx.appcompat.app.AlertDialog;
import androidx.appcompat.widget.SearchView;
import androidx.appcompat.widget.Toolbar;
import androidx.core.app.ActivityCompat;
import androidx.core.content.ContextCompat;
import androidx.core.content.pm.ShortcutInfoCompat;
import androidx.core.content.pm.ShortcutManagerCompat;
import androidx.core.graphics.drawable.DrawableCompat;
import androidx.core.graphics.drawable.IconCompat;
import androidx.fragment.app.Fragment;
import androidx.lifecycle.Lifecycle;
import androidx.lifecycle.Observer;
import androidx.lifecycle.ViewModelProvider;

import com.annimon.stream.Collectors;
import com.annimon.stream.Stream;
import com.bumptech.glide.load.engine.DiskCacheStrategy;
import com.bumptech.glide.request.target.CustomTarget;
import com.bumptech.glide.request.transition.Transition;
import com.google.android.material.button.MaterialButton;
import com.google.android.material.dialog.MaterialAlertDialogBuilder;

import org.greenrobot.eventbus.EventBus;
import org.greenrobot.eventbus.Subscribe;
import org.greenrobot.eventbus.ThreadMode;
import org.signal.core.util.ThreadUtil;
import org.signal.core.util.concurrent.SignalExecutors;
import org.signal.core.util.logging.Log;
import org.thoughtcrime.securesms.BlockUnblockDialog;
import org.thoughtcrime.securesms.GroupMembersDialog;
import org.thoughtcrime.securesms.MainActivity;
import org.thoughtcrime.securesms.MuteDialog;
import org.thoughtcrime.securesms.PromptMmsActivity;
import org.thoughtcrime.securesms.R;
import org.thoughtcrime.securesms.ShortcutLauncherActivity;
import org.thoughtcrime.securesms.TransportOption;
import org.thoughtcrime.securesms.attachments.Attachment;
import org.thoughtcrime.securesms.attachments.TombstoneAttachment;
import org.thoughtcrime.securesms.audio.AudioRecorder;
import org.thoughtcrime.securesms.components.AnimatingToggle;
import org.thoughtcrime.securesms.components.ComposeText;
import org.thoughtcrime.securesms.components.ConversationSearchBottomBar;
import org.thoughtcrime.securesms.components.HidingLinearLayout;
import org.thoughtcrime.securesms.components.InputAwareLayout;
import org.thoughtcrime.securesms.components.InputPanel;
import org.thoughtcrime.securesms.components.KeyboardAwareLinearLayout.OnKeyboardShownListener;
import org.thoughtcrime.securesms.components.SendButton;
import org.thoughtcrime.securesms.components.TooltipPopup;
import org.thoughtcrime.securesms.components.TypingStatusSender;
import org.thoughtcrime.securesms.components.emoji.EmojiEventListener;
import org.thoughtcrime.securesms.components.emoji.EmojiStrings;
import org.thoughtcrime.securesms.components.emoji.MediaKeyboard;
import org.thoughtcrime.securesms.components.identity.UnverifiedBannerView;
import org.thoughtcrime.securesms.components.location.SignalPlace;
import org.thoughtcrime.securesms.components.mention.MentionAnnotation;
import org.thoughtcrime.securesms.components.reminder.BubbleOptOutReminder;
import org.thoughtcrime.securesms.components.reminder.ExpiredBuildReminder;
import org.thoughtcrime.securesms.components.reminder.GroupsV1MigrationSuggestionsReminder;
import org.thoughtcrime.securesms.components.reminder.PendingGroupJoinRequestsReminder;
import org.thoughtcrime.securesms.components.reminder.Reminder;
import org.thoughtcrime.securesms.components.reminder.ReminderView;
import org.thoughtcrime.securesms.components.reminder.ServiceOutageReminder;
import org.thoughtcrime.securesms.components.reminder.UnauthorizedReminder;
import org.thoughtcrime.securesms.components.settings.conversation.ConversationSettingsActivity;
import org.thoughtcrime.securesms.components.voice.VoiceNoteDraft;
import org.thoughtcrime.securesms.components.voice.VoiceNoteMediaController;
import org.thoughtcrime.securesms.components.voice.VoiceNotePlaybackState;
import org.thoughtcrime.securesms.components.voice.VoiceNotePlayerView;
import org.thoughtcrime.securesms.contacts.ContactAccessor;
import org.thoughtcrime.securesms.contacts.ContactAccessor.ContactData;
import org.thoughtcrime.securesms.contacts.sync.DirectoryHelper;
import org.thoughtcrime.securesms.contactshare.Contact;
import org.thoughtcrime.securesms.contactshare.ContactShareEditActivity;
import org.thoughtcrime.securesms.contactshare.ContactUtil;
import org.thoughtcrime.securesms.contactshare.SimpleTextWatcher;
import org.thoughtcrime.securesms.conversation.ConversationGroupViewModel.GroupActiveState;
import org.thoughtcrime.securesms.conversation.ConversationMessage.ConversationMessageFactory;
import org.thoughtcrime.securesms.conversation.drafts.DraftRepository;
import org.thoughtcrime.securesms.conversation.drafts.DraftViewModel;
import org.thoughtcrime.securesms.conversation.ui.error.SafetyNumberChangeDialog;
import org.thoughtcrime.securesms.conversation.ui.groupcall.GroupCallViewModel;
import org.thoughtcrime.securesms.conversation.ui.mentions.MentionsPickerViewModel;
import org.thoughtcrime.securesms.crypto.ReentrantSessionLock;
import org.thoughtcrime.securesms.crypto.SecurityEvent;
import org.thoughtcrime.securesms.database.DraftDatabase;
import org.thoughtcrime.securesms.database.DraftDatabase.Draft;
import org.thoughtcrime.securesms.database.DraftDatabase.Drafts;
import org.thoughtcrime.securesms.database.GroupDatabase;
import org.thoughtcrime.securesms.database.IdentityDatabase.VerifiedStatus;
import org.thoughtcrime.securesms.database.MentionUtil;
import org.thoughtcrime.securesms.database.MentionUtil.UpdatedBodyAndMentions;
import org.thoughtcrime.securesms.database.MmsSmsColumns.Types;
import org.thoughtcrime.securesms.database.RecipientDatabase;
import org.thoughtcrime.securesms.database.RecipientDatabase.RegisteredState;
import org.thoughtcrime.securesms.database.SignalDatabase;
import org.thoughtcrime.securesms.database.ThreadDatabase;
import org.thoughtcrime.securesms.database.identity.IdentityRecordList;
import org.thoughtcrime.securesms.database.model.IdentityRecord;
import org.thoughtcrime.securesms.database.model.Mention;
import org.thoughtcrime.securesms.database.model.MessageId;
import org.thoughtcrime.securesms.database.model.MessageRecord;
import org.thoughtcrime.securesms.database.model.MmsMessageRecord;
import org.thoughtcrime.securesms.database.model.ReactionRecord;
import org.thoughtcrime.securesms.database.model.StickerRecord;
import org.thoughtcrime.securesms.dependencies.ApplicationDependencies;
import org.thoughtcrime.securesms.events.GroupCallPeekEvent;
import org.thoughtcrime.securesms.events.ReminderUpdateEvent;
import org.thoughtcrime.securesms.giph.ui.GiphyActivity;
import org.thoughtcrime.securesms.groups.GroupId;
import org.thoughtcrime.securesms.groups.ui.GroupChangeFailureReason;
import org.thoughtcrime.securesms.groups.ui.GroupErrors;
import org.thoughtcrime.securesms.groups.ui.LeaveGroupDialog;
import org.thoughtcrime.securesms.groups.ui.invitesandrequests.ManagePendingAndRequestingMembersActivity;
import org.thoughtcrime.securesms.groups.ui.migration.GroupsV1MigrationInitiationBottomSheetDialogFragment;
import org.thoughtcrime.securesms.groups.ui.migration.GroupsV1MigrationSuggestionsDialog;
import org.thoughtcrime.securesms.insights.InsightsLauncher;
import org.thoughtcrime.securesms.invites.InviteReminderModel;
import org.thoughtcrime.securesms.invites.InviteReminderRepository;
import org.thoughtcrime.securesms.jobs.GroupV1MigrationJob;
import org.thoughtcrime.securesms.jobs.GroupV2UpdateSelfProfileKeyJob;
import org.thoughtcrime.securesms.jobs.RequestGroupV2InfoJob;
import org.thoughtcrime.securesms.jobs.RetrieveProfileJob;
import org.thoughtcrime.securesms.jobs.ServiceOutageDetectionJob;
import org.thoughtcrime.securesms.keyboard.KeyboardPage;
import org.thoughtcrime.securesms.keyboard.KeyboardPagerViewModel;
import org.thoughtcrime.securesms.keyboard.emoji.EmojiKeyboardPageFragment;
import org.thoughtcrime.securesms.keyboard.emoji.search.EmojiSearchFragment;
import org.thoughtcrime.securesms.keyboard.gif.GifKeyboardPageFragment;
import org.thoughtcrime.securesms.keyvalue.PaymentsValues;
import org.thoughtcrime.securesms.keyvalue.SignalStore;
import org.thoughtcrime.securesms.linkpreview.LinkPreview;
import org.thoughtcrime.securesms.linkpreview.LinkPreviewRepository;
import org.thoughtcrime.securesms.linkpreview.LinkPreviewViewModel;
import org.thoughtcrime.securesms.maps.PlacePickerActivity;
import org.thoughtcrime.securesms.mediaoverview.MediaOverviewActivity;
import org.thoughtcrime.securesms.mediasend.Media;
import org.thoughtcrime.securesms.mediasend.MediaSendActivityResult;
import org.thoughtcrime.securesms.mediasend.v2.MediaSelectionActivity;
import org.thoughtcrime.securesms.messagedetails.MessageDetailsActivity;
import org.thoughtcrime.securesms.messagerequests.MessageRequestState;
import org.thoughtcrime.securesms.messagerequests.MessageRequestViewModel;
import org.thoughtcrime.securesms.messagerequests.MessageRequestsBottomView;
import org.thoughtcrime.securesms.mms.AttachmentManager;
import org.thoughtcrime.securesms.mms.AudioSlide;
import org.thoughtcrime.securesms.mms.DecryptableStreamUriLoader;
import org.thoughtcrime.securesms.mms.GifSlide;
import org.thoughtcrime.securesms.mms.GlideApp;
import org.thoughtcrime.securesms.mms.GlideRequests;
import org.thoughtcrime.securesms.mms.ImageSlide;
import org.thoughtcrime.securesms.mms.LocationSlide;
import org.thoughtcrime.securesms.mms.MediaConstraints;
import org.thoughtcrime.securesms.mms.OutgoingMediaMessage;
import org.thoughtcrime.securesms.mms.OutgoingSecureMediaMessage;
import org.thoughtcrime.securesms.mms.QuoteId;
import org.thoughtcrime.securesms.mms.QuoteModel;
import org.thoughtcrime.securesms.mms.Slide;
import org.thoughtcrime.securesms.mms.SlideDeck;
import org.thoughtcrime.securesms.mms.SlideFactory.MediaType;
import org.thoughtcrime.securesms.mms.StickerSlide;
import org.thoughtcrime.securesms.mms.VideoSlide;
import org.thoughtcrime.securesms.notifications.NotificationChannels;
import org.thoughtcrime.securesms.payments.CanNotSendPaymentDialog;
import org.thoughtcrime.securesms.permissions.Permissions;
import org.thoughtcrime.securesms.profiles.spoofing.ReviewBannerView;
import org.thoughtcrime.securesms.profiles.spoofing.ReviewCardDialogFragment;
import org.thoughtcrime.securesms.providers.BlobProvider;
import org.thoughtcrime.securesms.ratelimit.RecaptchaProofBottomSheetFragment;
import org.thoughtcrime.securesms.reactions.ReactionsBottomSheetDialogFragment;
import org.thoughtcrime.securesms.reactions.any.ReactWithAnyEmojiBottomSheetDialogFragment;
import org.thoughtcrime.securesms.recipients.LiveRecipient;
import org.thoughtcrime.securesms.recipients.Recipient;
import org.thoughtcrime.securesms.recipients.RecipientExporter;
import org.thoughtcrime.securesms.recipients.RecipientFormattingException;
import org.thoughtcrime.securesms.recipients.RecipientId;
import org.thoughtcrime.securesms.recipients.RecipientUtil;
import org.thoughtcrime.securesms.recipients.ui.disappearingmessages.RecipientDisappearingMessagesActivity;
import org.thoughtcrime.securesms.registration.RegistrationNavigationActivity;
import org.thoughtcrime.securesms.search.MessageResult;
import org.thoughtcrime.securesms.service.KeyCachingService;
import org.thoughtcrime.securesms.sms.MessageSender;
import org.thoughtcrime.securesms.sms.OutgoingEncryptedMessage;
import org.thoughtcrime.securesms.sms.OutgoingTextMessage;
import org.thoughtcrime.securesms.stickers.StickerEventListener;
import org.thoughtcrime.securesms.stickers.StickerLocator;
import org.thoughtcrime.securesms.stickers.StickerManagementActivity;
import org.thoughtcrime.securesms.stickers.StickerPackInstallEvent;
import org.thoughtcrime.securesms.stickers.StickerSearchRepository;
import org.thoughtcrime.securesms.util.AsynchronousCallback;
import org.thoughtcrime.securesms.util.Base64;
import org.thoughtcrime.securesms.util.BitmapUtil;
import org.thoughtcrime.securesms.util.BubbleUtil;
import org.thoughtcrime.securesms.util.CharacterCalculator.CharacterState;
import org.thoughtcrime.securesms.util.CommunicationActions;
import org.thoughtcrime.securesms.util.ContextUtil;
import org.thoughtcrime.securesms.util.ConversationUtil;
import org.thoughtcrime.securesms.util.DrawableUtil;
import org.thoughtcrime.securesms.util.FullscreenHelper;
import org.thoughtcrime.securesms.util.IdentityUtil;
import org.thoughtcrime.securesms.util.MediaUtil;
import org.thoughtcrime.securesms.util.MessageUtil;
import org.thoughtcrime.securesms.util.PlayStoreUtil;
import org.thoughtcrime.securesms.util.ServiceUtil;
import org.thoughtcrime.securesms.util.SignalLocalMetrics;
import org.thoughtcrime.securesms.util.SmsUtil;
import org.thoughtcrime.securesms.util.SpanUtil;
import org.thoughtcrime.securesms.util.TextSecurePreferences;
import org.thoughtcrime.securesms.util.TextSecurePreferences.MediaKeyboardMode;
import org.thoughtcrime.securesms.util.Util;
import org.thoughtcrime.securesms.util.ViewUtil;
import org.thoughtcrime.securesms.util.WindowUtil;
import org.thoughtcrime.securesms.util.concurrent.AssertedSuccessListener;
import org.thoughtcrime.securesms.util.concurrent.ListenableFuture;
import org.thoughtcrime.securesms.util.concurrent.SettableFuture;
import org.thoughtcrime.securesms.util.concurrent.SimpleTask;
import org.thoughtcrime.securesms.util.views.Stub;
import org.thoughtcrime.securesms.verify.VerifyIdentityActivity;
import org.thoughtcrime.securesms.wallpaper.ChatWallpaper;
import org.thoughtcrime.securesms.wallpaper.ChatWallpaperDimLevelUtil;
import org.whispersystems.libsignal.InvalidMessageException;
import org.whispersystems.libsignal.util.Pair;
import org.whispersystems.libsignal.util.guava.Optional;
import org.whispersystems.signalservice.api.SignalSessionLock;

import java.io.IOException;
import java.security.SecureRandom;
import java.util.ArrayList;
import java.util.Collections;
import java.util.List;
import java.util.Locale;
import java.util.Objects;
import java.util.Set;
import java.util.concurrent.ExecutionException;
import java.util.concurrent.TimeUnit;
import java.util.concurrent.TimeoutException;
import java.util.concurrent.atomic.AtomicBoolean;
import java.util.concurrent.atomic.AtomicInteger;

import static org.thoughtcrime.securesms.TransportOption.Type;
import static org.thoughtcrime.securesms.database.GroupDatabase.GroupRecord;

/**
 * Fragment for displaying a message thread, as well as
 * composing/sending a new message into that thread.
 *
 * @author Moxie Marlinspike
 *
 */
@SuppressLint("StaticFieldLeak")
public class ConversationParentFragment extends Fragment
    implements ConversationFragment.ConversationFragmentListener,
               AttachmentManager.AttachmentListener,
               OnKeyboardShownListener,
               InputPanel.Listener,
               InputPanel.MediaListener,
               ComposeText.CursorPositionChangedListener,
               ConversationSearchBottomBar.EventListener,
               StickerEventListener,
               AttachmentKeyboard.Callback,
               ConversationReactionOverlay.OnReactionSelectedListener,
               ReactWithAnyEmojiBottomSheetDialogFragment.Callback,
               SafetyNumberChangeDialog.Callback,
               ReactionsBottomSheetDialogFragment.Callback,
               MediaKeyboard.MediaKeyboardListener,
               EmojiEventListener,
               GifKeyboardPageFragment.Host,
               EmojiKeyboardPageFragment.Callback,
               EmojiSearchFragment.Callback
{

  private static final int SHORTCUT_ICON_SIZE = Build.VERSION.SDK_INT >= 26 ? ViewUtil.dpToPx(72) : ViewUtil.dpToPx(48 + 16 * 2);

  private static final String TAG = Log.tag(ConversationParentFragment.class);

  private static final String STATE_REACT_WITH_ANY_PAGE = "STATE_REACT_WITH_ANY_PAGE";
  private static final String STATE_IS_SEARCH_REQUESTED = "STATE_IS_SEARCH_REQUESTED";

  private static final int REQUEST_CODE_SETTINGS = 1000;

  private static final int PICK_GALLERY        = 1;
  private static final int PICK_DOCUMENT       = 2;
  private static final int PICK_AUDIO          = 3;
  private static final int PICK_CONTACT        = 4;
  private static final int GET_CONTACT_DETAILS = 5;
  private static final int GROUP_EDIT          = 6;
  private static final int TAKE_PHOTO          = 7;
  private static final int ADD_CONTACT         = 8;
  private static final int PICK_LOCATION       = 9;
  public static  final int PICK_GIF            = 10;
  private static final int SMS_DEFAULT         = 11;
  private static final int MEDIA_SENDER        = 12;

  private static final int     REQUEST_CODE_PIN_SHORTCUT = 902;
  private static final String  ACTION_PINNED_SHORTCUT    = "action_pinned_shortcut";

  private   GlideRequests                glideRequests;
  protected ComposeText                  composeText;
  private   AnimatingToggle              buttonToggle;
  private   SendButton                   sendButton;
  private   ImageButton                  attachButton;
  protected ConversationTitleView        titleView;
  private   TextView                     charactersLeft;
  private   ConversationFragment         fragment;
  private   Button                       unblockButton;
  private   Button                       makeDefaultSmsButton;
  private   Button                       registerButton;
  private   InputAwareLayout             container;
  protected Stub<ReminderView>           reminderView;
  private   Stub<UnverifiedBannerView>   unverifiedBannerView;
  private   Stub<ReviewBannerView>       reviewBanner;
  private   TypingStatusTextWatcher      typingTextWatcher;
  private   ConversationSearchBottomBar  searchNav;
  private   MenuItem                     searchViewItem;
  private   MessageRequestsBottomView    messageRequestBottomView;
  private   ConversationReactionDelegate reactionDelegate;
  private   Stub<FrameLayout>            voiceNotePlayerViewStub;

  private   AttachmentManager        attachmentManager;
  private   AudioRecorder            audioRecorder;
  private   BroadcastReceiver        securityUpdateReceiver;
  private   Stub<MediaKeyboard>      emojiDrawerStub;
  private   Stub<AttachmentKeyboard> attachmentKeyboardStub;
  protected HidingLinearLayout       quickAttachmentToggle;
  protected HidingLinearLayout       inlineAttachmentToggle;
  private   InputPanel               inputPanel;
  private   View                     panelParent;
  private   View                     noLongerMemberBanner;
  private   Stub<TextView>           cannotSendInAnnouncementGroupBanner;
  private   View                     requestingMemberBanner;
  private   View                     cancelJoinRequest;
  private   Stub<View>               releaseChannelUnmute;
  private   Stub<View>               mentionsSuggestions;
  private   MaterialButton           joinGroupCallButton;
  private   boolean                  callingTooltipShown;
  private   ImageView                wallpaper;
  private   View                     wallpaperDim;
  private   Toolbar                  toolbar;
  private   BroadcastReceiver        pinnedShortcutReceiver;

  private LinkPreviewViewModel         linkPreviewViewModel;
  private ConversationSearchViewModel  searchViewModel;
  private ConversationStickerViewModel stickerViewModel;
  private ConversationViewModel        viewModel;
  private InviteReminderModel          inviteReminderModel;
  private ConversationGroupViewModel   groupViewModel;
  private MentionsPickerViewModel      mentionsViewModel;
  private GroupCallViewModel           groupCallViewModel;
  private VoiceRecorderWakeLock        voiceRecorderWakeLock;
  private DraftViewModel               draftViewModel;
  private VoiceNoteMediaController     voiceNoteMediaController;
  private VoiceNotePlayerView          voiceNotePlayerView;


  private LiveRecipient recipient;
  private long          threadId;
  private int           distributionType;
  private boolean       isSecureText;
  private boolean       isDefaultSms;
  private int           reactWithAnyEmojiStartPage    = -1;
  private boolean       isMmsEnabled                  = true;
  private boolean       isSecurityInitialized         = false;
  private boolean       isSearchRequested             = false;

  private volatile boolean screenInitialized = false;

  private IdentityRecordList identityRecords = new IdentityRecordList(Collections.emptyList());
  private Callback           callback;

  @Override
  public @NonNull View onCreateView(@NonNull LayoutInflater inflater, @Nullable ViewGroup container, @Nullable Bundle savedInstanceState) {
    return inflater.inflate(R.layout.conversation_activity, container, false);
  }

  @Override
  public void onViewCreated(@NonNull View view, @Nullable Bundle savedInstanceState) {
    if (requireActivity() instanceof Callback) {
      callback = (Callback) requireActivity();
    } else if (getParentFragment() instanceof Callback) {
      callback = (Callback) getParentFragment();
    } else {
      throw new ClassCastException("Cannot cast activity or parent fragment into a Callback object");
    }

    // TODO [alex] LargeScreenSupport -- This check will no longer be valid / necessary
    if (ConversationIntents.isInvalid(requireActivity().getIntent())) {
      Log.w(TAG, "[onCreate] Missing recipientId!");
      // TODO [greyson] Navigation
      startActivity(MainActivity.clearTop(requireContext()));
      requireActivity().finish();
      return;
    }

    isDefaultSms             = Util.isDefaultSmsProvider(requireContext());
    voiceNoteMediaController = new VoiceNoteMediaController(requireActivity());
    voiceRecorderWakeLock    = new VoiceRecorderWakeLock(requireActivity());

    // TODO [alex] LargeScreenSupport -- Should be removed once we move to multi-pane layout.
    new FullscreenHelper(requireActivity()).showSystemUI();

    // TODO [alex] LargeScreenSupport -- This will need to be built from requireArguments()
    ConversationIntents.Args args = ConversationIntents.Args.from(requireActivity().getIntent());

    isSearchRequested = args.isWithSearchOpen();

    reportShortcutLaunch(args.getRecipientId());

    requireActivity().getWindow().getDecorView().setBackgroundResource(R.color.signal_background_primary);

    fragment = (ConversationFragment) getChildFragmentManager().findFragmentById(R.id.fragment_content);
    if (fragment == null) {
      fragment = new ConversationFragment();
      getChildFragmentManager().beginTransaction()
                               .replace(R.id.fragment_content, fragment)
                               .commitNow();
    }

    final boolean typingIndicatorsEnabled = TextSecurePreferences.isTypingIndicatorsEnabled(requireContext());

    initializeReceivers();
    initializeViews(view);
    updateWallpaper(args.getWallpaper());
    initializeResources(args);
    initializeLinkPreviewObserver();
    initializeSearchObserver();
    initializeStickerObserver();
    initializeViewModel(args);
    initializeGroupViewModel();
    initializeMentionsViewModel();
    initializeGroupCallViewModel();
    initializeDraftViewModel();
    initializeEnabledCheck();
    initializePendingRequestsBanner();
    initializeGroupV1MigrationsBanners();
    initializeSecurity(recipient.get().isRegistered(), isDefaultSms).addListener(new AssertedSuccessListener<Boolean>() {
      @Override
      public void onSuccess(Boolean result) {
        if (getActivity() == null) {
          Log.w(TAG, "Activity is not attached. Not proceeding with initialization.");
          return;
        }

        if (requireActivity().isFinishing()) {
          Log.w(TAG, "Activity is finishing. Not proceeding with initialization.");
          return;
        }

        initializeProfiles();
        initializeGv1Migration();
        initializeDraft(args).addListener(new AssertedSuccessListener<Boolean>() {
          @Override
          public void onSuccess(Boolean loadedDraft) {
            if (loadedDraft != null && loadedDraft) {
              Log.i(TAG, "Finished loading draft");
              ThreadUtil.runOnMain(() -> {
                if (fragment != null && fragment.isResumed()) {
                  fragment.moveToLastSeen();
                } else {
                  Log.w(TAG, "Wanted to move to the last seen position, but the fragment was in an invalid state");
                }
              });
            }

            if (typingIndicatorsEnabled) {
              composeText.addTextChangedListener(typingTextWatcher);
            }
            composeText.setSelection(composeText.length(), composeText.length());

            screenInitialized = true;
          }
        });
      }
    });
    initializeInsightObserver();
    initializeActionBar();

    requireActivity().getOnBackPressedDispatcher().addCallback(getViewLifecycleOwner(), new OnBackPressedCallback(true) {
      @Override
      public void handleOnBackPressed() {
        onBackPressed();
      }
    });
  }

  // TODO [alex] LargeScreenSupport -- This needs to be fed a stream of intents
  protected void onNewIntent(Intent intent) {
    Log.i(TAG, "onNewIntent()");

    if (requireActivity().isFinishing()) {
      Log.w(TAG, "Activity is finishing...");
      return;
    }

    if (!screenInitialized) {
      Log.w(TAG, "Activity is in the middle of initialization. Restarting.");
      requireActivity().finish();
      startActivity(intent);
      return;
    }

    reactWithAnyEmojiStartPage = -1;
    if (!Util.isEmpty(composeText) || attachmentManager.isAttachmentPresent() || inputPanel.hasSaveableContent()) {
      saveDraft();
      attachmentManager.clear(glideRequests, false);
      inputPanel.clearQuote();
      silentlySetComposeText("");
    }

    if (ConversationIntents.isInvalid(intent)) {
      Log.w(TAG, "[onNewIntent] Missing recipientId!");
      // TODO [greyson] Navigation
      startActivity(MainActivity.clearTop(requireContext()));
      requireActivity().finish();
      return;
    }

    requireActivity().setIntent(intent);

    ConversationIntents.Args args = ConversationIntents.Args.from(intent);
    // TODO [alex] LargeScreenSupport - Set arguments
    isSearchRequested = args.isWithSearchOpen();

    viewModel.setArgs(args);
    setVisibleThread(args.getThreadId());

    reportShortcutLaunch(viewModel.getArgs().getRecipientId());
    initializeResources(viewModel.getArgs());
    initializeSecurity(recipient.get().isRegistered(), isDefaultSms).addListener(new AssertedSuccessListener<Boolean>() {
      @Override
      public void onSuccess(Boolean result) {
        if (getContext() != null) {
          initializeDraft(viewModel.getArgs());
        }
      }
    });

    if (fragment != null) {
      fragment.onNewIntent();
    }

    searchNav.setVisibility(View.GONE);

    if (args.isWithSearchOpen()) {
      if (searchViewItem != null && searchViewItem.expandActionView()) {
        searchViewModel.onSearchOpened();
      }
    }
  }

  @Override
  public void onResume() {
    super.onResume();

    // TODO [alex] LargeScreenSupport -- Remove these lines.
    WindowUtil.setLightNavigationBarFromTheme(requireActivity());
    WindowUtil.setLightStatusBarFromTheme(requireActivity());

    EventBus.getDefault().register(this);
    initializeMmsEnabledCheck();
    initializeIdentityRecords();
    composeText.setTransport(sendButton.getSelectedTransport());

    Recipient recipientSnapshot = recipient.get();

    titleView.setTitle(glideRequests, recipientSnapshot);
    setBlockedUserState(recipientSnapshot, isSecureText, isDefaultSms);
    calculateCharactersRemaining();

    if (recipientSnapshot.getGroupId().isPresent() && recipientSnapshot.getGroupId().get().isV2() && !recipientSnapshot.isBlocked()) {
      GroupId.V2 groupId = recipientSnapshot.getGroupId().get().requireV2();

      ApplicationDependencies.getJobManager()
                             .startChain(new RequestGroupV2InfoJob(groupId))
                             .then(GroupV2UpdateSelfProfileKeyJob.withoutLimits(groupId))
                             .enqueue();

      if (viewModel.getArgs().isFirstTimeInSelfCreatedGroup()) {
        groupViewModel.inviteFriendsOneTimeIfJustSelfInGroup(getChildFragmentManager(), groupId);
      }
    }

    if (groupCallViewModel != null) {
      groupCallViewModel.peekGroupCall();
    }

    setVisibleThread(threadId);
    ConversationUtil.refreshRecipientShortcuts();

    if (SignalStore.rateLimit().needsRecaptcha()) {
      RecaptchaProofBottomSheetFragment.show(getChildFragmentManager());
    }
  }

  @Override
  public void onPause() {
    super.onPause();
    if (!isInBubble()) {
      ApplicationDependencies.getMessageNotifier().clearVisibleThread();
    }

    if (requireActivity().isFinishing()) requireActivity().overridePendingTransition(R.anim.fade_scale_in, R.anim.slide_to_end);
    inputPanel.onPause();

    fragment.setLastSeen(System.currentTimeMillis());
    markLastSeen();
    EventBus.getDefault().unregister(this);
  }

  @Override
  public void onStop() {
    super.onStop();
    saveDraft();
    EventBus.getDefault().unregister(this);
  }

  @Override
  public void onConfigurationChanged(Configuration newConfig) {
    Log.i(TAG, "onConfigurationChanged(" + newConfig.orientation + ")");
    super.onConfigurationChanged(newConfig);
    composeText.setTransport(sendButton.getSelectedTransport());

    if (emojiDrawerStub.resolved() && container.getCurrentInput() == emojiDrawerStub.get()) {
      container.hideAttachedInput(true);
    }

    if (reactionDelegate.isShowing()) {
     reactionDelegate.hide();
    }
  }

  @Override
  public void onDestroy() {
    if (securityUpdateReceiver != null)  requireActivity().unregisterReceiver(securityUpdateReceiver);
    if (pinnedShortcutReceiver != null)  requireActivity().unregisterReceiver(pinnedShortcutReceiver);
    super.onDestroy();
  }

  // TODO [alex] LargeScreenSupport -- Pipe in events from activity
  public boolean dispatchTouchEvent(MotionEvent ev) {
    return reactionDelegate.applyTouchEvent(ev);
  }

  @Override
  public void onActivityResult(final int reqCode, int resultCode, Intent data) {
    Log.i(TAG, "onActivityResult called: " + reqCode + ", " + resultCode + " , " + data);
    super.onActivityResult(reqCode, resultCode, data);

    if ((data == null && reqCode != TAKE_PHOTO && reqCode != SMS_DEFAULT) ||
        (resultCode != Activity.RESULT_OK && reqCode != SMS_DEFAULT))
    {
      updateLinkPreviewState();
      SignalStore.settings().setDefaultSms(Util.isDefaultSmsProvider(requireContext()));
      return;
    }

    switch (reqCode) {
    case PICK_DOCUMENT:
      setMedia(data.getData(), MediaType.DOCUMENT);
      break;
    case PICK_AUDIO:
      setMedia(data.getData(), MediaType.AUDIO);
      break;
    case PICK_CONTACT:
      if (isSecureText && !isSmsForced()) {
        openContactShareEditor(data.getData());
      } else {
        addAttachmentContactInfo(data.getData());
      }
      break;
    case GET_CONTACT_DETAILS:
      sendSharedContact(data.getParcelableArrayListExtra(ContactShareEditActivity.KEY_CONTACTS));
      break;
    case GROUP_EDIT:
      Recipient recipientSnapshot = recipient.get();

      onRecipientChanged(recipientSnapshot);
      titleView.setTitle(glideRequests, recipientSnapshot);
      NotificationChannels.updateContactChannelName(requireContext(), recipientSnapshot);
      setBlockedUserState(recipientSnapshot, isSecureText, isDefaultSms);
      invalidateOptionsMenu();
      break;
    case TAKE_PHOTO:
      handleImageFromDeviceCameraApp();
      break;
    case ADD_CONTACT:
      SimpleTask.run(() -> {
        try {
          DirectoryHelper.refreshDirectoryFor(requireContext(), recipient.get(), false);
        } catch (IOException e) {
          Log.w(TAG, "Failed to refresh user after adding to contacts.");
        }
        return null;
      }, nothing -> onRecipientChanged(recipient.get()));
      break;
    case PICK_LOCATION:
      SignalPlace place = new SignalPlace(PlacePickerActivity.addressFromData(data));
      attachmentManager.setLocation(place, getCurrentMediaConstraints());
      break;
    case PICK_GIF:
      onGifSelectSuccess(data.getData(),
                         data.getIntExtra(GiphyActivity.EXTRA_WIDTH, 0),
                         data.getIntExtra(GiphyActivity.EXTRA_HEIGHT, 0));
      break;
    case SMS_DEFAULT:
      initializeSecurity(isSecureText, isDefaultSms);
      break;
    case MEDIA_SENDER:
      MediaSendActivityResult result = MediaSendActivityResult.fromData(data);

      if (!Objects.equals(result.getRecipientId(), recipient.getId())) {
        Log.w(TAG, "Result's recipientId did not match ours! Result: " + result.getRecipientId() + ", Activity: " + recipient.getId());
        Toast.makeText(requireContext(), R.string.ConversationActivity_error_sending_media, Toast.LENGTH_SHORT).show();
        return;
      }

      sendButton.setTransport(result.getTransport());

      if (result.isPushPreUpload()) {
        sendMediaMessage(result);
        return;
      }

      long       expiresIn      = TimeUnit.SECONDS.toMillis(recipient.get().getExpiresInSeconds());
      int        subscriptionId = sendButton.getSelectedTransport().getSimSubscriptionId().or(-1);
      boolean    initiating     = threadId == -1;
      QuoteModel quote          = result.isViewOnce() ? null : inputPanel.getQuote().orNull();
      SlideDeck  slideDeck      = new SlideDeck();
      List<Mention> mentions    = new ArrayList<>(result.getMentions());

      for (Media mediaItem : result.getNonUploadedMedia()) {
        if (MediaUtil.isVideoType(mediaItem.getMimeType())) {
          slideDeck.addSlide(new VideoSlide(requireContext(), mediaItem.getUri(), mediaItem.getSize(), mediaItem.isVideoGif(), mediaItem.getWidth(), mediaItem.getHeight(), mediaItem.getCaption().orNull(), mediaItem.getTransformProperties().orNull()));
        } else if (MediaUtil.isGif(mediaItem.getMimeType())) {
          slideDeck.addSlide(new GifSlide(requireContext(), mediaItem.getUri(), mediaItem.getSize(), mediaItem.getWidth(), mediaItem.getHeight(), mediaItem.isBorderless(), mediaItem.getCaption().orNull()));
        } else if (MediaUtil.isImageType(mediaItem.getMimeType())) {
          slideDeck.addSlide(new ImageSlide(requireContext(), mediaItem.getUri(), mediaItem.getMimeType(), mediaItem.getSize(), mediaItem.getWidth(), mediaItem.getHeight(), mediaItem.isBorderless(), mediaItem.getCaption().orNull(), null, mediaItem.getTransformProperties().orNull()));
        } else {
          Log.w(TAG, "Asked to send an unexpected mimeType: '" + mediaItem.getMimeType() + "'. Skipping.");
        }
      }

      final Context context = requireContext().getApplicationContext();

      sendMediaMessage(result.getRecipientId(),
                       result.getTransport().isSms(),
                       result.getBody(),
                       slideDeck,
                       quote,
                       Collections.emptyList(),
                       Collections.emptyList(),
                       mentions,
                       expiresIn,
                       result.isViewOnce(),
                       subscriptionId,
                       initiating,
                       true,
                       null).addListener(new AssertedSuccessListener<Void>() {
        @Override
        public void onSuccess(Void result) {
          AsyncTask.THREAD_POOL_EXECUTOR.execute(() -> {
            Stream.of(slideDeck.getSlides())
                  .map(Slide::getUri)
                  .withoutNulls()
                  .filter(BlobProvider::isAuthority)
                  .forEach(uri -> BlobProvider.getInstance().delete(context, uri));
          });
        }
      });

      break;
    }
  }

  @Override
  public void onSaveInstanceState(@NonNull Bundle outState) {
    super.onSaveInstanceState(outState);

    outState.putInt(STATE_REACT_WITH_ANY_PAGE, reactWithAnyEmojiStartPage);
    outState.putBoolean(STATE_IS_SEARCH_REQUESTED, isSearchRequested);
  }

  @Override
  public void onViewStateRestored(Bundle savedInstanceState) {
    super.onViewStateRestored(savedInstanceState);

    if (savedInstanceState != null) {
      reactWithAnyEmojiStartPage = savedInstanceState.getInt(STATE_REACT_WITH_ANY_PAGE, -1);
      isSearchRequested          = savedInstanceState.getBoolean(STATE_IS_SEARCH_REQUESTED, false);
    }
  }

  private void setVisibleThread(long threadId) {
    if (!isInBubble()) {
      // TODO [alex] LargeScreenSupport -- Inform MainActivityViewModel that the conversation was opened.
      ApplicationDependencies.getMessageNotifier().setVisibleThread(threadId);
    }
  }

  private void reportShortcutLaunch(@NonNull RecipientId recipientId) {
    ShortcutManagerCompat.reportShortcutUsed(requireContext(), ConversationUtil.getShortcutId(recipientId));
  }

  private void handleImageFromDeviceCameraApp() {
    if (attachmentManager.getCaptureUri() == null) {
      Log.w(TAG, "No image available.");
      return;
    }

    try {
      Uri mediaUri = BlobProvider.getInstance()
                                 .forData(requireContext().getContentResolver().openInputStream(attachmentManager.getCaptureUri()), 0L)
                                 .withMimeType(MediaUtil.IMAGE_JPEG)
                                 .createForSingleSessionOnDisk(requireContext());

      requireContext().getContentResolver().delete(attachmentManager.getCaptureUri(), null, null);

      setMedia(mediaUri, MediaType.IMAGE);
    } catch (IOException ioe) {
      Log.w(TAG, "Could not handle public image", ioe);
    }
  }

  @Override
  public void startActivity(Intent intent) {
    if (intent.getStringExtra(Browser.EXTRA_APPLICATION_ID) != null) {
      intent.removeExtra(Browser.EXTRA_APPLICATION_ID);
    }

    try {
      super.startActivity(intent);
    } catch (ActivityNotFoundException e) {
      Log.w(TAG, e);
      Toast.makeText(requireContext(), R.string.ConversationActivity_there_is_no_app_available_to_handle_this_link_on_your_device, Toast.LENGTH_LONG).show();
    }
  }

  @Override
  public void onCreateOptionsMenu(Menu menu, MenuInflater inflater) {
    menu.clear();

    GroupActiveState groupActiveState = groupViewModel.getGroupActiveState().getValue();
    boolean isActiveGroup             = groupActiveState != null && groupActiveState.isActiveGroup();
    boolean isActiveV2Group           = groupActiveState != null && groupActiveState.isActiveV2Group();
    boolean isInActiveGroup           = groupActiveState != null && !groupActiveState.isActiveGroup();

    if (isInMessageRequest()) {
      if (isActiveGroup) {
        inflater.inflate(R.menu.conversation_message_requests_group, menu);
      }

      inflater.inflate(R.menu.conversation_message_requests, menu);

      if (recipient != null && recipient.get().isMuted()) inflater.inflate(R.menu.conversation_muted, menu);
      else                                                inflater.inflate(R.menu.conversation_unmuted, menu);

      super.onCreateOptionsMenu(menu, inflater);
    }

    if (isSecureText) {
      if (recipient.get().getExpiresInSeconds() > 0) {
        if (!isInActiveGroup) {
          inflater.inflate(R.menu.conversation_expiring_on, menu);
        }
        titleView.showExpiring(recipient);
      } else {
        if (!isInActiveGroup) {
          inflater.inflate(R.menu.conversation_expiring_off, menu);
        }
        titleView.clearExpiring();
      }
    }

    if (isSingleConversation()) {
      if (isSecureText)                           inflater.inflate(R.menu.conversation_callable_secure, menu);
      else if (!recipient.get().isReleaseNotes()) inflater.inflate(R.menu.conversation_callable_insecure, menu);
    } else if (isGroupConversation()) {
      if (isActiveV2Group && Build.VERSION.SDK_INT > 19) {
        inflater.inflate(R.menu.conversation_callable_groupv2, menu);
        if (groupCallViewModel != null && Boolean.TRUE.equals(groupCallViewModel.hasActiveGroupCall().getValue())) {
          hideMenuItem(menu, R.id.menu_video_secure);
        }
        showGroupCallingTooltip();
      }

      inflater.inflate(R.menu.conversation_group_options, menu);

      if (!isPushGroupConversation()) {
        inflater.inflate(R.menu.conversation_mms_group_options, menu);
        if (distributionType == ThreadDatabase.DistributionTypes.BROADCAST) {
          menu.findItem(R.id.menu_distribution_broadcast).setChecked(true);
        } else {
          menu.findItem(R.id.menu_distribution_conversation).setChecked(true);
        }
      }

      inflater.inflate(R.menu.conversation_active_group_options, menu);
    }

    inflater.inflate(R.menu.conversation, menu);

<<<<<<< HEAD
    if (!TextSecurePreferences.isConversationDeleteInMenu(requireContext())) {
      hideMenuItem(menu, R.id.menu_delete_conversation);
    }

    if (isSingleConversation() && !isSecureText) {
=======
    if (isSingleConversation() && !isSecureText && !recipient.get().isReleaseNotes()) {
>>>>>>> 7d627ee8
      inflater.inflate(R.menu.conversation_insecure, menu);
    }

    if (recipient != null && recipient.get().isMuted()) inflater.inflate(R.menu.conversation_muted, menu);
    else                                                inflater.inflate(R.menu.conversation_unmuted, menu);

    if (isSingleConversation() && getRecipient().getContactUri() == null && !recipient.get().isReleaseNotes()) {
      inflater.inflate(R.menu.conversation_add_to_contacts, menu);
    }

    if (recipient != null && recipient.get().isSelf()) {
      if (isSecureText) {
        hideMenuItem(menu, R.id.menu_call_secure);
        hideMenuItem(menu, R.id.menu_video_secure);
      } else {
        hideMenuItem(menu, R.id.menu_call_insecure);
      }

      hideMenuItem(menu, R.id.menu_mute_notifications);
    }

    if (recipient != null && recipient.get().isBlocked()) {
      if (isSecureText) {
        hideMenuItem(menu, R.id.menu_call_secure);
        hideMenuItem(menu, R.id.menu_video_secure);
        hideMenuItem(menu, R.id.menu_expiring_messages);
        hideMenuItem(menu, R.id.menu_expiring_messages_off);
      } else {
        hideMenuItem(menu, R.id.menu_call_insecure);
      }

      hideMenuItem(menu, R.id.menu_mute_notifications);
    }

    if (recipient != null && recipient.get().isReleaseNotes()) {
      hideMenuItem(menu, R.id.menu_add_shortcut);
    }

    hideMenuItem(menu, R.id.menu_group_recipients);

    if (isActiveV2Group) {
      hideMenuItem(menu, R.id.menu_mute_notifications);
      hideMenuItem(menu, R.id.menu_conversation_settings);
    } else if (isGroupConversation()) {
      hideMenuItem(menu, R.id.menu_conversation_settings);
    }

    hideMenuItem(menu, R.id.menu_create_bubble);
    viewModel.canShowAsBubble().observe(getViewLifecycleOwner(), canShowAsBubble -> {
      MenuItem item = menu.findItem(R.id.menu_create_bubble);

      if (item != null) {
        item.setVisible(canShowAsBubble && !isInBubble());
      }
    });

    if (threadId == -1L) {
      hideMenuItem(menu, R.id.menu_view_media);
    }

    searchViewItem = menu.findItem(R.id.menu_search);

    SearchView                     searchView    = (SearchView) searchViewItem.getActionView();
    SearchView.OnQueryTextListener queryListener = new SearchView.OnQueryTextListener() {
      @Override
      public boolean onQueryTextSubmit(String query) {
        searchViewModel.onQueryUpdated(query, threadId, true);
        searchNav.showLoading();
        viewModel.setSearchQuery(query);
        return true;
      }

      @Override
      public boolean onQueryTextChange(String query) {
        searchViewModel.onQueryUpdated(query, threadId, false);
        searchNav.showLoading();
        viewModel.setSearchQuery(query);
        return true;
      }
    };

    searchViewItem.setOnActionExpandListener(new MenuItem.OnActionExpandListener() {
      @Override
      public boolean onMenuItemActionExpand(MenuItem item) {
        searchView.setOnQueryTextListener(queryListener);
        searchViewModel.onSearchOpened();
        searchNav.setVisibility(View.VISIBLE);
        searchNav.setData(0, 0);
        inputPanel.setHideForSearch(true);

        for (int i = 0; i < menu.size(); i++) {
          if (!menu.getItem(i).equals(searchViewItem)) {
            menu.getItem(i).setVisible(false);
          }
        }
        return true;
      }

      @Override
      public boolean onMenuItemActionCollapse(MenuItem item) {
        searchView.setOnQueryTextListener(null);
        isSearchRequested = false;
        searchViewModel.onSearchClosed();
        searchNav.setVisibility(View.GONE);
        inputPanel.setHideForSearch(false);
        viewModel.setSearchQuery(null);
        setBlockedUserState(recipient.get(), isSecureText, isDefaultSms);
        invalidateOptionsMenu();
        return true;
      }
    });

    if (isSearchRequested) {
      if (searchViewItem.expandActionView()) {
          searchViewModel.onSearchOpened();
        }
    }

    super.onCreateOptionsMenu(menu, inflater);
  }

  public void invalidateOptionsMenu() {
    if (!isSearchRequested) {
      onCreateOptionsMenu(toolbar.getMenu(), requireActivity().getMenuInflater());
    }
  }

  @Override
  public boolean onOptionsItemSelected(MenuItem item) {
    super.onOptionsItemSelected(item);
    switch (item.getItemId()) {
    case R.id.menu_call_secure:               handleDial(getRecipient(), true);                  return true;
    case R.id.menu_video_secure:              handleVideo(getRecipient());                       return true;
    case R.id.menu_call_insecure:             handleDial(getRecipient(), false);                 return true;
    case R.id.menu_view_media:                handleViewMedia();                                 return true;
    case R.id.menu_add_shortcut:              handleAddShortcut();                               return true;
    case R.id.menu_search:                    handleSearch();                                    return true;
    case R.id.menu_add_to_contacts:           handleAddToContacts();                             return true;
    case R.id.menu_group_recipients:          handleDisplayGroupRecipients();                    return true;
    case R.id.menu_distribution_broadcast:    handleDistributionBroadcastEnabled(item);          return true;
    case R.id.menu_distribution_conversation: handleDistributionConversationEnabled(item);       return true;
    case R.id.menu_group_settings:            handleManageGroup();                               return true;
    case R.id.menu_leave:                     handleLeavePushGroup();                            return true;
    case R.id.menu_invite:                    handleInviteLink();                                return true;
    case R.id.menu_mute_notifications:        handleMuteNotifications();                         return true;
    case R.id.menu_unmute_notifications:      handleUnmuteNotifications();                       return true;
    case R.id.menu_conversation_settings:     handleConversationSettings();                      return true;
    case R.id.menu_expiring_messages_off:
    case R.id.menu_expiring_messages:         handleSelectMessageExpiration();                   return true;
    case R.id.menu_create_bubble:             handleCreateBubble();                              return true;
<<<<<<< HEAD
    case R.id.menu_delete_conversation:       handleDeleteConversation();                        return true;
    case android.R.id.home:                   requireActivity().onBackPressed();                 return true;
=======
    case android.R.id.home:                   requireActivity().finish();                        return true;
>>>>>>> 7d627ee8
    }

    return false;
  }

  public void onBackPressed() {
    Log.d(TAG, "onBackPressed()");
    if (reactionDelegate.isShowing()) {
      reactionDelegate.hide();
    } else if (container.isInputOpen()) {
      container.hideCurrentInput(composeText);
    } else {
      requireActivity().finish();
    }
  }

  @Override
  public void onKeyboardShown() {
    inputPanel.onKeyboardShown();
  }

  @Subscribe(threadMode = ThreadMode.MAIN)
  public void onEvent(ReminderUpdateEvent event) {
    updateReminders();
  }

  @SuppressLint("MissingSuperCall")
  @Override
  public void onRequestPermissionsResult(int requestCode, @NonNull String[] permissions, @NonNull int[] grantResults) {
    Permissions.onRequestPermissionsResult(this, requestCode, permissions, grantResults);
  }

  @Override
  public void onAttachmentMediaClicked(@NonNull Media media) {
    linkPreviewViewModel.onUserCancel();
    MediaUtil.maybeMp4AsGif(requireContext(), media, (m) -> {
      startActivityForResult(MediaSelectionActivity.editor(requireActivity(), sendButton.getSelectedTransport(), Collections.singletonList(m), recipient.getId(), composeText.getTextTrimmed()), MEDIA_SENDER);
      container.hideCurrentInput(composeText);
    });
  }

  @Override
  public void onAttachmentSelectorClicked(@NonNull AttachmentKeyboardButton button) {
    switch (button) {
      case GALLERY:
        AttachmentManager.selectGallery(this, MEDIA_SENDER, recipient.get(), composeText.getTextTrimmed(), sendButton.getSelectedTransport(), inputPanel.getQuote().isPresent());
        break;
      case FILE:
        AttachmentManager.selectDocument(this, PICK_DOCUMENT);
        break;
      case CONTACT:
        AttachmentManager.selectContactInfo(this, PICK_CONTACT);
        break;
      case LOCATION:
        AttachmentManager.selectLocation(this, PICK_LOCATION);
        break;
      case PAYMENT:
        if (recipient.get().hasProfileKeyCredential()) {
          AttachmentManager.selectPayment(this, recipient.getId());
        } else {
          CanNotSendPaymentDialog.show(requireActivity());
        }
        break;

    }

    container.hideCurrentInput(composeText);
  }

  @Override
  public void onAttachmentPermissionsRequested() {
    Permissions.with(this)
               .request(Manifest.permission.READ_EXTERNAL_STORAGE)
               .onAllGranted(() -> viewModel.onAttachmentKeyboardOpen())
               .withPermanentDenialDialog(getString(R.string.AttachmentManager_signal_requires_the_external_storage_permission_in_order_to_attach_photos_videos_or_audio))
               .execute();
  }

//////// Event Handlers

  private void handleSelectMessageExpiration() {
    if (isPushGroupConversation() && !isActiveGroup()) {
      return;
    }

    startActivity(RecipientDisappearingMessagesActivity.forRecipient(requireContext(), recipient.getId()));
  }

  private void handleMuteNotifications() {
    MuteDialog.show(requireActivity(), until -> {
      new AsyncTask<Void, Void, Void>() {
        @Override
        protected Void doInBackground(Void... params) {
         SignalDatabase.recipients().setMuted(recipient.getId(), until);

          return null;
        }
      }.executeOnExecutor(AsyncTask.THREAD_POOL_EXECUTOR);
    });
  }

  private void handleConversationSettings() {
    if (isGroupConversation()) {
      handleManageGroup();
      return;
    }

    if (isInMessageRequest()) return;

    Intent intent = ConversationSettingsActivity.forRecipient(requireContext(), recipient.getId());
    Bundle bundle = ConversationSettingsActivity.createTransitionBundle(requireActivity(), titleView.findViewById(R.id.contact_photo_image), toolbar);

    ActivityCompat.startActivity(requireActivity(), intent, bundle);
  }

  private void handleUnmuteNotifications() {
    new AsyncTask<Void, Void, Void>() {
      @Override
      protected Void doInBackground(Void... params) {
        SignalDatabase.recipients().setMuted(recipient.getId(), 0);
        return null;
      }
    }.executeOnExecutor(AsyncTask.THREAD_POOL_EXECUTOR);
  }

  private void handleUnblock() {
    final Context context = requireContext().getApplicationContext();
    BlockUnblockDialog.showUnblockFor(requireContext(), getLifecycle(), recipient.get(), () -> {
      SignalExecutors.BOUNDED.execute(() -> {
        RecipientUtil.unblock(context, recipient.get());
      });
    });
  }

  @TargetApi(Build.VERSION_CODES.KITKAT)
  private void handleMakeDefaultSms() {
    startActivityForResult(SmsUtil.getSmsRoleIntent(requireContext()), SMS_DEFAULT);
  }

  private void handleRegisterForSignal() {
    startActivity(RegistrationNavigationActivity.newIntentForReRegistration(requireContext()));
  }

  private void handleInviteLink() {
    String inviteText = getString(R.string.ConversationActivity_lets_switch_to_signal, getString(R.string.install_url));

    if (isDefaultSms) {
      composeText.appendInvite(inviteText);
    } else {
      Intent intent = new Intent(Intent.ACTION_SENDTO);
      intent.setData(Uri.parse("smsto:" + recipient.get().requireSmsAddress()));
      intent.putExtra("sms_body", inviteText);
      intent.putExtra(Intent.EXTRA_TEXT, inviteText);
      startActivity(intent);
    }
  }

  private void handleViewMedia() {
    startActivity(MediaOverviewActivity.forThread(requireContext(), threadId));
  }

  private void handleAddShortcut() {
    Log.i(TAG, "Creating home screen shortcut for recipient " + recipient.get().getId());

    final Context context = requireContext().getApplicationContext();
    final Recipient recipient = this.recipient.get();

    if (pinnedShortcutReceiver == null) {
      pinnedShortcutReceiver = new BroadcastReceiver() {
        @Override public void onReceive(Context context, Intent intent) {
          Toast.makeText(context, context.getString(R.string.ConversationActivity_added_to_home_screen), Toast.LENGTH_LONG).show();
        }
      };
      requireActivity().registerReceiver(pinnedShortcutReceiver, new IntentFilter(ACTION_PINNED_SHORTCUT));
    }

    GlideApp.with(this)
            .asBitmap()
            .load(recipient.getContactPhoto())
            .error(recipient.getFallbackContactPhoto().asDrawable(context, recipient.getAvatarColor(), false))
            .into(new CustomTarget<Bitmap>() {
              @Override
              public void onLoadFailed(@Nullable Drawable errorDrawable) {
                if (errorDrawable == null) {
                  throw new AssertionError();
                }

                Log.w(TAG, "Utilizing fallback photo for shortcut for recipient " + recipient.getId());

                SimpleTask.run(() -> DrawableUtil.toBitmap(errorDrawable, SHORTCUT_ICON_SIZE, SHORTCUT_ICON_SIZE),
                               bitmap -> addIconToHomeScreen(context, bitmap, recipient));
              }

              @Override
              public void onResourceReady(@NonNull Bitmap resource, @Nullable Transition<? super Bitmap> transition) {
                SimpleTask.run(() -> BitmapUtil.createScaledBitmap(resource, SHORTCUT_ICON_SIZE, SHORTCUT_ICON_SIZE),
                               bitmap -> addIconToHomeScreen(context, bitmap, recipient));
              }

              @Override
              public void onLoadCleared(@Nullable Drawable placeholder) {
              }
            });

  }

  private void handleCreateBubble() {
    ConversationIntents.Args args = viewModel.getArgs();

    BubbleUtil.displayAsBubble(requireContext(), args.getRecipientId(), args.getThreadId());
    requireActivity().finish();
  }

  private void handleDeleteConversation() {
    final long threadId = viewModel.getArgs().getThreadId();

    new AlertDialog.Builder(requireContext())
      .setTitle(R.string.ConversationActivity_delete_conversation)
      .setPositiveButton(R.string.yes, (d, i) -> {
        SignalDatabase.threads().deleteConversation(threadId);
        ApplicationDependencies.getMessageNotifier().updateNotification(requireContext());
        d.dismiss();
        requireActivity().finish();
      })
      .setNegativeButton(R.string.no, (d, i) -> {
        d.dismiss();
      })
      .show();
  }

  private static void addIconToHomeScreen(@NonNull Context context,
                                          @NonNull Bitmap bitmap,
                                          @NonNull Recipient recipient)
  {
    IconCompat icon = IconCompat.createWithAdaptiveBitmap(bitmap);
    String     name = recipient.isSelf() ? context.getString(R.string.note_to_self)
                                                  : recipient.getDisplayName(context);

    ShortcutInfoCompat shortcutInfoCompat = new ShortcutInfoCompat.Builder(context, recipient.getId().serialize() + '-' + System.currentTimeMillis())
                                                                  .setShortLabel(name)
                                                                  .setIcon(icon)
                                                                  .setIntent(ShortcutLauncherActivity.createIntent(context, recipient.getId()))
                                                                  .build();

    Intent callbackIntent                = new Intent(ACTION_PINNED_SHORTCUT);
    PendingIntent shortcutPinnedCallback = PendingIntent.getBroadcast(context, REQUEST_CODE_PIN_SHORTCUT, callbackIntent, 0);

    ShortcutManagerCompat.requestPinShortcut(context, shortcutInfoCompat, shortcutPinnedCallback.getIntentSender());

    bitmap.recycle();
  }

  private void handleSearch() {
    searchViewModel.onSearchOpened();
  }

  private void handleLeavePushGroup() {
    if (getRecipient() == null) {
      Toast.makeText(requireContext(), getString(R.string.ConversationActivity_invalid_recipient),
                     Toast.LENGTH_LONG).show();
      return;
    }

    LeaveGroupDialog.handleLeavePushGroup(requireActivity(), getRecipient().requireGroupId().requirePush(), () -> requireActivity().finish());
  }

  private void handleManageGroup() {
    Intent intent = ConversationSettingsActivity.forGroup(requireContext(), recipient.get().requireGroupId());
    Bundle bundle = ConversationSettingsActivity.createTransitionBundle(requireContext(), titleView.findViewById(R.id.contact_photo_image), toolbar);

    ActivityCompat.startActivity(requireContext(), intent, bundle);
  }

  private void handleDistributionBroadcastEnabled(MenuItem item) {
    distributionType = ThreadDatabase.DistributionTypes.BROADCAST;
    item.setChecked(true);

    if (threadId != -1) {
      new AsyncTask<Void, Void, Void>() {
        @Override
        protected Void doInBackground(Void... params) {
          SignalDatabase.threads().setDistributionType(threadId, ThreadDatabase.DistributionTypes.BROADCAST);
          return null;
        }
      }.executeOnExecutor(AsyncTask.THREAD_POOL_EXECUTOR);
    }
  }

  private void handleDistributionConversationEnabled(MenuItem item) {
    distributionType = ThreadDatabase.DistributionTypes.CONVERSATION;
    item.setChecked(true);

    if (threadId != -1) {
      new AsyncTask<Void, Void, Void>() {
        @Override
        protected Void doInBackground(Void... params) {
          SignalDatabase.threads().setDistributionType(threadId, ThreadDatabase.DistributionTypes.CONVERSATION);
          return null;
        }
      }.executeOnExecutor(AsyncTask.THREAD_POOL_EXECUTOR);
    }
  }

  private void handleDial(final Recipient recipient, boolean isSecure) {
    if (recipient == null) return;

    if (isSecure) {
      CommunicationActions.startVoiceCall(requireActivity(), recipient);
    } else {
      CommunicationActions.startInsecureCall(requireActivity(), recipient);
    }
  }

  private void handleVideo(final Recipient recipient) {
    if (recipient == null) return;

    if (recipient.isPushV2Group() && groupCallViewModel.hasActiveGroupCall().getValue() == Boolean.FALSE && groupViewModel.isNonAdminInAnnouncementGroup()) {
      new MaterialAlertDialogBuilder(requireContext()).setTitle(R.string.ConversationActivity_cant_start_group_call)
                                          .setMessage(R.string.ConversationActivity_only_admins_of_this_group_can_start_a_call)
                                          .setPositiveButton(android.R.string.ok, (d, w) -> d.dismiss())
                                          .show();
    } else {
      CommunicationActions.startVideoCall(requireActivity(), recipient);
    }
  }

  private void handleDisplayGroupRecipients() {
    new GroupMembersDialog(requireActivity(), getRecipient()).display();
  }

  private void handleAddToContacts() {
    if (recipient.get().isGroup()) return;

    try {
      startActivityForResult(RecipientExporter.export(recipient.get()).asAddContactIntent(), ADD_CONTACT);
    } catch (ActivityNotFoundException e) {
      Log.w(TAG, e);
    }
  }

  private boolean handleDisplayQuickContact() {
    if (isInMessageRequest() || recipient.get().isGroup()) return false;

    if (recipient.get().getContactUri() != null) {
      ContactsContract.QuickContact.showQuickContact(requireContext(), titleView, recipient.get().getContactUri(), ContactsContract.QuickContact.MODE_LARGE, null);
    } else {
      handleAddToContacts();
    }

    return true;
  }

  private void handleAddAttachment() {
    if (this.isMmsEnabled || isSecureText) {
      viewModel.getRecentMedia().removeObservers(this);

      if (attachmentKeyboardStub.resolved() && container.isInputOpen() && container.getCurrentInput() == attachmentKeyboardStub.get()) {
        container.showSoftkey(composeText);
      } else {
        viewModel.getRecentMedia().observe(getViewLifecycleOwner(), media -> attachmentKeyboardStub.get().onMediaChanged(media));
        attachmentKeyboardStub.get().setCallback(this);
        attachmentKeyboardStub.get().setWallpaperEnabled(recipient.get().hasWallpaper());

        updatePaymentsAvailable();

        container.show(composeText, attachmentKeyboardStub.get());

        viewModel.onAttachmentKeyboardOpen();
      }
    } else {
      handleManualMmsRequired();
    }
  }

  private void updatePaymentsAvailable() {
    if (!attachmentKeyboardStub.resolved()) {
      return;
    }

    PaymentsValues paymentsValues = SignalStore.paymentsValues();

    if (paymentsValues.getPaymentsAvailability().isSendAllowed() &&
        !recipient.get().isSelf()                                &&
        !recipient.get().isGroup()                               &&
        recipient.get().isRegistered()                           &&
        !recipient.get().isForceSmsSelection())
    {
      attachmentKeyboardStub.get().filterAttachmentKeyboardButtons(null);
    } else {
      attachmentKeyboardStub.get().filterAttachmentKeyboardButtons(btn -> btn != AttachmentKeyboardButton.PAYMENT);
    }
  }

  private void handleManualMmsRequired() {
    Toast.makeText(requireContext(), R.string.MmsDownloader_error_reading_mms_settings, Toast.LENGTH_LONG).show();

    Bundle extras = requireActivity().getIntent().getExtras();
    Intent intent = new Intent(requireContext(), PromptMmsActivity.class);
    if (extras != null) intent.putExtras(extras);
    startActivity(intent);
  }

  private void handleRecentSafetyNumberChange() {
    List<IdentityRecord> records = identityRecords.getUnverifiedRecords();
    records.addAll(identityRecords.getUntrustedRecords());
    SafetyNumberChangeDialog.show(getChildFragmentManager(), records);
  }

  @Override
  public void onSendAnywayAfterSafetyNumberChange(@NonNull List<RecipientId> changedRecipients) {
    Log.d(TAG, "onSendAnywayAfterSafetyNumberChange");
    initializeIdentityRecords().addListener(new AssertedSuccessListener<Boolean>() {
      @Override
      public void onSuccess(Boolean result) {
        sendMessage(null);
      }
    });
  }

  @Override
  public void onMessageResentAfterSafetyNumberChange() {
    Log.d(TAG, "onMessageResentAfterSafetyNumberChange");
    initializeIdentityRecords().addListener(new AssertedSuccessListener<Boolean>() {
      @Override
      public void onSuccess(Boolean result) { }
    });
  }

  @Override
  public void onCanceled() { }

  private void handleSecurityChange(boolean isSecureText, boolean isDefaultSms) {
    Log.i(TAG, "handleSecurityChange(" + isSecureText + ", " + isDefaultSms + ")");

    this.isSecureText          = isSecureText;
    this.isDefaultSms          = isDefaultSms;
    this.isSecurityInitialized = true;

    boolean isMediaMessage = recipient.get().isMmsGroup() || attachmentManager.isAttachmentPresent();

    sendButton.resetAvailableTransports(isMediaMessage);

    if (!isSecureText && !isPushGroupConversation() && !recipient.get().isAciOnly() && !recipient.get().isReleaseNotes()) {
      sendButton.disableTransport(Type.TEXTSECURE);
    }

    if (recipient.get().isPushGroup() || (!recipient.get().isMmsGroup() && !recipient.get().hasSmsAddress())) {
      sendButton.disableTransport(Type.SMS);
    }

    if (!recipient.get().isPushGroup() && recipient.get().isForceSmsSelection()) {
      sendButton.setDefaultTransport(Type.SMS);
    } else {
      if (isSecureText || isPushGroupConversation() || recipient.get().isAciOnly() || recipient.get().isReleaseNotes()) {
        sendButton.setDefaultTransport(Type.TEXTSECURE);
      } else {
        sendButton.setDefaultTransport(Type.SMS);
      }
    }

    calculateCharactersRemaining();
    invalidateOptionsMenu();
    setBlockedUserState(recipient.get(), isSecureText, isDefaultSms);
  }

  ///// Initializers

  private ListenableFuture<Boolean> initializeDraft(@NonNull ConversationIntents.Args args) {
    final SettableFuture<Boolean> result = new SettableFuture<>();

    final CharSequence   draftText        = args.getDraftText();
    final Uri            draftMedia       = requireActivity().getIntent().getData();
    final String         draftContentType = requireActivity().getIntent().getType();
    final MediaType      draftMediaType   = MediaType.from(draftContentType);
    final List<Media>    mediaList        = args.getMedia();
    final StickerLocator stickerLocator   = args.getStickerLocator();
    final boolean        borderless       = args.isBorderless();

    if (stickerLocator != null && draftMedia != null) {
      Log.d(TAG, "Handling shared sticker.");
      sendSticker(stickerLocator, Objects.requireNonNull(draftContentType), draftMedia, 0, true);
      return new SettableFuture<>(false);
    }

    if (draftMedia != null && draftContentType != null && borderless) {
      SimpleTask.run(getLifecycle(),
                     () -> getKeyboardImageDetails(draftMedia),
                     details -> sendKeyboardImage(draftMedia, draftContentType, details));
      return new SettableFuture<>(false);
    }

    if (!Util.isEmpty(mediaList)) {
      Log.d(TAG, "Handling shared Media.");
      Intent sendIntent = MediaSelectionActivity.editor(requireContext(), sendButton.getSelectedTransport(), mediaList, recipient.getId(), draftText);
      startActivityForResult(sendIntent, MEDIA_SENDER);
      return new SettableFuture<>(false);
    }

    if (draftText != null) {
      composeText.setText("");
      composeText.append(draftText);
      result.set(true);
    }

    if (draftMedia != null && draftMediaType != null) {
      Log.d(TAG, "Handling shared Data.");
      return setMedia(draftMedia, draftMediaType);
    }

    if (draftText == null && draftMedia == null && draftMediaType == null) {
      return initializeDraftFromDatabase();
    } else {
      updateToggleButtonState();
      result.set(false);
    }

    return result;
  }

  private void initializeEnabledCheck() {
    groupViewModel.getSelfMemberLevel().observe(getViewLifecycleOwner(), selfMembership -> {
      boolean canSendMessages;
      boolean leftGroup;
      boolean canCancelRequest;

      if (selfMembership == null) {
        leftGroup        = false;
        canSendMessages  = true;
        canCancelRequest = false;
        if (cannotSendInAnnouncementGroupBanner.resolved()) {
          cannotSendInAnnouncementGroupBanner.get().setVisibility(View.GONE);
        }
      } else {
        switch (selfMembership.getMemberLevel()) {
          case NOT_A_MEMBER:
            leftGroup        = true;
            canSendMessages  = false;
            canCancelRequest = false;
            break;
          case PENDING_MEMBER:
            leftGroup        = false;
            canSendMessages  = false;
            canCancelRequest = false;
            break;
          case REQUESTING_MEMBER:
            leftGroup        = false;
            canSendMessages  = false;
            canCancelRequest = true;
            break;
          case FULL_MEMBER:
          case ADMINISTRATOR:
            leftGroup        = false;
            canSendMessages  = true;
            canCancelRequest = false;
            break;
          default:
            throw new AssertionError();
        }

        if (!leftGroup && !canCancelRequest && selfMembership.isAnnouncementGroup() && selfMembership.getMemberLevel() != GroupDatabase.MemberLevel.ADMINISTRATOR) {
          canSendMessages = false;
          cannotSendInAnnouncementGroupBanner.get().setVisibility(View.VISIBLE);
          cannotSendInAnnouncementGroupBanner.get().setMovementMethod(LinkMovementMethod.getInstance());
          cannotSendInAnnouncementGroupBanner.get().setText(SpanUtil.clickSubstring(requireContext(), R.string.ConversationActivity_only_s_can_send_messages, R.string.ConversationActivity_admins, v -> {
            ShowAdminsBottomSheetDialog.show(getChildFragmentManager(), getRecipient().requireGroupId().requireV2());
          }));
        } else if (cannotSendInAnnouncementGroupBanner.resolved()) {
          cannotSendInAnnouncementGroupBanner.get().setVisibility(View.GONE);
        }
      }

      noLongerMemberBanner.setVisibility(leftGroup ? View.VISIBLE : View.GONE);
      requestingMemberBanner.setVisibility(canCancelRequest ? View.VISIBLE : View.GONE);

      if (canCancelRequest) {
        cancelJoinRequest.setOnClickListener(v -> ConversationGroupViewModel.onCancelJoinRequest(getRecipient(), new AsynchronousCallback.MainThread<Void, GroupChangeFailureReason>() {
          @Override
          public void onComplete(@Nullable Void result) {
            Log.d(TAG, "Cancel request complete");
          }

          @Override
          public void onError(@Nullable GroupChangeFailureReason error) {
            Log.d(TAG, "Cancel join request failed " + error);
            Toast.makeText(requireContext(), GroupErrors.getUserDisplayMessage(error), Toast.LENGTH_SHORT).show();
          }
        }.toWorkerCallback()));
      }

      inputPanel.setHideForGroupState(!canSendMessages);
      inputPanel.setEnabled(canSendMessages);
      sendButton.setEnabled(canSendMessages);
      attachButton.setEnabled(canSendMessages);
    });
  }

  private void initializePendingRequestsBanner() {
    groupViewModel.getActionableRequestingMembers()
                  .observe(getViewLifecycleOwner(), actionablePendingGroupRequests -> updateReminders());
  }

  private void initializeGroupV1MigrationsBanners() {
    groupViewModel.getGroupV1MigrationSuggestions()
                  .observe(getViewLifecycleOwner(), s -> updateReminders());
  }

  private ListenableFuture<Boolean> initializeDraftFromDatabase() {
    SettableFuture<Boolean> future = new SettableFuture<>();

    final Context context = requireContext().getApplicationContext();

    new AsyncTask<Void, Void, Pair<Drafts, CharSequence>>() {
      @Override
      protected Pair<Drafts, CharSequence> doInBackground(Void... params) {
        DraftDatabase draftDatabase = SignalDatabase.drafts();
        Drafts        results       = draftDatabase.getDrafts(threadId);
        Draft         mentionsDraft = results.getDraftOfType(Draft.MENTION);
        Spannable     updatedText   = null;

        if (mentionsDraft != null) {
          String                 text     = results.getDraftOfType(Draft.TEXT).getValue();
          List<Mention>          mentions = MentionUtil.bodyRangeListToMentions(context, Base64.decodeOrThrow(mentionsDraft.getValue()));
          UpdatedBodyAndMentions updated  = MentionUtil.updateBodyAndMentionsWithDisplayNames(context, text, mentions);

          updatedText = new SpannableString(updated.getBody());
          MentionAnnotation.setMentionAnnotations(updatedText, updated.getMentions());
        }

        draftDatabase.clearDrafts(threadId);

        return new Pair<>(results, updatedText);
      }

      @Override
      protected void onPostExecute(Pair<Drafts, CharSequence> draftsWithUpdatedMentions) {
        Drafts       drafts      = Objects.requireNonNull(draftsWithUpdatedMentions.first());
        CharSequence updatedText = draftsWithUpdatedMentions.second();

        if (drafts.isEmpty()) {
          future.set(false);
          updateToggleButtonState();
          return;
        }

        AtomicInteger                      draftsRemaining = new AtomicInteger(drafts.size());
        AtomicBoolean                      success         = new AtomicBoolean(false);
        ListenableFuture.Listener<Boolean> listener        = new AssertedSuccessListener<Boolean>() {
          @Override
          public void onSuccess(Boolean result) {
            success.compareAndSet(false, result);

            if (draftsRemaining.decrementAndGet() <= 0) {
              future.set(success.get());
            }
          }
        };

        for (Draft draft : drafts) {
          try {
            switch (draft.getType()) {
              case Draft.TEXT:
                composeText.setText(updatedText == null ? draft.getValue() : updatedText);
                listener.onSuccess(true);
                break;
              case Draft.LOCATION:
                attachmentManager.setLocation(SignalPlace.deserialize(draft.getValue()), getCurrentMediaConstraints()).addListener(listener);
                break;
              case Draft.IMAGE:
                setMedia(Uri.parse(draft.getValue()), MediaType.IMAGE).addListener(listener);
                break;
              case Draft.AUDIO:
                setMedia(Uri.parse(draft.getValue()), MediaType.AUDIO).addListener(listener);
                break;
              case Draft.VIDEO:
                setMedia(Uri.parse(draft.getValue()), MediaType.VIDEO).addListener(listener);
                break;
              case Draft.QUOTE:
                SettableFuture<Boolean> quoteResult = new SettableFuture<>();
                new QuoteRestorationTask(draft.getValue(), quoteResult).execute();
                quoteResult.addListener(listener);
                break;
              case Draft.VOICE_NOTE:
                draftViewModel.setVoiceNoteDraft(recipient.getId(), draft);
                break;
            }
          } catch (IOException e) {
            Log.w(TAG, e);
          }
        }

        updateToggleButtonState();
      }
    }.executeOnExecutor(AsyncTask.THREAD_POOL_EXECUTOR);

    return future;
  }

  private ListenableFuture<Boolean> initializeSecurity(final boolean currentSecureText,
                                                       final boolean currentIsDefaultSms)
  {
    final SettableFuture<Boolean> future  = new SettableFuture<>();
    final Context                 context = requireContext().getApplicationContext();

    handleSecurityChange(currentSecureText || isPushGroupConversation(), currentIsDefaultSms);

    new AsyncTask<Recipient, Void, boolean[]>() {
      @Override
      protected boolean[] doInBackground(Recipient... params) {
        Recipient         recipient       = params[0].resolve();
        Log.i(TAG, "Resolving registered state...");
        RegisteredState registeredState;

        if (recipient.isPushGroup()) {
          Log.i(TAG, "Push group recipient...");
          registeredState = RegisteredState.REGISTERED;
        } else {
          Log.i(TAG, "Checking through resolved recipient");
          registeredState = recipient.resolve().getRegistered();
        }

        Log.i(TAG, "Resolved registered state: " + registeredState);
        boolean signalEnabled = Recipient.self().isRegistered();

        if (registeredState == RegisteredState.UNKNOWN) {
          try {
            Log.i(TAG, "Refreshing directory for user: " + recipient.getId().serialize());
            registeredState = DirectoryHelper.refreshDirectoryFor(context, recipient, false);
          } catch (IOException e) {
            Log.w(TAG, e);
          }
        }

        Log.i(TAG, "Returning registered state...");
        return new boolean[] {registeredState == RegisteredState.REGISTERED && signalEnabled,
                              Util.isDefaultSmsProvider(context)};
      }

      @Override
      protected void onPostExecute(boolean[] result) {
        if (result[0] != currentSecureText || result[1] != currentIsDefaultSms) {
          Log.i(TAG, "onPostExecute() handleSecurityChange: " + result[0] + " , " + result[1]);
          handleSecurityChange(result[0], result[1]);
        }
        future.set(true);
        onSecurityUpdated();
      }
    }.executeOnExecutor(AsyncTask.THREAD_POOL_EXECUTOR, recipient.get());

    return future;
  }

  private void onSecurityUpdated() {
    Log.i(TAG, "onSecurityUpdated()");
    updateReminders();
    updateDefaultSubscriptionId(recipient.get().getDefaultSubscriptionId());
  }

  private void initializeInsightObserver() {
    inviteReminderModel = new InviteReminderModel(requireContext(), new InviteReminderRepository(requireContext()));
    inviteReminderModel.loadReminder(recipient, this::updateReminders);
  }

  protected void updateReminders() {
    Context context = getContext();
    if (callback.onUpdateReminders() || context == null) {
      return;
    }

    Optional<Reminder> inviteReminder              = inviteReminderModel.getReminder();
    Integer            actionableRequestingMembers = groupViewModel.getActionableRequestingMembers().getValue();
    List<RecipientId>  gv1MigrationSuggestions     = groupViewModel.getGroupV1MigrationSuggestions().getValue();

    if (UnauthorizedReminder.isEligible(context)) {
      reminderView.get().showReminder(new UnauthorizedReminder(context));
    } else if (ExpiredBuildReminder.isEligible()) {
      reminderView.get().showReminder(new ExpiredBuildReminder(context));
      reminderView.get().setOnActionClickListener(this::handleReminderAction);
    } else if (ServiceOutageReminder.isEligible(context)) {
      ApplicationDependencies.getJobManager().add(new ServiceOutageDetectionJob());
      reminderView.get().showReminder(new ServiceOutageReminder(context));
    } else if (SignalStore.account().isRegistered()                 &&
               TextSecurePreferences.isShowInviteReminders(context) &&
               !isSecureText                                        &&
               inviteReminder.isPresent()                           &&
               !recipient.get().isGroup()) {
      reminderView.get().setOnActionClickListener(this::handleReminderAction);
      reminderView.get().setOnDismissListener(() -> inviteReminderModel.dismissReminder());
      reminderView.get().showReminder(inviteReminder.get());
    } else if (actionableRequestingMembers != null && actionableRequestingMembers > 0) {
      reminderView.get().showReminder(PendingGroupJoinRequestsReminder.create(context, actionableRequestingMembers));
      reminderView.get().setOnActionClickListener(id -> {
        if (id == R.id.reminder_action_review_join_requests) {
          startActivity(ManagePendingAndRequestingMembersActivity.newIntent(context, getRecipient().getGroupId().get().requireV2()));
        }
      });
    } else if (gv1MigrationSuggestions != null && gv1MigrationSuggestions.size() > 0 && recipient.get().isPushV2Group()) {
      reminderView.get().showReminder(new GroupsV1MigrationSuggestionsReminder(context, gv1MigrationSuggestions));
      reminderView.get().setOnActionClickListener(actionId -> {
        if (actionId == R.id.reminder_action_gv1_suggestion_add_members) {
          GroupsV1MigrationSuggestionsDialog.show(requireActivity(), recipient.get().requireGroupId().requireV2(), gv1MigrationSuggestions);
        } else if (actionId == R.id.reminder_action_gv1_suggestion_no_thanks) {
          groupViewModel.onSuggestedMembersBannerDismissed(recipient.get().requireGroupId(), gv1MigrationSuggestions);
        }
      });
      reminderView.get().setOnDismissListener(() -> {
      });
    } else if (isInBubble() && !SignalStore.tooltips().hasSeenBubbleOptOutTooltip() && Build.VERSION.SDK_INT > 29) {
      reminderView.get().showReminder(new BubbleOptOutReminder(context));
      reminderView.get().setOnActionClickListener(actionId -> {
        SignalStore.tooltips().markBubbleOptOutTooltipSeen();
        reminderView.get().hide();

        if (actionId == R.id.reminder_action_turn_off) {
          Intent intent = new Intent(Settings.ACTION_APP_NOTIFICATION_BUBBLE_SETTINGS)
              .putExtra(Settings.EXTRA_APP_PACKAGE, requireContext().getPackageName())
              .addFlags(Intent.FLAG_ACTIVITY_NEW_TASK);
          startActivity(intent);
        }
      });
    } else if (reminderView.resolved()) {
      reminderView.get().hide();
    }
  }

  private void handleReminderAction(@IdRes int reminderActionId) {
    if (reminderActionId == R.id.reminder_action_invite) {
      handleInviteLink();
      reminderView.get().requestDismiss();
    } else if (reminderActionId == R.id.reminder_action_view_insights) {
      InsightsLauncher.showInsightsDashboard(getChildFragmentManager());
    } else if (reminderActionId == R.id.reminder_action_update_now) {
      PlayStoreUtil.openPlayStoreOrOurApkDownloadPage(requireContext());
    } else {
      throw new IllegalArgumentException("Unknown ID: " + reminderActionId);
    }
  }

  private void updateDefaultSubscriptionId(Optional<Integer> defaultSubscriptionId) {
    Log.i(TAG, "updateDefaultSubscriptionId(" + defaultSubscriptionId.orNull() + ")");
    sendButton.setDefaultSubscriptionId(defaultSubscriptionId);
  }

  private void initializeMmsEnabledCheck() {
    final Context context = requireContext().getApplicationContext();

    new AsyncTask<Void, Void, Boolean>() {
      @Override
      protected Boolean doInBackground(Void... params) {
        return Util.isMmsCapable(context);
      }

      @Override
      protected void onPostExecute(Boolean isMmsEnabled) {
        ConversationParentFragment.this.isMmsEnabled = isMmsEnabled;
      }
    }.executeOnExecutor(AsyncTask.THREAD_POOL_EXECUTOR);
  }

  private ListenableFuture<Boolean> initializeIdentityRecords() {
    final SettableFuture<Boolean> future  = new SettableFuture<>();
    final Context                 context = requireContext().getApplicationContext();

    new AsyncTask<Recipient, Void, Pair<IdentityRecordList, String>>() {
      @Override
      protected @NonNull Pair<IdentityRecordList, String> doInBackground(Recipient... params) {
        List<Recipient> recipients;

        if (params[0].isGroup()) {
          recipients = SignalDatabase.groups().getGroupMembers(params[0].requireGroupId(), GroupDatabase.MemberSet.FULL_MEMBERS_EXCLUDING_SELF);
        } else {
          recipients = Collections.singletonList(params[0]);
        }

        long               startTime          =  System.currentTimeMillis();
        IdentityRecordList identityRecordList = ApplicationDependencies.getProtocolStore().aci().identities().getIdentityRecords(recipients);

        Log.i(TAG, String.format(Locale.US, "Loaded %d identities in %d ms", recipients.size(), System.currentTimeMillis() - startTime));

        String message = null;

        if (identityRecordList.isUnverified()) {
          message = IdentityUtil.getUnverifiedBannerDescription(context, identityRecordList.getUnverifiedRecipients());
        }

        return new Pair<>(identityRecordList, message);
      }

      @Override
      protected void onPostExecute(@NonNull Pair<IdentityRecordList, String> result) {
        Log.i(TAG, "Got identity records: " + result.first().isUnverified());
        identityRecords = result.first();

        if (result.second() != null) {
          Log.d(TAG, "Replacing banner...");
          unverifiedBannerView.get().display(result.second(), result.first().getUnverifiedRecords(),
                                             new UnverifiedClickedListener(),
                                             new UnverifiedDismissedListener());
        } else if (unverifiedBannerView.resolved()) {
          Log.d(TAG, "Clearing banner...");
          unverifiedBannerView.get().hide();
        }

        titleView.setVerified(isSecureText && identityRecords.isVerified());

        future.set(true);
      }

    }.executeOnExecutor(AsyncTask.THREAD_POOL_EXECUTOR, recipient.get());

    return future;
  }

  private void initializeViews(View view) {
    toolbar                  = view.findViewById(R.id.toolbar);
    titleView                = view.findViewById(R.id.conversation_title_view);
    buttonToggle             = view.findViewById(R.id.button_toggle);
    sendButton               = view.findViewById(R.id.send_button);
    attachButton             = view.findViewById(R.id.attach_button);
    composeText              = view.findViewById(R.id.embedded_text_editor);
    charactersLeft           = view.findViewById(R.id.space_left);
    emojiDrawerStub          = ViewUtil.findStubById(view, R.id.emoji_drawer_stub);
    attachmentKeyboardStub   = ViewUtil.findStubById(view, R.id.attachment_keyboard_stub);
    unblockButton            = view.findViewById(R.id.unblock_button);
    makeDefaultSmsButton     = view.findViewById(R.id.make_default_sms_button);
    registerButton           = view.findViewById(R.id.register_button);
    container                = view.findViewById(R.id.layout_container);
    reminderView             = ViewUtil.findStubById(view, R.id.reminder_stub);
    unverifiedBannerView     = ViewUtil.findStubById(view, R.id.unverified_banner_stub);
    reviewBanner             = ViewUtil.findStubById(view, R.id.review_banner_stub);
    quickAttachmentToggle    = view.findViewById(R.id.quick_attachment_toggle);
    inlineAttachmentToggle   = view.findViewById(R.id.inline_attachment_container);
    inputPanel               = view.findViewById(R.id.bottom_panel);
    panelParent              = view.findViewById(R.id.conversation_activity_panel_parent);
    searchNav                = view.findViewById(R.id.conversation_search_nav);
    messageRequestBottomView = view.findViewById(R.id.conversation_activity_message_request_bottom_bar);
    mentionsSuggestions      = ViewUtil.findStubById(view, R.id.conversation_mention_suggestions_stub);
    wallpaper                = view.findViewById(R.id.conversation_wallpaper);
    wallpaperDim             = view.findViewById(R.id.conversation_wallpaper_dim);
    voiceNotePlayerViewStub  = ViewUtil.findStubById(view, R.id.voice_note_player_stub);

    ImageButton quickCameraToggle      = view.findViewById(R.id.quick_camera_toggle);
    ImageButton inlineAttachmentButton = view.findViewById(R.id.inline_attachment_button);

    Stub<ConversationReactionOverlay> reactionOverlayStub = ViewUtil.findStubById(view, R.id.conversation_reaction_scrubber_stub);
    reactionDelegate = new ConversationReactionDelegate(reactionOverlayStub);


    noLongerMemberBanner                = view.findViewById(R.id.conversation_no_longer_member_banner);
    cannotSendInAnnouncementGroupBanner = ViewUtil.findStubById(view, R.id.conversation_cannot_send_announcement_stub);
    requestingMemberBanner              = view.findViewById(R.id.conversation_requesting_banner);
    cancelJoinRequest                   = view.findViewById(R.id.conversation_cancel_request);
    releaseChannelUnmute                = ViewUtil.findStubById(view, R.id.conversation_release_notes_unmute_stub);
    joinGroupCallButton                 = view.findViewById(R.id.conversation_group_call_join);

    container.setIsBubble(isInBubble());
    container.addOnKeyboardShownListener(this);
    inputPanel.setListener(this);
    inputPanel.setMediaListener(this);

    attachmentManager = new AttachmentManager(requireActivity(), this);
    audioRecorder     = new AudioRecorder(requireContext());
    typingTextWatcher = new TypingStatusTextWatcher();

    SendButtonListener        sendButtonListener        = new SendButtonListener();
    ComposeKeyPressedListener composeKeyPressedListener = new ComposeKeyPressedListener();

    composeText.setOnEditorActionListener(sendButtonListener);
    composeText.setCursorPositionChangedListener(this);
    attachButton.setOnClickListener(new AttachButtonListener());
    attachButton.setOnLongClickListener(new AttachButtonLongClickListener());
    sendButton.setOnClickListener(sendButtonListener);
    sendButton.setEnabled(true);
    sendButton.addOnTransportChangedListener((newTransport, manuallySelected) -> {
      calculateCharactersRemaining();
      updateLinkPreviewState();
      linkPreviewViewModel.onTransportChanged(newTransport.isSms());
      composeText.setTransport(newTransport);

      buttonToggle.getBackground().setColorFilter(newTransport.getBackgroundColor(), PorterDuff.Mode.MULTIPLY);
      buttonToggle.getBackground().invalidateSelf();

      if (manuallySelected) recordTransportPreference(newTransport);
    });

    titleView.setOnClickListener(v -> handleConversationSettings());
    titleView.setOnLongClickListener(v -> handleDisplayQuickContact());
    unblockButton.setOnClickListener(v -> handleUnblock());
    makeDefaultSmsButton.setOnClickListener(v -> handleMakeDefaultSms());
    registerButton.setOnClickListener(v -> handleRegisterForSignal());

    composeText.setOnKeyListener(composeKeyPressedListener);
    composeText.addTextChangedListener(composeKeyPressedListener);
    composeText.setOnEditorActionListener(sendButtonListener);
    composeText.setOnClickListener(composeKeyPressedListener);
    composeText.setOnFocusChangeListener(composeKeyPressedListener);

    if (Camera.getNumberOfCameras() > 0) {
      quickCameraToggle.setVisibility(View.VISIBLE);
      quickCameraToggle.setOnClickListener(new QuickCameraToggleListener());
    } else {
      quickCameraToggle.setVisibility(View.GONE);
    }

    searchNav.setEventListener(this);

    inlineAttachmentButton.setOnClickListener(v -> handleAddAttachment());

    reactionDelegate.setOnReactionSelectedListener(this);

    joinGroupCallButton.setOnClickListener(v -> handleVideo(getRecipient()));

    voiceNoteMediaController.getVoiceNotePlayerViewState().observe(getViewLifecycleOwner(), state -> {
      if (state.isPresent()) {
        requireVoiceNotePlayerView().show();
        requireVoiceNotePlayerView().setState(state.get());
      } else if (voiceNotePlayerViewStub.resolved()) {
        requireVoiceNotePlayerView().hide();
      }
    });

    voiceNoteMediaController.getVoiceNotePlaybackState().observe(getViewLifecycleOwner(), inputPanel.getPlaybackStateObserver());
  }

  private @NonNull VoiceNotePlayerView requireVoiceNotePlayerView() {
    if (voiceNotePlayerView == null) {
      voiceNotePlayerView = voiceNotePlayerViewStub.get().findViewById(R.id.voice_note_player_view);
      voiceNotePlayerView.setListener(new VoiceNotePlayerViewListener());
    }

    return voiceNotePlayerView;
  }

  private void updateWallpaper(@Nullable ChatWallpaper chatWallpaper) {
    Log.d(TAG, "Setting wallpaper.");
    if (chatWallpaper != null) {
      chatWallpaper.loadInto(wallpaper);
      ChatWallpaperDimLevelUtil.applyDimLevelForNightMode(wallpaperDim, chatWallpaper);
      inputPanel.setWallpaperEnabled(true);
      if (attachmentKeyboardStub.resolved()) {
        attachmentKeyboardStub.get().setWallpaperEnabled(true);
      }

      int toolbarColor = getResources().getColor(R.color.conversation_toolbar_color_wallpaper);
      toolbar.setBackgroundColor(toolbarColor);
      // TODO [alex] LargeScreenSupport -- statusBarBox
      if (Build.VERSION.SDK_INT > 23) {
        WindowUtil.setStatusBarColor(requireActivity().getWindow(), toolbarColor);
      }
    } else {
      wallpaper.setImageDrawable(null);
      wallpaperDim.setVisibility(View.GONE);
      inputPanel.setWallpaperEnabled(false);
      if (attachmentKeyboardStub.resolved()) {
        attachmentKeyboardStub.get().setWallpaperEnabled(false);
      }

      int toolbarColor = getResources().getColor(R.color.conversation_toolbar_color);
      toolbar.setBackgroundColor(toolbarColor);
      // TODO [alex] LargeScreenSupport -- statusBarBox
      if (Build.VERSION.SDK_INT > 23) {
        WindowUtil.setStatusBarColor(requireActivity().getWindow(), toolbarColor);
      }
    }
    fragment.onWallpaperChanged(chatWallpaper);
  }

  protected void initializeActionBar() {
    onCreateOptionsMenu(toolbar.getMenu(), requireActivity().getMenuInflater());
    toolbar.setOnMenuItemClickListener(this::onOptionsItemSelected);

    if (isInBubble()) {
      toolbar.setNavigationIcon(DrawableUtil.tint(ContextUtil.requireDrawable(requireContext(), R.drawable.ic_notification),
                                                  ContextCompat.getColor(requireContext(), R.color.signal_accent_primary)));
      toolbar.setNavigationOnClickListener(unused -> startActivity(MainActivity.clearTop(requireContext())));
    }

    callback.onInitializeToolbar(toolbar);
  }

  protected boolean isInBubble() {
    return callback.isInBubble();
  }

  private void initializeResources(@NonNull ConversationIntents.Args args) {
    if (recipient != null) {
      recipient.removeObservers(this);
    }

    recipient        = Recipient.live(args.getRecipientId());
    threadId         = args.getThreadId();
    distributionType = args.getDistributionType();
    glideRequests    = GlideApp.with(this);

    Log.i(TAG, "[initializeResources] Recipient: " + recipient.getId() + ", Thread: " + threadId);

    recipient.observe(getViewLifecycleOwner(), this::onRecipientChanged);
  }

  private void initializeLinkPreviewObserver() {
    linkPreviewViewModel = new ViewModelProvider(this, new LinkPreviewViewModel.Factory(new LinkPreviewRepository())).get(LinkPreviewViewModel.class);

    linkPreviewViewModel.getLinkPreviewState().observe(getViewLifecycleOwner(), previewState -> {
      if (previewState == null) return;

      if (previewState.isLoading()) {
        inputPanel.setLinkPreviewLoading();
      } else if (previewState.hasLinks() && !previewState.getLinkPreview().isPresent()) {
        inputPanel.setLinkPreviewNoPreview(previewState.getError());
      } else {
        inputPanel.setLinkPreview(glideRequests, previewState.getLinkPreview());
      }

      updateToggleButtonState();
    });
  }

  private void initializeSearchObserver() {
    ConversationSearchViewModel.Factory viewModelFactory = new ConversationSearchViewModel.Factory(getString(R.string.note_to_self));

    searchViewModel = new ViewModelProvider(this, viewModelFactory).get(ConversationSearchViewModel.class);

    searchViewModel.getSearchResults().observe(getViewLifecycleOwner(), result -> {
      if (result == null) return;

      if (!result.getResults().isEmpty()) {
        MessageResult messageResult = result.getResults().get(result.getPosition());
        fragment.jumpToMessage(messageResult.getMessageRecipient().getId(), messageResult.getReceivedTimestampMs(), searchViewModel::onMissingResult);
      }

      searchNav.setData(result.getPosition(), result.getResults().size());
    });
  }

  private void initializeStickerObserver() {
    StickerSearchRepository repository = new StickerSearchRepository(requireContext());

    stickerViewModel = new ViewModelProvider(this, new ConversationStickerViewModel.Factory(requireActivity().getApplication(), repository))
                                         .get(ConversationStickerViewModel.class);

    stickerViewModel.getStickerResults().observe(getViewLifecycleOwner(), stickers -> {
      if (stickers == null) return;

      inputPanel.setStickerSuggestions(stickers);
    });

    stickerViewModel.getStickersAvailability().observe(getViewLifecycleOwner(), stickersAvailable -> {
      if (stickersAvailable == null) return;

      boolean           isSystemEmojiPreferred = SignalStore.settings().isPreferSystemEmoji();
      MediaKeyboardMode keyboardMode           = TextSecurePreferences.getMediaKeyboardMode(requireContext());
      boolean           stickerIntro           = !TextSecurePreferences.hasSeenStickerIntroTooltip(requireContext());

      if (stickersAvailable) {
        inputPanel.showMediaKeyboardToggle(true);
        switch (keyboardMode) {
          case EMOJI:
            inputPanel.setMediaKeyboardToggleMode(isSystemEmojiPreferred ? KeyboardPage.STICKER : KeyboardPage.EMOJI);
            break;
          case STICKER:
            inputPanel.setMediaKeyboardToggleMode(KeyboardPage.STICKER);
            break;
          case GIF:
            inputPanel.setMediaKeyboardToggleMode(KeyboardPage.GIF);
            break;
        }
        if (stickerIntro) showStickerIntroductionTooltip();
      }

      if (emojiDrawerStub.resolved()) {
        initializeMediaKeyboardProviders();
      }
    });
  }

  private void initializeViewModel(@NonNull ConversationIntents.Args args) {
    this.viewModel = new ViewModelProvider(this, new ConversationViewModel.Factory()).get(ConversationViewModel.class);

    this.viewModel.setArgs(args);
    this.viewModel.getWallpaper().observe(getViewLifecycleOwner(), this::updateWallpaper);
    this.viewModel.getEvents().observe(getViewLifecycleOwner(), this::onViewModelEvent);
  }

  private void initializeGroupViewModel() {
    groupViewModel = new ViewModelProvider(this, new ConversationGroupViewModel.Factory()).get(ConversationGroupViewModel.class);
    recipient.observe(this, groupViewModel::onRecipientChange);
    groupViewModel.getGroupActiveState().observe(getViewLifecycleOwner(), unused -> invalidateOptionsMenu());
    groupViewModel.getReviewState().observe(getViewLifecycleOwner(), this::presentGroupReviewBanner);
  }

  private void initializeMentionsViewModel() {
    mentionsViewModel = new ViewModelProvider(requireActivity(), new MentionsPickerViewModel.Factory()).get(MentionsPickerViewModel.class);

    recipient.observe(getViewLifecycleOwner(), r -> {
      if (r.isPushV2Group() && !mentionsSuggestions.resolved()) {
        mentionsSuggestions.get();
      }
      mentionsViewModel.onRecipientChange(r);
    });

    composeText.setMentionQueryChangedListener(query -> {
      if (getRecipient().isPushV2Group() && getRecipient().isActiveGroup()) {
        if (!mentionsSuggestions.resolved()) {
          mentionsSuggestions.get();
        }
        mentionsViewModel.onQueryChange(query);
      }
    });

    composeText.setMentionValidator(annotations -> {
      if (!getRecipient().isPushV2Group() || !getRecipient().isActiveGroup()) {
        return annotations;
      }

      Set<String> validRecipientIds = Stream.of(getRecipient().getParticipants())
                                            .map(r -> MentionAnnotation.idToMentionAnnotationValue(r.getId()))
                                            .collect(Collectors.toSet());

      return Stream.of(annotations)
                   .filterNot(a -> validRecipientIds.contains(a.getValue()))
                   .toList();
    });

    mentionsViewModel.getSelectedRecipient().observe(getViewLifecycleOwner(), recipient -> {
      composeText.replaceTextWithMention(recipient.getDisplayName(requireContext()), recipient.getId());
    });
  }

  public void initializeGroupCallViewModel() {
    groupCallViewModel = new ViewModelProvider(this, new GroupCallViewModel.Factory()).get(GroupCallViewModel.class);

    recipient.observe(this, r -> {
      groupCallViewModel.onRecipientChange(r);
    });

    groupCallViewModel.hasActiveGroupCall().observe(getViewLifecycleOwner(), hasActiveCall -> {
      invalidateOptionsMenu();
      joinGroupCallButton.setVisibility(hasActiveCall ? View.VISIBLE : View.GONE);
    });

    groupCallViewModel.groupCallHasCapacity().observe(getViewLifecycleOwner(), hasCapacity -> joinGroupCallButton.setText(hasCapacity ? R.string.ConversationActivity_join : R.string.ConversationActivity_full));
  }

  public void initializeDraftViewModel() {
    draftViewModel = new ViewModelProvider(this, new DraftViewModel.Factory(new DraftRepository(requireContext().getApplicationContext()))).get(DraftViewModel.class);

    recipient.observe(getViewLifecycleOwner(), r -> {
      draftViewModel.onRecipientChanged(r);
    });

    draftViewModel.getState().observe(getViewLifecycleOwner(),
                                      state -> {
                                        inputPanel.setVoiceNoteDraft(state.getVoiceNoteDraft());
                                        updateToggleButtonState();
                                      });
  }

  private void showGroupCallingTooltip() {
    if (Build.VERSION.SDK_INT == 19 || !SignalStore.tooltips().shouldShowGroupCallingTooltip() || callingTooltipShown) {
      return;
    }

    View anchor = requireView().findViewById(R.id.menu_video_secure);
    if (anchor == null) {
      Log.w(TAG, "Video Call tooltip anchor is null. Skipping tooltip...");
      return;
    }

    callingTooltipShown = true;

    SignalStore.tooltips().markGroupCallSpeakerViewSeen();
    TooltipPopup.forTarget(anchor)
                .setBackgroundTint(ContextCompat.getColor(requireContext(), R.color.signal_accent_green))
                .setTextColor(getResources().getColor(R.color.core_white))
                .setText(R.string.ConversationActivity__tap_here_to_start_a_group_call)
                .setOnDismissListener(() -> SignalStore.tooltips().markGroupCallingTooltipSeen())
                .show(TooltipPopup.POSITION_BELOW);
  }

  private void showStickerIntroductionTooltip() {
    TextSecurePreferences.setMediaKeyboardMode(requireContext(), MediaKeyboardMode.STICKER);
    inputPanel.setMediaKeyboardToggleMode(KeyboardPage.STICKER);

    TooltipPopup.forTarget(inputPanel.getMediaKeyboardToggleAnchorView())
                .setBackgroundTint(getResources().getColor(R.color.core_ultramarine))
                .setTextColor(getResources().getColor(R.color.core_white))
                .setText(R.string.ConversationActivity_new_say_it_with_stickers)
                .setOnDismissListener(() -> {
                  TextSecurePreferences.setHasSeenStickerIntroTooltip(requireContext(), true);
                  EventBus.getDefault().removeStickyEvent(StickerPackInstallEvent.class);
                })
                .show(TooltipPopup.POSITION_ABOVE);
  }

  @Override
  public void onReactionSelected(MessageRecord messageRecord, String emoji) {
    final Context context = requireContext().getApplicationContext();

    reactionDelegate.hide();

    SignalExecutors.BOUNDED.execute(() -> {
      ReactionRecord oldRecord = Stream.of(messageRecord.getReactions())
                                       .filter(record -> record.getAuthor().equals(Recipient.self().getId()))
                                       .findFirst()
                                       .orElse(null);

      if (oldRecord != null && oldRecord.getEmoji().equals(emoji)) {
        MessageSender.sendReactionRemoval(context, new MessageId(messageRecord.getId(), messageRecord.isMms()), oldRecord);
      } else {
        MessageSender.sendNewReaction(context, new MessageId(messageRecord.getId(), messageRecord.isMms()), emoji);
      }
    });
  }

  @Override
  public void onCustomReactionSelected(@NonNull MessageRecord messageRecord, boolean hasAddedCustomEmoji, long holdDuration) {
    ReactionRecord oldRecord = Stream.of(messageRecord.getReactions())
                                     .filter(record -> record.getAuthor().equals(Recipient.self().getId()))
                                     .findFirst()
                                     .orElse(null);

    if ((!TextSecurePreferences.isFastCustomReactionChange(requireContext()) || holdDuration < 500) && oldRecord != null && hasAddedCustomEmoji) {
      final Context context = requireContext().getApplicationContext();

      reactionDelegate.hide();

      SignalExecutors.BOUNDED.execute(() -> MessageSender.sendReactionRemoval(context,
                                                                              new MessageId(messageRecord.getId(), messageRecord.isMms()),
                                                                              oldRecord));
    } else {
      reactionDelegate.hideForReactWithAny();

      ReactWithAnyEmojiBottomSheetDialogFragment.createForMessageRecord(messageRecord, reactWithAnyEmojiStartPage)
                                                .show(getChildFragmentManager(), "BOTTOM");
    }
  }

  @Override
  public void onReactWithAnyEmojiDialogDismissed() {
    reactionDelegate.hide();
  }

  @Override
  public void onReactWithAnyEmojiSelected(@NonNull String emoji) {
    reactionDelegate.hide();
  }

  @Override
  public void onSearchMoveUpPressed() {
    searchViewModel.onMoveUp();
  }

  @Override
  public void onSearchMoveDownPressed() {
    searchViewModel.onMoveDown();
  }

  private void initializeProfiles() {
    if (!isSecureText) {
      Log.i(TAG, "SMS contact, no profile fetch needed.");
      return;
    }

    RetrieveProfileJob.enqueueAsync(recipient.getId());
  }

  private void initializeGv1Migration() {
    GroupV1MigrationJob.enqueuePossibleAutoMigrate(recipient.getId());
  }

  private void onRecipientChanged(@NonNull Recipient recipient) {
    Log.i(TAG, "onModified(" + recipient.getId() + ") " + recipient.getRegistered());
    titleView.setTitle(glideRequests, recipient);
    titleView.setVerified(identityRecords.isVerified());
    setBlockedUserState(recipient, isSecureText, isDefaultSms);
    updateReminders();
    updateDefaultSubscriptionId(recipient.getDefaultSubscriptionId());
    updatePaymentsAvailable();
    initializeSecurity(isSecureText, isDefaultSms);

    if (searchViewItem == null || !searchViewItem.isActionViewExpanded()) {
      invalidateOptionsMenu();
    }

    if (groupViewModel != null) {
      groupViewModel.onRecipientChange(recipient);
    }

    if (mentionsViewModel != null) {
      mentionsViewModel.onRecipientChange(recipient);
    }

    if (groupCallViewModel != null) {
      groupCallViewModel.onRecipientChange(recipient);
    }

    if (draftViewModel != null) {
      draftViewModel.onRecipientChanged(recipient);
    }

    if (this.threadId == -1) {
      SimpleTask.run(() -> SignalDatabase.threads().getThreadIdIfExistsFor(recipient.getId()), threadId -> {
        if (this.threadId != threadId) {
          Log.d(TAG, "Thread id changed via recipient change");
          this.threadId = threadId;
          fragment.reload(recipient, this.threadId);
          setVisibleThread(this.threadId);
        }
      });
    }
  }

  @Subscribe(threadMode = ThreadMode.MAIN)
  public void onIdentityRecordUpdate(final IdentityRecord event) {
    initializeIdentityRecords();
  }

  @Subscribe(threadMode =  ThreadMode.MAIN, sticky = true)
  public void onStickerPackInstalled(final StickerPackInstallEvent event) {
    if (!TextSecurePreferences.hasSeenStickerIntroTooltip(requireContext())) return;

    EventBus.getDefault().removeStickyEvent(event);

    if (!inputPanel.isStickerMode()) {
      TooltipPopup.forTarget(inputPanel.getMediaKeyboardToggleAnchorView())
                  .setText(R.string.ConversationActivity_sticker_pack_installed)
                  .setIconGlideModel(event.getIconGlideModel())
                  .show(TooltipPopup.POSITION_ABOVE);
    }
  }

  @Subscribe(threadMode = ThreadMode.MAIN, sticky = true)
  public void onGroupCallPeekEvent(@NonNull GroupCallPeekEvent event) {
    if (groupCallViewModel != null) {
      groupCallViewModel.onGroupCallPeekEvent(event);
    }
  }

  private void initializeReceivers() {
    securityUpdateReceiver = new BroadcastReceiver() {
      @Override
      public void onReceive(Context context, Intent intent) {
        initializeSecurity(isSecureText, isDefaultSms);
        calculateCharactersRemaining();
      }
    };

    requireActivity().registerReceiver(securityUpdateReceiver,
                                       new IntentFilter(SecurityEvent.SECURITY_UPDATE_EVENT),
                                       KeyCachingService.KEY_PERMISSION, null);
  }

  //////// Helper Methods

  private ListenableFuture<Boolean> setMedia(@Nullable Uri uri, @NonNull MediaType mediaType) {
    return setMedia(uri, mediaType, 0, 0, false, false);
  }

  private ListenableFuture<Boolean> setMedia(@Nullable Uri uri, @NonNull MediaType mediaType, int width, int height, boolean borderless, boolean videoGif) {
    if (uri == null) {
      return new SettableFuture<>(false);
    }

    if (MediaType.VCARD.equals(mediaType) && isSecureText) {
      openContactShareEditor(uri);
      return new SettableFuture<>(false);
    } else if (MediaType.IMAGE.equals(mediaType) || MediaType.GIF.equals(mediaType) || MediaType.VIDEO.equals(mediaType)) {
      String mimeType = MediaUtil.getMimeType(requireContext(), uri);
      if (mimeType == null) {
        mimeType = mediaType.toFallbackMimeType();
      }

      Media media = new Media(uri, mimeType, 0, width, height, 0, 0, borderless, videoGif, Optional.absent(), Optional.absent(), Optional.absent());
      startActivityForResult(MediaSelectionActivity.editor(requireContext(), sendButton.getSelectedTransport(), Collections.singletonList(media), recipient.getId(), composeText.getTextTrimmed()), MEDIA_SENDER);
      return new SettableFuture<>(false);
    } else {
      return attachmentManager.setMedia(glideRequests, uri, mediaType, getCurrentMediaConstraints(), width, height);
    }
  }

  private void openContactShareEditor(Uri contactUri) {
    Intent intent = ContactShareEditActivity.getIntent(requireContext(), Collections.singletonList(contactUri));
    startActivityForResult(intent, GET_CONTACT_DETAILS);
  }

  private void addAttachmentContactInfo(Uri contactUri) {
    ContactAccessor contactDataList = ContactAccessor.getInstance();
    ContactData contactData = contactDataList.getContactData(requireContext(), contactUri);

    if      (contactData.numbers.size() == 1) composeText.append(contactData.numbers.get(0).number);
    else if (contactData.numbers.size() > 1)  selectContactInfo(contactData);
  }

  private void sendSharedContact(List<Contact> contacts) {
    int        subscriptionId = sendButton.getSelectedTransport().getSimSubscriptionId().or(-1);
    long       expiresIn      = TimeUnit.SECONDS.toMillis(recipient.get().getExpiresInSeconds());
    boolean    initiating     = threadId == -1;

    sendMediaMessage(recipient.getId(), isSmsForced(), "", attachmentManager.buildSlideDeck(), null, contacts, Collections.emptyList(), Collections.emptyList(), expiresIn, false, subscriptionId, initiating, false, null);
  }

  private void selectContactInfo(ContactData contactData) {
    final CharSequence[] numbers     = new CharSequence[contactData.numbers.size()];
    final CharSequence[] numberItems = new CharSequence[contactData.numbers.size()];

    for (int i = 0; i < contactData.numbers.size(); i++) {
      numbers[i]     = contactData.numbers.get(i).number;
      numberItems[i] = contactData.numbers.get(i).type + ": " + contactData.numbers.get(i).number;
    }

    AlertDialog.Builder builder = new AlertDialog.Builder(requireContext());
    builder.setIcon(R.drawable.ic_account_box);
    builder.setTitle(R.string.ConversationActivity_select_contact_info);

    builder.setItems(numberItems, (dialog, which) -> composeText.append(numbers[which]));
    builder.show();
  }

  private Drafts getDraftsForCurrentState() {
    Drafts drafts = new Drafts();

    if (recipient.get().isGroup() && !recipient.get().isActiveGroup()) {
      return drafts;
    }

    if (!Util.isEmpty(composeText)) {
      drafts.add(new Draft(Draft.TEXT, composeText.getTextTrimmed().toString()));
      List<Mention> draftMentions = composeText.getMentions();
      if (!draftMentions.isEmpty()) {
        drafts.add(new Draft(Draft.MENTION, Base64.encodeBytes(MentionUtil.mentionsToBodyRangeList(draftMentions).toByteArray())));
      }
    }

    for (Slide slide : attachmentManager.buildSlideDeck().getSlides()) {
      if      (slide.hasAudio() && slide.getUri() != null)    drafts.add(new Draft(Draft.AUDIO, slide.getUri().toString()));
      else if (slide.hasVideo() && slide.getUri() != null)    drafts.add(new Draft(Draft.VIDEO, slide.getUri().toString()));
      else if (slide.hasLocation())                           drafts.add(new Draft(Draft.LOCATION, ((LocationSlide)slide).getPlace().serialize()));
      else if (slide.hasImage() && slide.getUri() != null)    drafts.add(new Draft(Draft.IMAGE, slide.getUri().toString()));
    }

    Optional<QuoteModel> quote = inputPanel.getQuote();

    if (quote.isPresent()) {
      drafts.add(new Draft(Draft.QUOTE, new QuoteId(quote.get().getId(), quote.get().getAuthor()).serialize()));
    }

    Draft voiceNoteDraft = draftViewModel.getVoiceNoteDraft();
    if (voiceNoteDraft != null) {
      drafts.add(voiceNoteDraft);
    }

    return drafts;
  }

  protected ListenableFuture<Long> saveDraft() {
    final SettableFuture<Long> future = new SettableFuture<>();

    if (this.recipient == null) {
      future.set(threadId);
      return future;
    }

    final Context                          context              = requireContext().getApplicationContext();
    final Drafts                           drafts               = getDraftsForCurrentState();
    final long                             thisThreadId         = this.threadId;
    final RecipientId                      recipientId          = this.recipient.getId();
    final int                              thisDistributionType = this.distributionType;
    final ListenableFuture<VoiceNoteDraft> voiceNoteDraftFuture = draftViewModel.consumeVoiceNoteDraftFuture();

    new AsyncTask<Long, Void, Long>() {
      @Override
      protected Long doInBackground(Long... params) {
        if (voiceNoteDraftFuture != null) {
          try {
            Draft voiceNoteDraft = voiceNoteDraftFuture.get().asDraft();
            draftViewModel.setVoiceNoteDraft(recipientId, voiceNoteDraft);
            drafts.add(voiceNoteDraft);
          } catch (ExecutionException | InterruptedException e) {
            Log.w(TAG, "Could not extract voice note draft data.", e);
          }
        }

        ThreadDatabase threadDatabase = SignalDatabase.threads();
        DraftDatabase  draftDatabase  = SignalDatabase.drafts();
        long           threadId       = params[0];

        if (drafts.size() > 0) {
          if (threadId == -1) threadId = threadDatabase.getOrCreateThreadIdFor(getRecipient(), thisDistributionType);

          draftDatabase.replaceDrafts(threadId, drafts);
          threadDatabase.updateSnippet(threadId, drafts.getSnippet(context),
                                       drafts.getUriSnippet(),
                                       System.currentTimeMillis(), Types.BASE_DRAFT_TYPE, true);
        } else if (threadId > 0) {
          threadDatabase.update(threadId, false);
        }

        if (drafts.isEmpty()) {
          draftDatabase.clearDrafts(threadId);
        }

        return threadId;
      }

      @Override
      protected void onPostExecute(Long result) {
        future.set(result);
      }

    }.executeOnExecutor(AsyncTask.THREAD_POOL_EXECUTOR, thisThreadId);

    return future;
  }

  private void setBlockedUserState(Recipient recipient, boolean isSecureText, boolean isDefaultSms) {
    if (!isSecureText && isPushGroupConversation()) {
      unblockButton.setVisibility(View.GONE);
      inputPanel.setHideForBlockedState(true);
      makeDefaultSmsButton.setVisibility(View.GONE);
      registerButton.setVisibility(View.VISIBLE);
    } else if (!isSecureText && !isDefaultSms && recipient.hasSmsAddress()) {
      unblockButton.setVisibility(View.GONE);
      inputPanel.setHideForBlockedState(true);
      makeDefaultSmsButton.setVisibility(View.VISIBLE);
      registerButton.setVisibility(View.GONE);
    } else if (recipient.isReleaseNotes() && !recipient.isBlocked()) {
      unblockButton.setVisibility(View.GONE);
      inputPanel.setHideForBlockedState(true);
      makeDefaultSmsButton.setVisibility(View.GONE);
      registerButton.setVisibility(View.GONE);

      if (recipient.isMuted()) {
        View unmuteBanner = releaseChannelUnmute.get();
        unmuteBanner.setVisibility(View.VISIBLE);
        unmuteBanner.findViewById(R.id.conversation_activity_unmute_button)
                    .setOnClickListener(v -> handleUnmuteNotifications());
      } else if (releaseChannelUnmute.resolved()) {
        releaseChannelUnmute.get().setVisibility(View.GONE);
      }
    } else {
      boolean inactivePushGroup = isPushGroupConversation() && !recipient.isActiveGroup();
      inputPanel.setHideForBlockedState(inactivePushGroup);
      unblockButton.setVisibility(View.GONE);
      makeDefaultSmsButton.setVisibility(View.GONE);
      registerButton.setVisibility(View.GONE);
    }

    if (releaseChannelUnmute.resolved() && !recipient.isReleaseNotes()) {
      releaseChannelUnmute.get().setVisibility(View.GONE);
    }
  }

  private void calculateCharactersRemaining() {
    String          messageBody     = composeText.getTextTrimmed().toString();
    TransportOption transportOption = sendButton.getSelectedTransport();
    CharacterState  characterState  = transportOption.calculateCharacters(messageBody);

    if (characterState.charactersRemaining <= 15 || characterState.messagesSpent > 1) {
      charactersLeft.setText(String.format(Locale.getDefault(),
                                           "%d/%d (%d)",
                                           characterState.charactersRemaining,
                                           characterState.maxTotalMessageSize,
                                           characterState.messagesSpent));
      charactersLeft.setVisibility(View.VISIBLE);
    } else {
      charactersLeft.setVisibility(View.GONE);
    }
  }

  private void initializeMediaKeyboardProviders() {
    KeyboardPagerViewModel keyboardPagerViewModel = new ViewModelProvider(requireActivity()).get(KeyboardPagerViewModel.class);

    switch (TextSecurePreferences.getMediaKeyboardMode(requireContext())) {
      case EMOJI:
        keyboardPagerViewModel.switchToPage(KeyboardPage.EMOJI);
        break;
      case STICKER:
        keyboardPagerViewModel.switchToPage(KeyboardPage.STICKER);
        break;
      case GIF:
        keyboardPagerViewModel.switchToPage(KeyboardPage.GIF);
        break;
    }
  }

  private boolean isInMessageRequest() {
    return messageRequestBottomView.getVisibility() == View.VISIBLE;
  }

  private boolean isSingleConversation() {
    return getRecipient() != null && !getRecipient().isGroup();
  }

  private boolean isActiveGroup() {
    if (!isGroupConversation()) return false;

    Optional<GroupRecord> record = SignalDatabase.groups().getGroup(getRecipient().getId());
    return record.isPresent() && record.get().isActive();
  }

  private boolean isGroupConversation() {
    return getRecipient() != null && getRecipient().isGroup();
  }

  private boolean isPushGroupConversation() {
    return getRecipient() != null && getRecipient().isPushGroup();
  }

  private boolean isPushGroupV1Conversation() {
    return getRecipient() != null && getRecipient().isPushV1Group();
  }

  private boolean isSmsForced() {
    return sendButton.isManualSelection() && sendButton.getSelectedTransport().isSms();
  }

  protected Recipient getRecipient() {
    return this.recipient.get();
  }

  protected long getThreadId() {
    return this.threadId;
  }

  private String getMessage() throws InvalidMessageException {
    String rawText = composeText.getTextTrimmed().toString();

    if (rawText.length() < 1 && !attachmentManager.isAttachmentPresent())
      throw new InvalidMessageException(getString(R.string.ConversationActivity_message_is_empty_exclamation));

    return rawText;
  }

  private MediaConstraints getCurrentMediaConstraints() {
    return sendButton.getSelectedTransport().getType() == Type.TEXTSECURE
           ? MediaConstraints.getPushMediaConstraints()
           : MediaConstraints.getMmsMediaConstraints(sendButton.getSelectedTransport().getSimSubscriptionId().or(-1));
  }

  private void markLastSeen() {
    new AsyncTask<Long, Void, Void>() {
      @Override
      protected Void doInBackground(Long... params) {
        SignalDatabase.threads().setLastSeen(params[0]);
        return null;
      }
    }.executeOnExecutor(AsyncTask.THREAD_POOL_EXECUTOR, threadId);
  }

  protected void sendComplete(long threadId) {
    boolean refreshFragment = (threadId != this.threadId);
    this.threadId = threadId;

    if (fragment == null || !fragment.isVisible() || requireActivity().isFinishing()) {
      callback.onSendComplete(threadId);
      return;
    }

    fragment.setLastSeen(0);

    if (refreshFragment) {
      fragment.reload(recipient.get(), threadId);
      setVisibleThread(threadId);
    }

    fragment.scrollToBottom();
    attachmentManager.cleanup();

    updateLinkPreviewState();
    callback.onSendComplete(threadId);
  }

  private void sendMessage(@Nullable String metricId) {
    if (inputPanel.isRecordingInLockedMode()) {
      inputPanel.releaseRecordingLock();
      return;
    }

    Draft voiceNote = draftViewModel.getVoiceNoteDraft();
    if (voiceNote != null) {
      AudioSlide audioSlide = AudioSlide.createFromVoiceNoteDraft(requireContext(), voiceNote);

      sendVoiceNote(Objects.requireNonNull(audioSlide.getUri()), audioSlide.getFileSize());
      draftViewModel.clearVoiceNoteDraft();
      return;
    }

    try {
      Recipient recipient = getRecipient();

      if (recipient == null) {
        throw new RecipientFormattingException("Badly formatted");
      }

      String          message        = getMessage();
      TransportOption transport      = sendButton.getSelectedTransport();
      boolean         forceSms       = (recipient.isForceSmsSelection() || sendButton.isManualSelection()) && transport.isSms();
      int             subscriptionId = sendButton.getSelectedTransport().getSimSubscriptionId().or(-1);
      long            expiresIn      = TimeUnit.SECONDS.toMillis(recipient.getExpiresInSeconds());
      boolean         initiating     = threadId == -1;
      boolean         needsSplit     = !transport.isSms() && message.length() > transport.calculateCharacters(message).maxPrimaryMessageSize;
      boolean         isMediaMessage = attachmentManager.isAttachmentPresent() ||
                                       recipient.isGroup()                     ||
                                       recipient.getEmail().isPresent()        ||
                                       inputPanel.getQuote().isPresent()       ||
                                       composeText.hasMentions()               ||
                                       linkPreviewViewModel.hasLinkPreview()   ||
                                       needsSplit;

      Log.i(TAG, "[sendMessage] recipient: " + recipient.getId() + ", threadId: " + threadId + ",  forceSms: " + forceSms + ", isManual: " + sendButton.isManualSelection());

      if ((recipient.isMmsGroup() || recipient.getEmail().isPresent()) && !isMmsEnabled) {
        handleManualMmsRequired();
      } else if (!forceSms && (identityRecords.isUnverified(true) || identityRecords.isUntrusted(true))) {
        handleRecentSafetyNumberChange();
      } else if (isMediaMessage) {
        sendMediaMessage(forceSms, expiresIn, false, subscriptionId, initiating, metricId);
      } else {
        sendTextMessage(forceSms, expiresIn, subscriptionId, initiating, metricId);
      }
    } catch (RecipientFormattingException ex) {
      Toast.makeText(requireContext(),
                     R.string.ConversationActivity_recipient_is_not_a_valid_sms_or_email_address_exclamation,
                     Toast.LENGTH_LONG).show();
      Log.w(TAG, ex);
    } catch (InvalidMessageException ex) {
      Toast.makeText(requireContext(), R.string.ConversationActivity_message_is_empty_exclamation,
                     Toast.LENGTH_SHORT).show();
      Log.w(TAG, ex);
    }
  }

  private void sendMediaMessage(@NonNull MediaSendActivityResult result) {
    long                 thread        = this.threadId;
    long                 expiresIn     = TimeUnit.SECONDS.toMillis(recipient.get().getExpiresInSeconds());
    QuoteModel           quote         = result.isViewOnce() ? null : inputPanel.getQuote().orNull();
    List<Mention>        mentions      = new ArrayList<>(result.getMentions());
    OutgoingMediaMessage message       = new OutgoingMediaMessage(recipient.get(), new SlideDeck(), result.getBody(), System.currentTimeMillis(), -1, expiresIn, result.isViewOnce(), distributionType, quote, Collections.emptyList(), Collections.emptyList(), mentions);
    OutgoingMediaMessage secureMessage = new OutgoingSecureMediaMessage(message);

    final Context context = requireContext().getApplicationContext();

    ApplicationDependencies.getTypingStatusSender().onTypingStopped(thread);

    inputPanel.clearQuote();
    attachmentManager.clear(glideRequests, false);
    silentlySetComposeText("");

    long id = fragment.stageOutgoingMessage(secureMessage);

    SimpleTask.run(() -> {
      long resultId = MessageSender.sendPushWithPreUploadedMedia(context, secureMessage, result.getPreUploadResults(), thread, null);

      int deleted = SignalDatabase.attachments().deleteAbandonedPreuploadedAttachments();
      Log.i(TAG, "Deleted " + deleted + " abandoned attachments.");

      return resultId;
    }, this::sendComplete);
  }

  private void sendMediaMessage(final boolean forceSms, final long expiresIn, final boolean viewOnce, final int subscriptionId, final boolean initiating, @Nullable String metricId)
      throws InvalidMessageException
  {
    Log.i(TAG, "Sending media message...");
    List<LinkPreview> linkPreviews = linkPreviewViewModel.onSend();
    sendMediaMessage(recipient.getId(),
                     forceSms,
                     getMessage(),
                     attachmentManager.buildSlideDeck(),
                     inputPanel.getQuote().orNull(),
                     Collections.emptyList(),
                     linkPreviews,
                     composeText.getMentions(),
                     expiresIn,
                     viewOnce,
                     subscriptionId,
                     initiating,
                     true,
                     metricId);
  }

  private ListenableFuture<Void> sendMediaMessage(@NonNull RecipientId recipientId,
                                                  final boolean forceSms,
                                                  @NonNull String body,
                                                  SlideDeck slideDeck,
                                                  QuoteModel quote,
                                                  List<Contact> contacts,
                                                  List<LinkPreview> previews,
                                                  List<Mention> mentions,
                                                  final long expiresIn,
                                                  final boolean viewOnce,
                                                  final int subscriptionId,
                                                  final boolean initiating,
                                                  final boolean clearComposeBox,
                                                  final @Nullable String metricId)
  {
    if (!isDefaultSms && (!isSecureText || forceSms) && recipient.get().hasSmsAddress()) {
      showDefaultSmsPrompt();
      return new SettableFuture<>(null);
    }

    final boolean sendPush = (isSecureText && !forceSms) || recipient.get().isAciOnly();
    final long    thread   = this.threadId;

    if (sendPush) {
      MessageUtil.SplitResult splitMessage = MessageUtil.getSplitMessage(requireContext(), body, sendButton.getSelectedTransport().calculateCharacters(body).maxPrimaryMessageSize);
      body = splitMessage.getBody();

      if (splitMessage.getTextSlide().isPresent()) {
        slideDeck.addSlide(splitMessage.getTextSlide().get());
      }
    }

    OutgoingMediaMessage outgoingMessageCandidate = new OutgoingMediaMessage(Recipient.resolved(recipientId), slideDeck, body, System.currentTimeMillis(), subscriptionId, expiresIn, viewOnce, distributionType, quote, contacts, previews, mentions);

    final SettableFuture<Void> future  = new SettableFuture<>();
    final Context              context = requireContext().getApplicationContext();

    final OutgoingMediaMessage outgoingMessage;

    if (sendPush) {
      outgoingMessage = new OutgoingSecureMediaMessage(outgoingMessageCandidate);
      ApplicationDependencies.getTypingStatusSender().onTypingStopped(thread);
    } else {
      outgoingMessage = outgoingMessageCandidate;
    }

    Permissions.with(this)
               .request(Manifest.permission.SEND_SMS, Manifest.permission.READ_SMS)
               .ifNecessary(!sendPush)
               .withPermanentDenialDialog(getString(R.string.ConversationActivity_signal_needs_sms_permission_in_order_to_send_an_sms))
               .onAllGranted(() -> {
                 if (clearComposeBox) {
                   inputPanel.clearQuote();
                   attachmentManager.clear(glideRequests, false);
                   silentlySetComposeText("");
                 }

                 final long id = fragment.stageOutgoingMessage(outgoingMessage);

                 SimpleTask.run(() -> {
                   return MessageSender.send(context, outgoingMessage, thread, forceSms, metricId, null);
                 }, result -> {
                   sendComplete(result);
                   future.set(null);
                 });
               })
               .onAnyDenied(() -> future.set(null))
               .execute();

    return future;
  }

  private void sendTextMessage(final boolean forceSms, final long expiresIn, final int subscriptionId, final boolean initiating, final @Nullable String metricId)
      throws InvalidMessageException
  {
    if (!isDefaultSms && (!isSecureText || forceSms) && recipient.get().hasSmsAddress()) {
      showDefaultSmsPrompt();
      return;
    }

    final long    thread      = this.threadId;
    final Context context     = requireContext().getApplicationContext();
    final String  messageBody = getMessage();
    final boolean sendPush    = (isSecureText && !forceSms) || recipient.get().isAciOnly();

    OutgoingTextMessage message;

    if (sendPush) {
      message = new OutgoingEncryptedMessage(recipient.get(), messageBody, expiresIn);
      ApplicationDependencies.getTypingStatusSender().onTypingStopped(thread);
    } else {
      message = new OutgoingTextMessage(recipient.get(), messageBody, expiresIn, subscriptionId);
    }

    Permissions.with(this)
               .request(Manifest.permission.SEND_SMS)
               .ifNecessary(!sendPush)
               .withPermanentDenialDialog(getString(R.string.ConversationActivity_signal_needs_sms_permission_in_order_to_send_an_sms))
               .onAllGranted(() -> {
                 final long id = new SecureRandom().nextLong();
                 SimpleTask.run(() -> {
                   return MessageSender.send(context, message, thread, forceSms, metricId, null);
                 }, this::sendComplete);

                 silentlySetComposeText("");
                 fragment.stageOutgoingMessage(message, id);
               })
               .execute();
  }

  private void showDefaultSmsPrompt() {
    new AlertDialog.Builder(requireContext())
                   .setMessage(R.string.ConversationActivity_signal_cannot_sent_sms_mms_messages_because_it_is_not_your_default_sms_app)
                   .setNegativeButton(R.string.ConversationActivity_no, (dialog, which) -> dialog.dismiss())
                   .setPositiveButton(R.string.ConversationActivity_yes, (dialog, which) -> handleMakeDefaultSms())
                   .show();
  }

  private void updateToggleButtonState() {
    if (inputPanel.isRecordingInLockedMode()) {
      buttonToggle.display(sendButton);
      quickAttachmentToggle.show();
      inlineAttachmentToggle.hide();
      return;
    }

    if (draftViewModel.hasVoiceNoteDraft()) {
      buttonToggle.display(sendButton);
      quickAttachmentToggle.hide();
      inlineAttachmentToggle.hide();
      return;
    }

    if (composeText.getText().length() == 0 && !attachmentManager.isAttachmentPresent()) {
      buttonToggle.display(attachButton);
      quickAttachmentToggle.show();
      inlineAttachmentToggle.hide();
    } else {
      buttonToggle.display(sendButton);
      quickAttachmentToggle.hide();

      if (!attachmentManager.isAttachmentPresent() && !linkPreviewViewModel.hasLinkPreviewUi()) {
        inlineAttachmentToggle.show();
      } else {
        inlineAttachmentToggle.hide();
      }
    }
  }

  private void onViewModelEvent(@NonNull ConversationViewModel.Event event) {
    if (event == ConversationViewModel.Event.SHOW_RECAPTCHA) {
      RecaptchaProofBottomSheetFragment.show(getChildFragmentManager());
    } else {
      throw new AssertionError("Unexpected event!");
    }
  }

  private void updateLinkPreviewState() {
    if (SignalStore.settings().isLinkPreviewsEnabled() && isSecureText && !sendButton.getSelectedTransport().isSms() && !attachmentManager.isAttachmentPresent()) {
      linkPreviewViewModel.onEnabled();
      linkPreviewViewModel.onTextChanged(requireContext(), composeText.getTextTrimmed().toString(), composeText.getSelectionStart(), composeText.getSelectionEnd());
    } else {
      linkPreviewViewModel.onUserCancel();
    }
  }

  private void recordTransportPreference(TransportOption transportOption) {
    new AsyncTask<Void, Void, Void>() {
      @Override
      protected Void doInBackground(Void... params) {
        RecipientDatabase recipientDatabase = SignalDatabase.recipients();

        recipientDatabase.setDefaultSubscriptionId(recipient.getId(), transportOption.getSimSubscriptionId().or(-1));

        if (!recipient.resolve().isPushGroup()) {
          recipientDatabase.setForceSmsSelection(recipient.getId(), recipient.get().getRegistered() == RegisteredState.REGISTERED && transportOption.isSms());
        }

        return null;
      }
    }.executeOnExecutor(AsyncTask.THREAD_POOL_EXECUTOR);
  }

  @Override
  public void onRecorderPermissionRequired() {
    Permissions.with(this)
               .request(Manifest.permission.RECORD_AUDIO)
               .ifNecessary()
               .withRationaleDialog(getString(R.string.ConversationActivity_to_send_audio_messages_allow_signal_access_to_your_microphone), R.drawable.ic_mic_solid_24)
               .withPermanentDenialDialog(getString(R.string.ConversationActivity_signal_requires_the_microphone_permission_in_order_to_send_audio_messages))
               .execute();
  }

  @Override
  public void onRecorderStarted() {
    Vibrator vibrator = ServiceUtil.getVibrator(requireContext());
    vibrator.vibrate(20);

    requireActivity().getWindow().addFlags(WindowManager.LayoutParams.FLAG_KEEP_SCREEN_ON);
    requireActivity().setRequestedOrientation(ActivityInfo.SCREEN_ORIENTATION_LOCKED);

    audioRecorder.startRecording();
  }

  @Override
  public void onRecorderLocked() {
    voiceRecorderWakeLock.acquire();
    updateToggleButtonState();
    requireActivity().setRequestedOrientation(ActivityInfo.SCREEN_ORIENTATION_UNSPECIFIED);
  }

  @Override
  public void onRecorderFinished() {
    voiceRecorderWakeLock.release();
    updateToggleButtonState();
    Vibrator vibrator = ServiceUtil.getVibrator(requireContext());
    vibrator.vibrate(20);

    requireActivity().getWindow().clearFlags(WindowManager.LayoutParams.FLAG_KEEP_SCREEN_ON);
    requireActivity().setRequestedOrientation(ActivityInfo.SCREEN_ORIENTATION_UNSPECIFIED);

    ListenableFuture<VoiceNoteDraft> future = audioRecorder.stopRecording();
    future.addListener(new ListenableFuture.Listener<VoiceNoteDraft>() {
      @Override
      public void onSuccess(final @NonNull VoiceNoteDraft result) {
        sendVoiceNote(result.getUri(), result.getSize());
      }

      @Override
      public void onFailure(ExecutionException e) {
        Toast.makeText(requireContext(), R.string.ConversationActivity_unable_to_record_audio, Toast.LENGTH_LONG).show();
      }
    });
  }

  @Override
  public void onRecorderCanceled() {
    voiceRecorderWakeLock.release();
    updateToggleButtonState();
    Vibrator vibrator = ServiceUtil.getVibrator(requireContext());
    vibrator.vibrate(50);

    requireActivity().getWindow().clearFlags(WindowManager.LayoutParams.FLAG_KEEP_SCREEN_ON);
    requireActivity().setRequestedOrientation(ActivityInfo.SCREEN_ORIENTATION_UNSPECIFIED);

    ListenableFuture<VoiceNoteDraft> future = audioRecorder.stopRecording();
    if (getLifecycle().getCurrentState().isAtLeast(Lifecycle.State.RESUMED)) {
      future.addListener(new DeleteCanceledVoiceNoteListener());
    } else {
      draftViewModel.setVoiceNoteDraftFuture(future);
    }
  }

  @Override
  public void onEmojiToggle() {
    if (!emojiDrawerStub.resolved()) {
      Boolean stickersAvailable = stickerViewModel.getStickersAvailability().getValue();

      initializeMediaKeyboardProviders();

      inputPanel.setMediaKeyboard(emojiDrawerStub.get());
    }

    emojiDrawerStub.get().setFragmentManager(getChildFragmentManager());

    if (container.getCurrentInput() == emojiDrawerStub.get()) {
      container.showSoftkey(composeText);
    } else {
      container.show(composeText, emojiDrawerStub.get());
    }
  }

  @Override
  public void onLinkPreviewCanceled() {
    linkPreviewViewModel.onUserCancel();
  }

  @Override
  public void onStickerSuggestionSelected(@NonNull StickerRecord sticker) {
    sendSticker(sticker, true);
  }

  @Override
  public void onMediaSelected(@NonNull Uri uri, String contentType) {
    if (MediaUtil.isGif(contentType) || MediaUtil.isImageType(contentType)) {
      SimpleTask.run(getLifecycle(),
                     () -> getKeyboardImageDetails(uri),
                     details -> sendKeyboardImage(uri, contentType, details));
    } else if (MediaUtil.isVideoType(contentType)) {
      setMedia(uri, MediaType.VIDEO);
    } else if (MediaUtil.isAudioType(contentType)) {
      setMedia(uri, MediaType.AUDIO);
    }
  }

  @Override
  public void onCursorPositionChanged(int start, int end) {
    linkPreviewViewModel.onTextChanged(requireContext(), composeText.getTextTrimmed().toString(), start, end);
  }

  @Override
  public void onStickerSelected(@NonNull StickerRecord stickerRecord) {
    sendSticker(stickerRecord, false);
  }

  @Override
  public void onStickerManagementClicked() {
    startActivity(StickerManagementActivity.getIntent(requireContext()));
    container.hideAttachedInput(true);
  }

  private void sendVoiceNote(@NonNull Uri uri, long size) {
    boolean    forceSms       = sendButton.isManualSelection() && sendButton.getSelectedTransport().isSms();
    boolean    initiating     = threadId == -1;
    int        subscriptionId = sendButton.getSelectedTransport().getSimSubscriptionId().or(-1);
    long       expiresIn      = TimeUnit.SECONDS.toMillis(recipient.get().getExpiresInSeconds());
    AudioSlide audioSlide     = new AudioSlide(requireContext(), uri, size, MediaUtil.AUDIO_AAC, true);
    SlideDeck  slideDeck      = new SlideDeck();
    slideDeck.addSlide(audioSlide);

    ListenableFuture<Void> sendResult = sendMediaMessage(recipient.getId(),
                                                         forceSms,
                                                         "",
                                                         slideDeck,
                                                         inputPanel.getQuote().orNull(),
                                                         Collections.emptyList(),
                                                         Collections.emptyList(),
                                                         composeText.getMentions(),
                                                         expiresIn,
                                                         false,
                                                         subscriptionId,
                                                         initiating,
                                                         true,
                                                         null);

    sendResult.addListener(new AssertedSuccessListener<Void>() {
      @Override
      public void onSuccess(Void nothing) {
        draftViewModel.deleteBlob(uri);
      }
    });
  }

  private void sendSticker(@NonNull StickerRecord stickerRecord, boolean clearCompose) {
    sendSticker(new StickerLocator(stickerRecord.getPackId(), stickerRecord.getPackKey(), stickerRecord.getStickerId(), stickerRecord.getEmoji()), stickerRecord.getContentType(), stickerRecord.getUri(), stickerRecord.getSize(), clearCompose);

    SignalExecutors.BOUNDED.execute(() ->
     SignalDatabase.stickers()
                    .updateStickerLastUsedTime(stickerRecord.getRowId(), System.currentTimeMillis())
    );
  }

  private void sendSticker(@NonNull StickerLocator stickerLocator, @NonNull String contentType, @NonNull Uri uri, long size, boolean clearCompose) {
    if (sendButton.getSelectedTransport().isSms()) {
      Media  media  = new Media(uri, contentType, System.currentTimeMillis(), StickerSlide.WIDTH, StickerSlide.HEIGHT, size, 0, false, false, Optional.absent(), Optional.absent(), Optional.absent());
      Intent intent = MediaSelectionActivity.editor(requireContext(), sendButton.getSelectedTransport(), Collections.singletonList(media), recipient.getId(), composeText.getTextTrimmed());
      startActivityForResult(intent, MEDIA_SENDER);
      return;
    }

    long            expiresIn      = TimeUnit.SECONDS.toMillis(recipient.get().getExpiresInSeconds());
    int             subscriptionId = sendButton.getSelectedTransport().getSimSubscriptionId().or(-1);
    boolean         initiating     = threadId == -1;
    TransportOption transport      = sendButton.getSelectedTransport();
    SlideDeck       slideDeck      = new SlideDeck();
    Slide           stickerSlide   = new StickerSlide(requireContext(), uri, size, stickerLocator, contentType);

    slideDeck.addSlide(stickerSlide);

    sendMediaMessage(recipient.getId(), transport.isSms(), "", slideDeck, null, Collections.emptyList(), Collections.emptyList(), Collections.emptyList(), expiresIn, false, subscriptionId, initiating, clearCompose, null);
  }

  private void silentlySetComposeText(String text) {
    typingTextWatcher.setEnabled(false);
    composeText.setText(text);
    typingTextWatcher.setEnabled(true);
  }

  @Override
  public void onReactionsDialogDismissed() {
    fragment.clearFocusedItem();
  }

  @Override
  public void onShown() {
    if (inputPanel != null) {
      inputPanel.getMediaKeyboardListener().onShown();
    }
  }

  @Override
  public void onHidden() {
    if (inputPanel != null) {
      inputPanel.getMediaKeyboardListener().onHidden();
    }
  }

  @Override
  public void onKeyboardChanged(@NonNull KeyboardPage page) {
    if (inputPanel != null) {
      inputPanel.getMediaKeyboardListener().onKeyboardChanged(page);
    }
  }

  @Override
  public void onEmojiSelected(String emoji) {
    if (inputPanel != null) {
      inputPanel.onEmojiSelected(emoji);
    }
  }

  @Override
  public void onKeyEvent(KeyEvent keyEvent) {
    if (keyEvent != null) {
      inputPanel.onKeyEvent(keyEvent);
    }
  }

  @Override
  public void openGifSearch() {
    AttachmentManager.selectGif(this, ConversationParentFragment.PICK_GIF, isMms());
  }

  @Override
  public void onGifSelectSuccess(@NonNull Uri blobUri, int width, int height) {
    setMedia(blobUri,
             Objects.requireNonNull(MediaType.from(BlobProvider.getMimeType(blobUri))),
             width,
             height,
             false,
             true);
  }

  @Override
  public boolean isMms() {
    return !isSecureText;
  }

  @Override
  public void openEmojiSearch() {
    if (emojiDrawerStub.resolved()) {
      emojiDrawerStub.get().onOpenEmojiSearch();
    }
  }

  @Override public void closeEmojiSearch() {
    if (emojiDrawerStub.resolved()) {
      emojiDrawerStub.get().onCloseEmojiSearch();
    }
  }

  @Override
  public void onVoiceNoteDraftPlay(@NonNull Uri audioUri, double progress) {
    voiceNoteMediaController.startSinglePlaybackForDraft(audioUri, threadId, progress);
  }

  @Override
  public void onVoiceNoteDraftPause(@NonNull Uri audioUri) {
    voiceNoteMediaController.pausePlayback(audioUri);
  }

  @Override
  public void onVoiceNoteDraftSeekTo(@NonNull Uri audioUri, double progress) {
    voiceNoteMediaController.seekToPosition(audioUri, progress);
  }

  @Override
  public void onVoiceNoteDraftDelete(@NonNull Uri audioUri) {
    voiceNoteMediaController.stopPlaybackAndReset(audioUri);
    draftViewModel.deleteVoiceNoteDraft();
  }

  @Override
  public @NonNull VoiceNoteMediaController getVoiceNoteMediaController() {
    return voiceNoteMediaController;
  }

  // Listeners

  private final class DeleteCanceledVoiceNoteListener implements ListenableFuture.Listener<VoiceNoteDraft> {
    @Override
    public void onSuccess(final VoiceNoteDraft result) {
      draftViewModel.deleteBlob(result.getUri());
    }

    @Override
    public void onFailure(ExecutionException e) {}
  }

  private class QuickCameraToggleListener implements OnClickListener {
    @Override
    public void onClick(View v) {
      Permissions.with(requireActivity())
                 .request(Manifest.permission.CAMERA)
                 .ifNecessary()
                 .withRationaleDialog(getString(R.string.ConversationActivity_to_capture_photos_and_video_allow_signal_access_to_the_camera), R.drawable.ic_camera_24)
                 .withPermanentDenialDialog(getString(R.string.ConversationActivity_signal_needs_the_camera_permission_to_take_photos_or_video))
                 .onAllGranted(() -> {
                   composeText.clearFocus();
                   startActivityForResult(MediaSelectionActivity.camera(requireActivity(), sendButton.getSelectedTransport(), recipient.getId(), inputPanel.getQuote().isPresent()), MEDIA_SENDER);
                   requireActivity().overridePendingTransition(R.anim.camera_slide_from_bottom, R.anim.stationary);
                 })
                 .onAnyDenied(() -> Toast.makeText(requireContext(), R.string.ConversationActivity_signal_needs_camera_permissions_to_take_photos_or_video, Toast.LENGTH_LONG).show())
                 .execute();
    }
  }

  private class SendButtonListener implements OnClickListener, TextView.OnEditorActionListener {
    @Override
    public void onClick(View v) {
      String metricId = recipient.get().isGroup() ? SignalLocalMetrics.GroupMessageSend.start()
                                                  : SignalLocalMetrics.IndividualMessageSend.start();
      sendMessage(metricId);
    }

    @Override
    public boolean onEditorAction(TextView v, int actionId, KeyEvent event) {
      if (actionId == EditorInfo.IME_ACTION_SEND) {
        sendButton.performClick();
        return true;
      }
      return false;
    }
  }

  private class AttachButtonListener implements OnClickListener {
    @Override
    public void onClick(View v) {
      handleAddAttachment();
    }
  }

  private class AttachButtonLongClickListener implements View.OnLongClickListener {
    @Override
    public boolean onLongClick(View v) {
      return sendButton.performLongClick();
    }
  }

  private class ComposeKeyPressedListener implements OnKeyListener, OnClickListener, TextWatcher, OnFocusChangeListener {

    int beforeLength;

    @Override
    public boolean onKey(View v, int keyCode, KeyEvent event) {
      if (event.getAction() == KeyEvent.ACTION_DOWN) {
        if (keyCode == KeyEvent.KEYCODE_ENTER) {
          if (SignalStore.settings().isEnterKeySends()) {
            sendButton.dispatchKeyEvent(new KeyEvent(KeyEvent.ACTION_DOWN, KeyEvent.KEYCODE_ENTER));
            sendButton.dispatchKeyEvent(new KeyEvent(KeyEvent.ACTION_UP, KeyEvent.KEYCODE_ENTER));
            return true;
          }
        }
      }
      return false;
    }

    @Override
    public void onClick(View v) {
      container.showSoftkey(composeText);
    }

    @Override
    public void beforeTextChanged(CharSequence s, int start, int count,int after) {
      beforeLength = composeText.getTextTrimmed().length();
    }

    @Override
    public void afterTextChanged(Editable s) {
      calculateCharactersRemaining();

      if (composeText.getTextTrimmed().length() == 0 || beforeLength == 0) {
        composeText.postDelayed(ConversationParentFragment.this::updateToggleButtonState, 50);
      }

      stickerViewModel.onInputTextUpdated(s.toString());
    }

    @Override
    public void onTextChanged(CharSequence s, int start, int before,int count) {}

    @Override
    public void onFocusChange(View v, boolean hasFocus) {
      if (hasFocus && container.getCurrentInput() == emojiDrawerStub.get()) {
        container.showSoftkey(composeText);
      }
    }
  }

  private class TypingStatusTextWatcher extends SimpleTextWatcher {

    private boolean enabled = true;

    private String previousText = "";

    @Override
    public void onTextChanged(String text) {
      if (enabled && threadId > 0 && isSecureText && !isSmsForced() && !recipient.get().isBlocked() && !recipient.get().isSelf()) {
        TypingStatusSender typingStatusSender = ApplicationDependencies.getTypingStatusSender();

        if (text.length() == 0) {
          typingStatusSender.onTypingStoppedWithNotify(threadId);
        } else if (text.length() < previousText.length() && previousText.contains(text)) {
          typingStatusSender.onTypingStopped(threadId);
        } else {
          typingStatusSender.onTypingStarted(threadId);
        }

        previousText = text;
      }
    }

    public void setEnabled(boolean enabled) {
      this.enabled = enabled;
    }
  }

  @Override
  public void onMessageRequest(@NonNull MessageRequestViewModel viewModel) {
    messageRequestBottomView.setAcceptOnClickListener(v -> viewModel.onAccept());
    messageRequestBottomView.setDeleteOnClickListener(v -> onMessageRequestDeleteClicked(viewModel));
    messageRequestBottomView.setBlockOnClickListener(v -> onMessageRequestBlockClicked(viewModel));
    messageRequestBottomView.setUnblockOnClickListener(v -> onMessageRequestUnblockClicked(viewModel));
    messageRequestBottomView.setGroupV1MigrationContinueListener(v -> GroupsV1MigrationInitiationBottomSheetDialogFragment.showForInitiation(getChildFragmentManager(), recipient.getId()));

    viewModel.getRequestReviewDisplayState().observe(getViewLifecycleOwner(), this::presentRequestReviewBanner);
    viewModel.getMessageData().observe(getViewLifecycleOwner(), this::presentMessageRequestState);
    viewModel.getFailures().observe(getViewLifecycleOwner(), this::showGroupChangeErrorToast);
    viewModel.getMessageRequestStatus().observe(getViewLifecycleOwner(), status -> {
      switch (status) {
        case IDLE:
          hideMessageRequestBusy();
          break;
        case ACCEPTING:
        case BLOCKING:
        case DELETING:
          showMessageRequestBusy();
          break;
        case ACCEPTED:
          hideMessageRequestBusy();
          break;
        case BLOCKED_AND_REPORTED:
          hideMessageRequestBusy();
          Toast.makeText(requireContext(), R.string.ConversationActivity__reported_as_spam_and_blocked, Toast.LENGTH_SHORT).show();
          break;
        case DELETED:
        case BLOCKED:
          hideMessageRequestBusy();
          requireActivity().finish();
      }
    });
  }

  private void presentRequestReviewBanner(@NonNull MessageRequestViewModel.RequestReviewDisplayState state) {
    switch (state) {
      case SHOWN:
        reviewBanner.get().setVisibility(View.VISIBLE);

        CharSequence message = new SpannableStringBuilder().append(SpanUtil.bold(getString(R.string.ConversationFragment__review_requests_carefully)))
                                                           .append(" ")
                                                           .append(getString(R.string.ConversationFragment__signal_found_another_contact_with_the_same_name));

        reviewBanner.get().setBannerMessage(message);

        Drawable drawable = ContextUtil.requireDrawable(requireContext(), R.drawable.ic_info_white_24).mutate();
        DrawableCompat.setTint(drawable, ContextCompat.getColor(requireContext(), R.color.signal_icon_tint_primary));

        reviewBanner.get().setBannerIcon(drawable);
        reviewBanner.get().setOnClickListener(unused -> handleReviewRequest(recipient.getId()));
        break;
      case HIDDEN:
        reviewBanner.get().setVisibility(View.GONE);
        break;
      default:
        break;
    }
  }

  private void presentGroupReviewBanner(@NonNull ConversationGroupViewModel.ReviewState groupReviewState) {
    if (groupReviewState.getCount() > 0) {
      reviewBanner.get().setVisibility(View.VISIBLE);
      reviewBanner.get().setBannerMessage(getString(R.string.ConversationFragment__d_group_members_have_the_same_name, groupReviewState.getCount()));
      reviewBanner.get().setBannerRecipient(groupReviewState.getRecipient());
      reviewBanner.get().setOnClickListener(unused -> handleReviewGroupMembers(groupReviewState.getGroupId()));
    } else if (reviewBanner.resolved()) {
      reviewBanner.get().setVisibility(View.GONE);
    }
  }

  private void showMessageRequestBusy() {
    messageRequestBottomView.showBusy();
  }

  private void hideMessageRequestBusy() {
    messageRequestBottomView.hideBusy();
  }

  private void handleReviewGroupMembers(@Nullable GroupId.V2 groupId) {
    if (groupId == null) {
      return;
    }

    ReviewCardDialogFragment.createForReviewMembers(groupId)
                            .show(getChildFragmentManager(), null);
  }

  private void handleReviewRequest(@NonNull RecipientId recipientId) {
    if (recipientId == Recipient.UNKNOWN.getId()) {
      return;
    }

    ReviewCardDialogFragment.createForReviewRequest(recipientId)
                            .show(getChildFragmentManager(), null);
  }

  private void showGroupChangeErrorToast(@NonNull GroupChangeFailureReason e) {
    Toast.makeText(requireContext(), GroupErrors.getUserDisplayMessage(e), Toast.LENGTH_LONG).show();
  }

  @Override
  public void handleReaction(@NonNull ConversationMessage conversationMessage,
<<<<<<< HEAD
                             @NonNull Toolbar.OnMenuItemClickListener toolbarListener,
                             @NonNull ConversationReactionOverlay.OnHideListener onHideListener,
                             @Nullable MotionEvent motionEvent)
=======
                             @NonNull ConversationReactionOverlay.OnActionSelectedListener onActionSelectedListener,
                             @NonNull SelectedConversationModel selectedConversationModel,
                             @NonNull ConversationReactionOverlay.OnHideListener onHideListener)
>>>>>>> 7d627ee8
  {
    reactionDelegate.setOnActionSelectedListener(onActionSelectedListener);
    reactionDelegate.setOnHideListener(onHideListener);
<<<<<<< HEAD
    reactionDelegate.show(requireActivity(), recipient.get(), conversationMessage, groupViewModel.isNonAdminInAnnouncementGroup(), motionEvent);
=======
    reactionDelegate.show(requireActivity(), recipient.get(), conversationMessage, groupViewModel.isNonAdminInAnnouncementGroup(), selectedConversationModel);
>>>>>>> 7d627ee8
  }

  @Override
  public void onMessageWithErrorClicked(@NonNull MessageRecord messageRecord) {
    if (messageRecord.isIdentityMismatchFailure()) {
      SafetyNumberChangeDialog.show(requireActivity(), messageRecord);
    } else if (messageRecord.hasFailedWithNetworkFailures()) {
      new AlertDialog.Builder(requireContext())
                     .setMessage(R.string.conversation_activity__message_could_not_be_sent)
                     .setNegativeButton(android.R.string.cancel, null)
                     .setPositiveButton(R.string.conversation_activity__send, (dialog, which) -> MessageSender.resend(requireContext(), messageRecord))
                     .show();
    } else {
      startActivity(MessageDetailsActivity.getIntentForMessageDetails(requireContext(), messageRecord, messageRecord.getRecipient().getId(), messageRecord.getThreadId()));
    }
  }

  @Override
  public void onVoiceNotePause(@NonNull Uri uri) {
    voiceNoteMediaController.pausePlayback(uri);
  }

  @Override
  public void onVoiceNotePlay(@NonNull Uri uri, long messageId, double progress) {
    voiceNoteMediaController.startConsecutivePlayback(uri, messageId, progress);
  }

  @Override
  public void onVoiceNoteResume(@NonNull Uri uri, long messageId) {
    voiceNoteMediaController.resumePlayback(uri, messageId);
  }

  @Override
  public void onVoiceNoteSeekTo(@NonNull Uri uri, double progress) {
    voiceNoteMediaController.seekToPosition(uri, progress);
  }

  @Override
  public void onVoiceNotePlaybackSpeedChanged(@NonNull Uri uri, float speed) {
    voiceNoteMediaController.setPlaybackSpeed(uri, speed);
  }

  @Override
  public void onRegisterVoiceNoteCallbacks(@NonNull Observer<VoiceNotePlaybackState> onPlaybackStartObserver) {
    voiceNoteMediaController.getVoiceNotePlaybackState().observe(getViewLifecycleOwner(), onPlaybackStartObserver);
  }

  @Override
  public void onUnregisterVoiceNoteCallbacks(@NonNull Observer<VoiceNotePlaybackState> onPlaybackStartObserver) {
    voiceNoteMediaController.getVoiceNotePlaybackState().removeObserver(onPlaybackStartObserver);
  }

  @Override
  public void onCursorChanged() {
    if (!reactionDelegate.isShowing()) {
      return;
    }

    SimpleTask.run(() -> {
          //noinspection CodeBlock2Expr
          return SignalDatabase.mmsSms().checkMessageExists(reactionDelegate.getMessageRecord());
        }, messageExists -> {
          if (!messageExists) {
            reactionDelegate.hide();
          }
        });
  }

  @Override
  public void setThreadId(long threadId) {
    this.threadId = threadId;
  }

  @Override
  public void handleReplyMessage(ConversationMessage conversationMessage) {
    MessageRecord messageRecord = conversationMessage.getMessageRecord();

    Recipient author;

    if (messageRecord.isOutgoing()) {
      author = Recipient.self();
    } else {
      author = messageRecord.getIndividualRecipient();
    }

    if (messageRecord.isMms() && !((MmsMessageRecord) messageRecord).getSharedContacts().isEmpty()) {
      Contact   contact     = ((MmsMessageRecord) messageRecord).getSharedContacts().get(0);
      String    displayName = ContactUtil.getDisplayName(contact);
      String    body        = getString(R.string.ConversationActivity_quoted_contact_message, EmojiStrings.BUST_IN_SILHOUETTE, displayName);
      SlideDeck slideDeck   = new SlideDeck();

      if (contact.getAvatarAttachment() != null) {
        slideDeck.addSlide(MediaUtil.getSlideForAttachment(requireContext(), contact.getAvatarAttachment()));
      }

      inputPanel.setQuote(GlideApp.with(this),
                          messageRecord.getDateSent(),
                          author,
                          body,
                          slideDeck);

    } else if (messageRecord.isMms() && !((MmsMessageRecord) messageRecord).getLinkPreviews().isEmpty()) {
      LinkPreview linkPreview = ((MmsMessageRecord) messageRecord).getLinkPreviews().get(0);
      SlideDeck   slideDeck   = new SlideDeck();

      if (linkPreview.getThumbnail().isPresent()) {
        slideDeck.addSlide(MediaUtil.getSlideForAttachment(requireContext(), linkPreview.getThumbnail().get()));
      }

      inputPanel.setQuote(GlideApp.with(this),
                          messageRecord.getDateSent(),
                          author,
                          conversationMessage.getDisplayBody(requireContext()),
                          slideDeck);
    } else {
      SlideDeck slideDeck = messageRecord.isMms() ? ((MmsMessageRecord) messageRecord).getSlideDeck() : new SlideDeck();

      if (messageRecord.isMms() && ((MmsMessageRecord) messageRecord).isViewOnce()) {
        Attachment attachment = new TombstoneAttachment(MediaUtil.VIEW_ONCE, true);
        slideDeck = new SlideDeck();
        slideDeck.addSlide(MediaUtil.getSlideForAttachment(requireContext(), attachment));
      }

      inputPanel.setQuote(GlideApp.with(this),
                          messageRecord.getDateSent(),
                          author,
                          conversationMessage.getDisplayBody(requireContext()),
                          slideDeck);
    }

    inputPanel.clickOnComposeInput();
  }

  @Override
  public void onMessageActionToolbarOpened() {
    searchViewItem.collapseActionView();
  }

  @Override
  public void onBottomActionBarVisibilityChanged(int visibility) {
    inputPanel.setHideForSelection(visibility == View.VISIBLE);
  }

  @Override
  public void onForwardClicked()  {
    inputPanel.clearQuote();
  }

  @Override
  public void onAttachmentChanged() {
    handleSecurityChange(isSecureText, isDefaultSms);
    updateToggleButtonState();
    updateLinkPreviewState();
  }

  private int inputAreaHeight() {
    int height = panelParent.getMeasuredHeight();

    if (attachmentKeyboardStub.resolved()) {
      View keyboard = attachmentKeyboardStub.get();
      if (keyboard.getVisibility() == View.VISIBLE) {
        return height + keyboard.getMeasuredHeight();
      }
    }

    return height;
  }

  private void onMessageRequestDeleteClicked(@NonNull MessageRequestViewModel requestModel) {
    Recipient recipient = requestModel.getRecipient().getValue();
    if (recipient == null) {
      Log.w(TAG, "[onMessageRequestDeleteClicked] No recipient!");
      return;
    }

    AlertDialog.Builder builder = new AlertDialog.Builder(requireContext())
                                                 .setNeutralButton(R.string.ConversationActivity_cancel, (d, w) -> d.dismiss());

    if (recipient.isGroup() && recipient.isBlocked()) {
      builder.setTitle(R.string.ConversationActivity_delete_conversation);
      builder.setMessage(R.string.ConversationActivity_this_conversation_will_be_deleted_from_all_of_your_devices);
      builder.setPositiveButton(R.string.ConversationActivity_delete, (d, w) -> requestModel.onDelete());
    } else if (recipient.isGroup()) {
      builder.setTitle(R.string.ConversationActivity_delete_and_leave_group);
      builder.setMessage(R.string.ConversationActivity_you_will_leave_this_group_and_it_will_be_deleted_from_all_of_your_devices);
      builder.setNegativeButton(R.string.ConversationActivity_delete_and_leave, (d, w) -> requestModel.onDelete());
    } else {
      builder.setTitle(R.string.ConversationActivity_delete_conversation);
      builder.setMessage(R.string.ConversationActivity_this_conversation_will_be_deleted_from_all_of_your_devices);
      builder.setNegativeButton(R.string.ConversationActivity_delete, (d, w) -> requestModel.onDelete());
    }

    builder.show();
  }

  private void onMessageRequestBlockClicked(@NonNull MessageRequestViewModel requestModel) {
    Recipient recipient = requestModel.getRecipient().getValue();
    if (recipient == null) {
      Log.w(TAG, "[onMessageRequestBlockClicked] No recipient!");
      return;
    }

    BlockUnblockDialog.showBlockAndReportSpamFor(requireContext(), getLifecycle(), recipient, requestModel::onBlock, requestModel::onBlockAndReportSpam);
  }

  private void onMessageRequestUnblockClicked(@NonNull MessageRequestViewModel requestModel) {
    Recipient recipient = requestModel.getRecipient().getValue();
    if (recipient == null) {
      Log.w(TAG, "[onMessageRequestUnblockClicked] No recipient!");
      return;
    }

    BlockUnblockDialog.showUnblockFor(requireContext(), getLifecycle(), recipient, requestModel::onUnblock);
  }

  private static void hideMenuItem(@NonNull Menu menu, @IdRes int menuItem) {
    if (menu.findItem(menuItem) != null) {
      menu.findItem(menuItem).setVisible(false);
    }
  }

  @WorkerThread
  private @Nullable KeyboardImageDetails getKeyboardImageDetails(@NonNull Uri uri) {
    try {
      Bitmap bitmap = glideRequests.asBitmap()
                                   .load(new DecryptableStreamUriLoader.DecryptableUri(uri))
                                   .skipMemoryCache(true)
                                   .diskCacheStrategy(DiskCacheStrategy.NONE)
                                   .submit()
                                   .get(1000, TimeUnit.MILLISECONDS);
      int topLeft = bitmap.getPixel(0, 0);
      return new KeyboardImageDetails(bitmap.getWidth(), bitmap.getHeight(), Color.alpha(topLeft) < 255);
    } catch (InterruptedException | ExecutionException | TimeoutException e) {
      return null;
    }
  }

  private void sendKeyboardImage(@NonNull Uri uri, @NonNull String contentType, @Nullable KeyboardImageDetails details) {
    if (details == null || !details.hasTransparency) {
      setMedia(uri, Objects.requireNonNull(MediaType.from(contentType)));
      return;
    }

    long       expiresIn      = TimeUnit.SECONDS.toMillis(recipient.get().getExpiresInSeconds());
    int        subscriptionId = sendButton.getSelectedTransport().getSimSubscriptionId().or(-1);
    boolean    initiating     = threadId == -1;
    SlideDeck  slideDeck      = new SlideDeck();

    if (MediaUtil.isGif(contentType)) {
      slideDeck.addSlide(new GifSlide(requireContext(), uri, 0, details.width, details.height, details.hasTransparency, null));
    } else if (MediaUtil.isImageType(contentType)) {
      slideDeck.addSlide(new ImageSlide(requireContext(), uri, contentType, 0, details.width, details.height, details.hasTransparency, null, null));
    } else {
      throw new AssertionError("Only images are supported!");
    }

    sendMediaMessage(recipient.getId(),
                     isSmsForced(),
                     "",
                     slideDeck,
                     null,
                     Collections.emptyList(),
                     Collections.emptyList(),
                     composeText.getMentions(),
                     expiresIn,
                     false,
                     subscriptionId,
                     initiating,
                     false,
                     null);
  }

  private class UnverifiedDismissedListener implements UnverifiedBannerView.DismissListener {
    @Override
    public void onDismissed(final List<IdentityRecord> unverifiedIdentities) {
      SimpleTask.run(() -> {
        try (SignalSessionLock.Lock unused = ReentrantSessionLock.INSTANCE.acquire()) {
          for (IdentityRecord identityRecord : unverifiedIdentities) {
            ApplicationDependencies.getProtocolStore().aci().identities().setVerified(identityRecord.getRecipientId(),
                                                                                      identityRecord.getIdentityKey(),
                                                                                      VerifiedStatus.DEFAULT);
          }
        }
        return null;
      }, nothing -> initializeIdentityRecords());
    }
  }

  private class UnverifiedClickedListener implements UnverifiedBannerView.ClickListener {
    @Override
    public void onClicked(final List<IdentityRecord> unverifiedIdentities) {
      Log.i(TAG, "onClicked: " + unverifiedIdentities.size());
      if (unverifiedIdentities.size() == 1) {
        startActivity(VerifyIdentityActivity.newIntent(requireContext(), unverifiedIdentities.get(0), false));
      } else {
        String[] unverifiedNames = new String[unverifiedIdentities.size()];

        for (int i=0;i<unverifiedIdentities.size();i++) {
          unverifiedNames[i] = Recipient.resolved(unverifiedIdentities.get(i).getRecipientId()).getDisplayName(requireContext());
        }

        AlertDialog.Builder builder = new AlertDialog.Builder(requireContext());
        builder.setIcon(R.drawable.ic_warning);
        builder.setTitle("No longer verified");
        builder.setItems(unverifiedNames, (dialog, which) -> {
          startActivity(VerifyIdentityActivity.newIntent(requireContext(), unverifiedIdentities.get(which), false));
        });
        builder.show();
      }
    }
  }

  private class QuoteRestorationTask extends AsyncTask<Void, Void, ConversationMessage> {

    private final String                  serialized;
    private final SettableFuture<Boolean> future;

    QuoteRestorationTask(@NonNull String serialized, @NonNull SettableFuture<Boolean> future) {
      this.serialized = serialized;
      this.future     = future;
    }

    @Override
    protected ConversationMessage doInBackground(Void... voids) {
      QuoteId quoteId = QuoteId.deserialize(ApplicationDependencies.getApplication(), serialized);

      if (quoteId == null) {
        return null;
      }

      Context context = ApplicationDependencies.getApplication();

      MessageRecord messageRecord = SignalDatabase.mmsSms().getMessageFor(quoteId.getId(), quoteId.getAuthor());
      if (messageRecord == null) {
        return null;
      }

      return ConversationMessageFactory.createWithUnresolvedData(context, messageRecord);
    }

    @Override
    protected void onPostExecute(ConversationMessage conversationMessage) {
      if (conversationMessage != null) {
        handleReplyMessage(conversationMessage);
        future.set(true);
      } else {
        Log.e(TAG, "Failed to restore a quote from a draft. No matching message record.");
        future.set(false);
      }
    }
  }

  private final class VoiceNotePlayerViewListener implements VoiceNotePlayerView.Listener {
    @Override
    public void onCloseRequested(@NonNull Uri uri) {
      voiceNoteMediaController.stopPlaybackAndReset(uri);
    }

    @Override
    public void onSpeedChangeRequested(@NonNull Uri uri, float speed) {
      voiceNoteMediaController.setPlaybackSpeed(uri, speed);
    }

    @Override
    public void onPlay(@NonNull Uri uri, long messageId, double position) {
      voiceNoteMediaController.startSinglePlayback(uri, messageId, position);
    }

    @Override
    public void onPause(@NonNull Uri uri) {
      voiceNoteMediaController.pausePlayback(uri);
    }

    @Override
    public void onNavigateToMessage(long threadId, @NonNull RecipientId threadRecipientId, @NonNull RecipientId senderId, long messageTimestamp, long messagePositionInThread) {
      if (threadId != ConversationParentFragment.this.threadId) {
        startActivity(ConversationIntents.createBuilder(requireActivity(), threadRecipientId, threadId)
                                         .withStartingPosition((int) messagePositionInThread)
                                         .build());
      } else {
        fragment.jumpToMessage(senderId, messageTimestamp, () -> { });
      }
    }
  }

  private void presentMessageRequestState(@Nullable MessageRequestViewModel.MessageData messageData) {
    if (!Util.isEmpty(viewModel.getArgs().getDraftText()) ||
        viewModel.getArgs().getMedia() != null            ||
        viewModel.getArgs().getStickerLocator() != null)
    {
      Log.d(TAG, "[presentMessageRequestState] Have extra, so ignoring provided state.");
      messageRequestBottomView.setVisibility(View.GONE);
    } else if (isPushGroupV1Conversation() && !isActiveGroup()) {
      Log.d(TAG, "[presentMessageRequestState] Inactive push group V1, so ignoring provided state.");
      messageRequestBottomView.setVisibility(View.GONE);
    } else if (messageData == null) {
      Log.d(TAG, "[presentMessageRequestState] Null messageData. Ignoring.");
    } else if (messageData.getMessageState() == MessageRequestState.NONE) {
      Log.d(TAG, "[presentMessageRequestState] No message request necessary.");
      messageRequestBottomView.setVisibility(View.GONE);
    } else {
      Log.d(TAG, "[presentMessageRequestState] " + messageData.getMessageState());
      messageRequestBottomView.setMessageData(messageData);
      messageRequestBottomView.setVisibility(View.VISIBLE);
    }

    invalidateOptionsMenu();
  }

  private static class KeyboardImageDetails {
    private final int     width;
    private final int     height;
    private final boolean hasTransparency;

    private KeyboardImageDetails(int width, int height, boolean hasTransparency) {
      this.width           = width;
      this.height          = height;
      this.hasTransparency = hasTransparency;
    }
  }

  public interface Callback {
    default void onInitializeToolbar(@NonNull Toolbar toolbar) {
    }

    default void onSendComplete(long threadId) {
    }

    /**
     * @return true to skip built in, otherwise false.
     */
    default boolean onUpdateReminders() {
      return false;
    }

    default boolean isInBubble() {
      return false;
    }
  }
}<|MERGE_RESOLUTION|>--- conflicted
+++ resolved
@@ -970,15 +970,11 @@
 
     inflater.inflate(R.menu.conversation, menu);
 
-<<<<<<< HEAD
     if (!TextSecurePreferences.isConversationDeleteInMenu(requireContext())) {
       hideMenuItem(menu, R.id.menu_delete_conversation);
     }
 
-    if (isSingleConversation() && !isSecureText) {
-=======
     if (isSingleConversation() && !isSecureText && !recipient.get().isReleaseNotes()) {
->>>>>>> 7d627ee8
       inflater.inflate(R.menu.conversation_insecure, menu);
     }
 
@@ -1129,12 +1125,8 @@
     case R.id.menu_expiring_messages_off:
     case R.id.menu_expiring_messages:         handleSelectMessageExpiration();                   return true;
     case R.id.menu_create_bubble:             handleCreateBubble();                              return true;
-<<<<<<< HEAD
     case R.id.menu_delete_conversation:       handleDeleteConversation();                        return true;
-    case android.R.id.home:                   requireActivity().onBackPressed();                 return true;
-=======
     case android.R.id.home:                   requireActivity().finish();                        return true;
->>>>>>> 7d627ee8
     }
 
     return false;
@@ -3736,23 +3728,14 @@
 
   @Override
   public void handleReaction(@NonNull ConversationMessage conversationMessage,
-<<<<<<< HEAD
-                             @NonNull Toolbar.OnMenuItemClickListener toolbarListener,
+                             @NonNull ConversationReactionOverlay.OnActionSelectedListener onActionSelectedListener,
+                             @NonNull SelectedConversationModel selectedConversationModel,
                              @NonNull ConversationReactionOverlay.OnHideListener onHideListener,
                              @Nullable MotionEvent motionEvent)
-=======
-                             @NonNull ConversationReactionOverlay.OnActionSelectedListener onActionSelectedListener,
-                             @NonNull SelectedConversationModel selectedConversationModel,
-                             @NonNull ConversationReactionOverlay.OnHideListener onHideListener)
->>>>>>> 7d627ee8
   {
     reactionDelegate.setOnActionSelectedListener(onActionSelectedListener);
     reactionDelegate.setOnHideListener(onHideListener);
-<<<<<<< HEAD
-    reactionDelegate.show(requireActivity(), recipient.get(), conversationMessage, groupViewModel.isNonAdminInAnnouncementGroup(), motionEvent);
-=======
-    reactionDelegate.show(requireActivity(), recipient.get(), conversationMessage, groupViewModel.isNonAdminInAnnouncementGroup(), selectedConversationModel);
->>>>>>> 7d627ee8
+    reactionDelegate.show(requireActivity(), recipient.get(), conversationMessage, groupViewModel.isNonAdminInAnnouncementGroup(), selectedConversationModel, motionEvent);
   }
 
   @Override

--- conflicted
+++ resolved
@@ -1133,33 +1133,6 @@
   @Override
   public boolean onOptionsItemSelected(@NonNull MenuItem item) {
     super.onOptionsItemSelected(item);
-<<<<<<< HEAD
-    switch (item.getItemId()) {
-    case R.id.menu_call_secure:               handleDial(getRecipient(), true);                  return true;
-    case R.id.menu_video_secure:              handleVideo(getRecipient());                       return true;
-    case R.id.menu_call_insecure:             handleDial(getRecipient(), false);                 return true;
-    case R.id.menu_view_media:                handleViewMedia();                                 return true;
-    case R.id.menu_add_shortcut:              handleAddShortcut();                               return true;
-    case R.id.menu_search:                    handleSearch();                                    return true;
-    case R.id.menu_add_to_contacts:           handleAddToContacts();                             return true;
-    case R.id.menu_group_recipients:          handleDisplayGroupRecipients();                    return true;
-    case R.id.menu_distribution_broadcast:    handleDistributionBroadcastEnabled(item);          return true;
-    case R.id.menu_distribution_conversation: handleDistributionConversationEnabled(item);       return true;
-    case R.id.menu_group_settings:            handleManageGroup();                               return true;
-    case R.id.menu_leave:                     handleLeavePushGroup();                            return true;
-    case R.id.menu_invite:                    handleInviteLink();                                return true;
-    case R.id.menu_mute_notifications:        handleMuteNotifications();                         return true;
-    case R.id.menu_unmute_notifications:      handleUnmuteNotifications();                       return true;
-    case R.id.menu_conversation_settings:     handleConversationSettings();                      return true;
-    case R.id.menu_expiring_messages_off:
-    case R.id.menu_expiring_messages:         handleSelectMessageExpiration();                   return true;
-    case R.id.menu_create_bubble:             handleCreateBubble();                              return true;
-    case R.id.menu_delete_conversation:       handleDeleteConversation();                        return true;
-    case android.R.id.home:                   requireActivity().finish();                        return true;
-    }
-
-    return false;
-=======
     int itemId = item.getItemId();
 
     if (itemId == R.id.menu_call_secure) {
@@ -1198,6 +1171,8 @@
       handleSelectMessageExpiration();
     } else if (itemId == R.id.menu_create_bubble) {
       handleCreateBubble();
+    } else if (itemId == R.id.menu_delete_conversation) {
+      handleDeleteConversation();
     } else if (itemId == android.R.id.home) {
       requireActivity().finish();
     } else {
@@ -1205,7 +1180,6 @@
     }
 
     return true;
->>>>>>> 9a9636b5
   }
 
   public void onBackPressed() {

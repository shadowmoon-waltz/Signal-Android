package org.thoughtcrime.securesms.conversation;

import android.app.Activity;
import android.graphics.PointF;
import android.view.MotionEvent;

import androidx.annotation.NonNull;
import androidx.annotation.Nullable;
import androidx.appcompat.widget.Toolbar;

import org.thoughtcrime.securesms.components.MaskView;
import org.thoughtcrime.securesms.database.model.MessageRecord;
import org.thoughtcrime.securesms.recipients.Recipient;
import org.thoughtcrime.securesms.util.views.Stub;

/**
 * Delegate class that mimics the ConversationReactionOverlay public API
 *
 * This allows us to properly stub out the ConversationReactionOverlay View class while still
 * respecting listeners and other positional information that can be set BEFORE we want to actually
 * resolve the view.
 */
final class ConversationReactionDelegate {

  private final Stub<ConversationReactionOverlay> overlayStub;
  private final PointF                            lastSeenDownPoint = new PointF();

  private ConversationReactionOverlay.OnReactionSelectedListener onReactionSelectedListener;
  private Toolbar.OnMenuItemClickListener                        onToolbarItemClickedListener;
  private ConversationReactionOverlay.OnHideListener             onHideListener;
  private float                                                  translationY;

  ConversationReactionDelegate(@NonNull Stub<ConversationReactionOverlay> overlayStub) {
    this.overlayStub = overlayStub;
  }

  boolean isShowing() {
    return overlayStub.resolved() && overlayStub.get().isShowing();
  }

  void show(@NonNull Activity activity,
            @NonNull MaskView.MaskTarget maskTarget,
            @NonNull Recipient conversationRecipient,
            @NonNull ConversationMessage conversationMessage,
            int maskPaddingBottom,
<<<<<<< HEAD
            @Nullable MotionEvent motionEvent)
  {
    resolveOverlay().show(activity, maskTarget, conversationRecipient, conversationMessage, maskPaddingBottom, lastSeenDownPoint, motionEvent);
=======
            boolean isNonAdminInAnnouncementGroup)
  {
    resolveOverlay().show(activity, maskTarget, conversationRecipient, conversationMessage, maskPaddingBottom, lastSeenDownPoint, isNonAdminInAnnouncementGroup);
>>>>>>> fd3ef0f5
  }

  void showMask(@NonNull MaskView.MaskTarget maskTarget, int maskPaddingTop, int maskPaddingBottom) {
    resolveOverlay().showMask(maskTarget, maskPaddingTop, maskPaddingBottom);
  }

  void hide() {
    overlayStub.get().hide();
  }

  void hideForReactWithAny() {
    overlayStub.get().hideForReactWithAny();
  }

  void hideMask() {
    overlayStub.get().hideMask();
  }

  void setOnReactionSelectedListener(@NonNull ConversationReactionOverlay.OnReactionSelectedListener onReactionSelectedListener) {
    this.onReactionSelectedListener = onReactionSelectedListener;

    if (overlayStub.resolved()) {
      overlayStub.get().setOnReactionSelectedListener(onReactionSelectedListener);
    }
  }

  void setOnToolbarItemClickedListener(@NonNull Toolbar.OnMenuItemClickListener onToolbarItemClickedListener) {
    this.onToolbarItemClickedListener = onToolbarItemClickedListener;

    if (overlayStub.resolved()) {
      overlayStub.get().setOnToolbarItemClickedListener(onToolbarItemClickedListener);
    }
  }

  void setOnHideListener(@NonNull ConversationReactionOverlay.OnHideListener onHideListener) {
    this.onHideListener = onHideListener;

    if (overlayStub.resolved()) {
      overlayStub.get().setOnHideListener(onHideListener);
    }
  }

  void setListVerticalTranslation(float translationY) {
    this.translationY = translationY;

    if (overlayStub.resolved()) {
      overlayStub.get().setListVerticalTranslation(translationY);
    }
  }

  @NonNull MessageRecord getMessageRecord() {
    if (!overlayStub.resolved()) {
      throw new IllegalStateException("Cannot call getMessageRecord right now.");
    }

    return overlayStub.get().getMessageRecord();
  }

  boolean applyTouchEvent(@NonNull MotionEvent motionEvent) {
    if (!overlayStub.resolved() || !overlayStub.get().isShowing()) {
      if (motionEvent.getAction() == MotionEvent.ACTION_DOWN) {
        lastSeenDownPoint.set(motionEvent.getX(), motionEvent.getY());
      }
      return false;
    } else {
      return overlayStub.get().applyTouchEvent(motionEvent);
    }
  }

  private @NonNull ConversationReactionOverlay resolveOverlay() {
    ConversationReactionOverlay overlay = overlayStub.get();
    overlay.requestFitSystemWindows();

    overlay.setListVerticalTranslation(translationY);
    overlay.setOnHideListener(onHideListener);
    overlay.setOnToolbarItemClickedListener(onToolbarItemClickedListener);
    overlay.setOnReactionSelectedListener(onReactionSelectedListener);

    return overlay;
  }
}<|MERGE_RESOLUTION|>--- conflicted
+++ resolved
@@ -43,15 +43,10 @@
             @NonNull Recipient conversationRecipient,
             @NonNull ConversationMessage conversationMessage,
             int maskPaddingBottom,
-<<<<<<< HEAD
+            boolean isNonAdminInAnnouncementGroup,
             @Nullable MotionEvent motionEvent)
   {
-    resolveOverlay().show(activity, maskTarget, conversationRecipient, conversationMessage, maskPaddingBottom, lastSeenDownPoint, motionEvent);
-=======
-            boolean isNonAdminInAnnouncementGroup)
-  {
-    resolveOverlay().show(activity, maskTarget, conversationRecipient, conversationMessage, maskPaddingBottom, lastSeenDownPoint, isNonAdminInAnnouncementGroup);
->>>>>>> fd3ef0f5
+    resolveOverlay().show(activity, maskTarget, conversationRecipient, conversationMessage, maskPaddingBottom, lastSeenDownPoint, isNonAdminInAnnouncementGroup, motionEvent);
   }
 
   void showMask(@NonNull MaskView.MaskTarget maskTarget, int maskPaddingTop, int maskPaddingBottom) {

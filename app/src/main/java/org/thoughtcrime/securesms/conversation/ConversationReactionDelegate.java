package org.thoughtcrime.securesms.conversation;

import android.app.Activity;
import android.graphics.PointF;
import android.view.MotionEvent;

import androidx.annotation.NonNull;
import androidx.annotation.Nullable;
import androidx.appcompat.widget.Toolbar;

import org.thoughtcrime.securesms.database.model.MessageRecord;
import org.thoughtcrime.securesms.recipients.Recipient;
import org.thoughtcrime.securesms.util.views.Stub;

/**
 * Delegate class that mimics the ConversationReactionOverlay public API
 *
 * This allows us to properly stub out the ConversationReactionOverlay View class while still
 * respecting listeners and other positional information that can be set BEFORE we want to actually
 * resolve the view.
 */
final class ConversationReactionDelegate {

  private final Stub<ConversationReactionOverlay> overlayStub;
  private final PointF                            lastSeenDownPoint = new PointF();

  private ConversationReactionOverlay.OnReactionSelectedListener onReactionSelectedListener;
  private Toolbar.OnMenuItemClickListener                        onToolbarItemClickedListener;
  private ConversationReactionOverlay.OnHideListener             onHideListener;

  ConversationReactionDelegate(@NonNull Stub<ConversationReactionOverlay> overlayStub) {
    this.overlayStub = overlayStub;
  }

  boolean isShowing() {
    return overlayStub.resolved() && overlayStub.get().isShowing();
  }

  void show(@NonNull Activity activity,
            @NonNull Recipient conversationRecipient,
            @NonNull ConversationMessage conversationMessage,
<<<<<<< HEAD
            int maskPaddingBottom,
            boolean isNonAdminInAnnouncementGroup,
            @Nullable MotionEvent motionEvent)
  {
    resolveOverlay().show(activity, maskTarget, conversationRecipient, conversationMessage, maskPaddingBottom, lastSeenDownPoint, isNonAdminInAnnouncementGroup, motionEvent);
  }

  void showMask(@NonNull MaskView.MaskTarget maskTarget, int maskPaddingTop, int maskPaddingBottom) {
    resolveOverlay().showMask(maskTarget, maskPaddingTop, maskPaddingBottom);
=======
            boolean isNonAdminInAnnouncementGroup)
  {
    resolveOverlay().show(activity, conversationRecipient, conversationMessage, lastSeenDownPoint, isNonAdminInAnnouncementGroup);
>>>>>>> 45267f35
  }

  void hide() {
    overlayStub.get().hide();
  }

  void hideForReactWithAny() {
    overlayStub.get().hideForReactWithAny();
  }

  void setOnReactionSelectedListener(@NonNull ConversationReactionOverlay.OnReactionSelectedListener onReactionSelectedListener) {
    this.onReactionSelectedListener = onReactionSelectedListener;

    if (overlayStub.resolved()) {
      overlayStub.get().setOnReactionSelectedListener(onReactionSelectedListener);
    }
  }

  void setOnToolbarItemClickedListener(@NonNull Toolbar.OnMenuItemClickListener onToolbarItemClickedListener) {
    this.onToolbarItemClickedListener = onToolbarItemClickedListener;

    if (overlayStub.resolved()) {
      overlayStub.get().setOnToolbarItemClickedListener(onToolbarItemClickedListener);
    }
  }

  void setOnHideListener(@NonNull ConversationReactionOverlay.OnHideListener onHideListener) {
    this.onHideListener = onHideListener;

    if (overlayStub.resolved()) {
      overlayStub.get().setOnHideListener(onHideListener);
    }
  }

  @NonNull MessageRecord getMessageRecord() {
    if (!overlayStub.resolved()) {
      throw new IllegalStateException("Cannot call getMessageRecord right now.");
    }

    return overlayStub.get().getMessageRecord();
  }

  boolean applyTouchEvent(@NonNull MotionEvent motionEvent) {
    if (!overlayStub.resolved() || !overlayStub.get().isShowing()) {
      if (motionEvent.getAction() == MotionEvent.ACTION_DOWN) {
        lastSeenDownPoint.set(motionEvent.getX(), motionEvent.getY());
      }
      return false;
    } else {
      return overlayStub.get().applyTouchEvent(motionEvent);
    }
  }

  private @NonNull ConversationReactionOverlay resolveOverlay() {
    ConversationReactionOverlay overlay = overlayStub.get();
    overlay.requestFitSystemWindows();

    overlay.setOnHideListener(onHideListener);
    overlay.setOnToolbarItemClickedListener(onToolbarItemClickedListener);
    overlay.setOnReactionSelectedListener(onReactionSelectedListener);

    return overlay;
  }
}<|MERGE_RESOLUTION|>--- conflicted
+++ resolved
@@ -39,21 +39,10 @@
   void show(@NonNull Activity activity,
             @NonNull Recipient conversationRecipient,
             @NonNull ConversationMessage conversationMessage,
-<<<<<<< HEAD
-            int maskPaddingBottom,
             boolean isNonAdminInAnnouncementGroup,
             @Nullable MotionEvent motionEvent)
   {
-    resolveOverlay().show(activity, maskTarget, conversationRecipient, conversationMessage, maskPaddingBottom, lastSeenDownPoint, isNonAdminInAnnouncementGroup, motionEvent);
-  }
-
-  void showMask(@NonNull MaskView.MaskTarget maskTarget, int maskPaddingTop, int maskPaddingBottom) {
-    resolveOverlay().showMask(maskTarget, maskPaddingTop, maskPaddingBottom);
-=======
-            boolean isNonAdminInAnnouncementGroup)
-  {
-    resolveOverlay().show(activity, conversationRecipient, conversationMessage, lastSeenDownPoint, isNonAdminInAnnouncementGroup);
->>>>>>> 45267f35
+    resolveOverlay().show(activity, conversationRecipient, conversationMessage, lastSeenDownPoint, isNonAdminInAnnouncementGroup, motionEvent);
   }
 
   void hide() {

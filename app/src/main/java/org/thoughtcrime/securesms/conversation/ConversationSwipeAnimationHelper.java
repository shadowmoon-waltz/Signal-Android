--- conflicted
+++ resolved
@@ -33,47 +33,31 @@
   private ConversationSwipeAnimationHelper() {
   }
 
-<<<<<<< HEAD
-  public static void update(@NonNull ConversationItem conversationItem, float dx, float sign, boolean swipeToLeft) {
+  public static void update(@NonNull InteractiveConversationElement interactiveConversationElement, float dx, float sign, boolean swipeToLeft) {
     if (swipeToLeft) sign *= -1.0f;
 
-    float progress = dx / TRIGGER_DX;
-
-    updateBodyBubbleTransition(conversationItem.bodyBubble, dx, sign);
-    updateReactionsTransition(conversationItem.reactionsView, dx, sign);
-    updateQuotedIndicatorTransition(conversationItem.quotedIndicator, dx, progress, sign);
-    if (!swipeToLeft) {
-      updateReplyIconTransition(conversationItem.reply, dx, progress, sign);
-      updateContactPhotoHolderTransition(conversationItem.contactPhotoHolder, progress, sign);
-      updateContactPhotoHolderTransition(conversationItem.badgeImageView, progress, sign);
-
-      updateReplyIconTransition(conversationItem.swipeToLeft, 0.0f, 0.0f, sign);
-    } else {
-      updateReplyIconTransition(conversationItem.swipeToLeft, dx, progress, sign);
-      
-      updateReplyIconTransition(conversationItem.reply, 0.0f, 0.0f, sign);
-      updateContactPhotoHolderTransition(conversationItem.contactPhotoHolder, 0.0f, sign);
-      updateContactPhotoHolderTransition(conversationItem.badgeImageView, 0.0f, sign);
-    }
-  }
-
-  public static void trigger(@NonNull ConversationItem conversationItem, boolean swipeToLeft) {
-    triggerReplyIcon(!swipeToLeft ? conversationItem.reply : conversationItem.swipeToLeft);
-=======
-  public static void update(@NonNull InteractiveConversationElement interactiveConversationElement, float dx, float sign) {
     float progress = dx / TRIGGER_DX;
 
     updateBodyBubbleTransition(interactiveConversationElement.getBubbleViews(), dx, sign);
     updateReactionsTransition(interactiveConversationElement.getReactionsView(), dx, sign);
     updateQuotedIndicatorTransition(interactiveConversationElement.getQuotedIndicatorView(), dx, progress, sign);
-    updateReplyIconTransition(interactiveConversationElement.getReplyView(), dx, progress, sign);
-    updateContactPhotoHolderTransition(interactiveConversationElement.getContactPhotoHolderView(), progress, sign);
-    updateContactPhotoHolderTransition(interactiveConversationElement.getBadgeImageView(), progress, sign);
+    if (!swipeToLeft) {
+      updateReplyIconTransition(interactiveConversationElement.getReplyView(), dx, progress, sign);
+      updateContactPhotoHolderTransition(interactiveConversationElement.getContactPhotoHolderView(), progress, sign);
+      updateContactPhotoHolderTransition(interactiveConversationElement.getBadgeImageView(), progress, sign);
+
+      updateReplyIconTransition(interactiveConversationElement.getSwipeToLeftView(), 0.0f, 0.0f, sign);
+    } else {
+      updateReplyIconTransition(interactiveConversationElement.getSwipeToLeftView(), dx, progress, sign);
+      
+      updateReplyIconTransition(interactiveConversationElement.getReplyView(), 0.0f, 0.0f, sign);
+      updateContactPhotoHolderTransition(interactiveConversationElement.getContactPhotoHolderView(), 0.0f, sign);
+      updateContactPhotoHolderTransition(interactiveConversationElement.getBadgeImageView(), 0.0f, sign);
+    }
   }
 
-  public static void trigger(@NonNull InteractiveConversationElement interactiveConversationElement) {
-    triggerReplyIcon(interactiveConversationElement.getReplyView());
->>>>>>> 47673be4
+  public static void trigger(@NonNull InteractiveConversationElement interactiveConversationElement, boolean swipeToLeft) {
+    triggerReplyIcon(!swipeToLeft ? interactiveConversationElement.getReplyView() : interactiveConversationElement.getSwipeToLeftView());
   }
 
   private static void updateBodyBubbleTransition(@NonNull List<View> bubbleViews, float dx, float sign) {

package org.thoughtcrime.securesms.conversation;

import android.animation.ValueAnimator;
import android.content.res.Resources;
import android.view.View;
import android.view.animation.Interpolator;

import androidx.annotation.NonNull;
import androidx.annotation.Nullable;

import org.thoughtcrime.securesms.util.Util;

final class ConversationSwipeAnimationHelper {

  static final float TRIGGER_DX = dpToPx(64);
  static final float MAX_DX     = dpToPx(96);

  private static final float REPLY_SCALE_OVERSHOOT          = 1.8f;
  private static final float REPLY_SCALE_MAX                = 1.2f;
  private static final float REPLY_SCALE_MIN                = 1f;
  private static final long  REPLY_SCALE_OVERSHOOT_DURATION = 200;

  private static final Interpolator BUBBLE_INTERPOLATOR           = new BubblePositionInterpolator(0f, TRIGGER_DX, MAX_DX);
  private static final Interpolator REPLY_ALPHA_INTERPOLATOR      = new ClampingLinearInterpolator(0f, 1f, 1f);
  private static final Interpolator REPLY_TRANSITION_INTERPOLATOR = new ClampingLinearInterpolator(0f, dpToPx(10));
  private static final Interpolator AVATAR_INTERPOLATOR           = new ClampingLinearInterpolator(0f, dpToPx(8));
  private static final Interpolator REPLY_SCALE_INTERPOLATOR      = new ClampingLinearInterpolator(REPLY_SCALE_MIN, REPLY_SCALE_MAX);

  private ConversationSwipeAnimationHelper() {
  }

  public static void update(@NonNull ConversationItem conversationItem, float dx, float sign, boolean swipeToLeft) {
    if (swipeToLeft) sign *= -1.0f;

    float progress = dx / TRIGGER_DX;

    updateBodyBubbleTransition(conversationItem.bodyBubble, dx, sign);
    updateReactionsTransition(conversationItem.reactionsView, dx, sign);
<<<<<<< HEAD
    if (!swipeToLeft) {
      updateReplyIconTransition(conversationItem.reply, dx, progress, sign);
      updateContactPhotoHolderTransition(conversationItem.contactPhotoHolder, progress, sign);
      
      updateReplyIconTransition(conversationItem.swipeToLeft, 0.0f, 0.0f, sign);
    } else {
      updateReplyIconTransition(conversationItem.swipeToLeft, dx, progress, sign);
      
      updateReplyIconTransition(conversationItem.reply, 0.0f, 0.0f, sign);
      updateContactPhotoHolderTransition(conversationItem.contactPhotoHolder, 0.0f, sign);
    }
=======
    updateReplyIconTransition(conversationItem.reply, dx, progress, sign);
    updateContactPhotoHolderTransition(conversationItem.contactPhotoHolder, progress, sign);
    updateContactPhotoHolderTransition(conversationItem.badgeImageView, progress, sign);
>>>>>>> cad0bab4
  }

  public static void trigger(@NonNull ConversationItem conversationItem, boolean swipeToLeft) {
    triggerReplyIcon(!swipeToLeft ? conversationItem.reply : conversationItem.swipeToLeft);
  }

  private static void updateBodyBubbleTransition(@NonNull View bodyBubble, float dx, float sign) {
    bodyBubble.setTranslationX(BUBBLE_INTERPOLATOR.getInterpolation(dx) * sign);
  }

  private static void updateReactionsTransition(@NonNull View reactionsContainer, float dx, float sign) {
    reactionsContainer.setTranslationX(BUBBLE_INTERPOLATOR.getInterpolation(dx) * sign);
  }

  private static void updateReplyIconTransition(@NonNull View replyIcon, float dx, float progress, float sign) {
    if (progress > 0.05f) {
      replyIcon.setAlpha(REPLY_ALPHA_INTERPOLATOR.getInterpolation(progress));
    } else replyIcon.setAlpha(0f);

    replyIcon.setTranslationX(REPLY_TRANSITION_INTERPOLATOR.getInterpolation(progress) * sign);

    if (dx < TRIGGER_DX) {
      float scale = REPLY_SCALE_INTERPOLATOR.getInterpolation(progress);
      replyIcon.setScaleX(scale);
      replyIcon.setScaleY(scale);
    }
  }

  private static void updateContactPhotoHolderTransition(@Nullable View contactPhotoHolder,
                                                         float progress,
                                                         float sign)
  {
    if (contactPhotoHolder == null) return;
    contactPhotoHolder.setTranslationX(AVATAR_INTERPOLATOR.getInterpolation(progress) * sign);
  }

  private static void triggerReplyIcon(@NonNull View replyIcon) {
    ValueAnimator animator = ValueAnimator.ofFloat(REPLY_SCALE_MAX, REPLY_SCALE_OVERSHOOT, REPLY_SCALE_MAX);
    animator.setDuration(REPLY_SCALE_OVERSHOOT_DURATION);
    animator.addUpdateListener(animation -> {
      replyIcon.setScaleX((float) animation.getAnimatedValue());
      replyIcon.setScaleY((float) animation.getAnimatedValue());
    });
    animator.start();
  }

  private static int dpToPx(int dp) {
    return (int) (dp * Resources.getSystem().getDisplayMetrics().density);
  }

  private static final class BubblePositionInterpolator implements Interpolator {

    private final float start;
    private final float middle;
    private final float end;

    private BubblePositionInterpolator(float start, float middle, float end) {
      this.start  = start;
      this.middle = middle;
      this.end    = end;
    }

    @Override
    public float getInterpolation(float input) {
      if (input < start) {
        return start;
      } else if (input < middle) {
        return input;
      } else {
        float segmentLength     = end   - middle;
        float segmentTraveled   = input - middle;
        float segmentCompletion = segmentTraveled / segmentLength;
        float scaleDownFactor   = middle / (input * 2);
        float output            = middle + (segmentLength * segmentCompletion * scaleDownFactor);

        return Math.min(output, end);
      }
    }
  }

  private static final class ClampingLinearInterpolator implements Interpolator {

    private final float slope;
    private final float yIntercept;
    private final float max;
    private final float min;

    ClampingLinearInterpolator(float start, float end) {
      this(start, end, 1.0f);
    }

    ClampingLinearInterpolator(float start, float end, float scale) {
      slope      = (end - start) * scale;
      yIntercept = start;
      max        = Math.max(start, end);
      min        = Math.min(start, end);
    }

    @Override
    public float getInterpolation(float input) {
      return Util.clamp(slope * input + yIntercept, min, max);
    }
  }

}<|MERGE_RESOLUTION|>--- conflicted
+++ resolved
@@ -36,23 +36,19 @@
 
     updateBodyBubbleTransition(conversationItem.bodyBubble, dx, sign);
     updateReactionsTransition(conversationItem.reactionsView, dx, sign);
-<<<<<<< HEAD
     if (!swipeToLeft) {
       updateReplyIconTransition(conversationItem.reply, dx, progress, sign);
       updateContactPhotoHolderTransition(conversationItem.contactPhotoHolder, progress, sign);
-      
+      updateContactPhotoHolderTransition(conversationItem.badgeImageView, progress, sign);
+
       updateReplyIconTransition(conversationItem.swipeToLeft, 0.0f, 0.0f, sign);
     } else {
       updateReplyIconTransition(conversationItem.swipeToLeft, dx, progress, sign);
       
       updateReplyIconTransition(conversationItem.reply, 0.0f, 0.0f, sign);
       updateContactPhotoHolderTransition(conversationItem.contactPhotoHolder, 0.0f, sign);
+      updateContactPhotoHolderTransition(conversationItem.badgeImageView, 0.0f, sign);
     }
-=======
-    updateReplyIconTransition(conversationItem.reply, dx, progress, sign);
-    updateContactPhotoHolderTransition(conversationItem.contactPhotoHolder, progress, sign);
-    updateContactPhotoHolderTransition(conversationItem.badgeImageView, progress, sign);
->>>>>>> cad0bab4
   }
 
   public static void trigger(@NonNull ConversationItem conversationItem, boolean swipeToLeft) {

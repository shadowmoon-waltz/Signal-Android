--- conflicted
+++ resolved
@@ -16,11 +16,8 @@
 import org.signal.core.util.concurrent.LifecycleDisposable
 import org.signal.core.util.logging.Log
 import org.thoughtcrime.securesms.R
-<<<<<<< HEAD
 import org.thoughtcrime.securesms.keyvalue.SignalStore
-=======
 import org.thoughtcrime.securesms.messagerequests.MessageRequestState
->>>>>>> 671dfcea
 import org.thoughtcrime.securesms.recipients.Recipient
 
 /**
@@ -136,17 +133,11 @@
 
       menuInflater.inflate(R.menu.conversation, menu)
 
-<<<<<<< HEAD
-      if (!SignalStore.settings().isConversationDeleteInMenu) {
+      // TODO[sw]: not sure deleting release notes still crashes (removed other workaround to past crash when switching to upstream delete chat)
+      if (!SignalStore.settings().isConversationDeleteInMenu || recipient.isReleaseNotes) {
         hideMenuItem(menu, R.id.menu_delete_conversation)
       }
 
-      if (isInMessageRequest && !recipient.isBlocked) {
-        hideMenuItem(menu, R.id.menu_conversation_settings)
-      }
-
-=======
->>>>>>> 671dfcea
       if (!recipient.isGroup && !isPushAvailable && !recipient.isReleaseNotes) {
         menuInflater.inflate(R.menu.conversation_insecure, menu)
       }

package org.thoughtcrime.securesms.conversation;

import androidx.annotation.NonNull;

import org.thoughtcrime.securesms.conversation.mutiselect.MultiselectPart;
import org.thoughtcrime.securesms.database.model.MediaMmsMessageRecord;
import org.thoughtcrime.securesms.database.model.MessageRecord;
import org.thoughtcrime.securesms.database.model.MmsMessageRecord;
import org.thoughtcrime.securesms.recipients.Recipient;
import org.thoughtcrime.securesms.util.MessageRecordUtil;
import org.thoughtcrime.securesms.util.MessageConstraintsUtil;

import java.util.Set;
import java.util.stream.Collectors;

public final class MenuState {

  private static final int MAX_FORWARDABLE_COUNT = 32;

  private final boolean forward;
  private final boolean reply;
  private final boolean details;
  private final boolean saveAttachment;
  private final boolean resend;
  private final boolean copy;
  private final boolean delete;
  private final boolean reactions;
  private final boolean paymentDetails;
  private final boolean edit;

  private MenuState(@NonNull Builder builder) {
    forward        = builder.forward;
    reply          = builder.reply;
    details        = builder.details;
    saveAttachment = builder.saveAttachment;
    resend         = builder.resend;
    copy           = builder.copy;
    delete         = builder.delete;
    reactions      = builder.reactions;
    paymentDetails = builder.paymentDetails;
    edit           = builder.edit;
  }

  public boolean shouldShowForwardAction() {
    return forward;
  }

  public boolean shouldShowReplyAction() {
    return reply;
  }

  public boolean shouldShowDetailsAction() {
    return details;
  }

  public boolean shouldShowSaveAttachmentAction() {
    return saveAttachment;
  }

  public boolean shouldShowResendAction() {
    return resend;
  }

  public boolean shouldShowCopyAction() {
    return copy;
  }

  public boolean shouldShowDeleteAction() {
    return delete;
  }

  public boolean shouldShowReactions() {
    return reactions;
  }

  public boolean shouldShowPaymentDetails() {
    return paymentDetails;
  }

  public boolean shouldShowEditAction() {
    return edit;
  }

  public static MenuState getMenuState(@NonNull Recipient conversationRecipient,
                                       @NonNull Set<MultiselectPart> selectedParts,
                                       boolean shouldShowMessageRequest,
                                       boolean isNonAdminInAnnouncementGroup)
  {
    
    Builder builder         = new Builder();
    boolean actionMessage   = false;
    boolean hasText         = false;
    boolean sharedContact   = false;
    boolean viewOnce        = false;
    boolean remoteDelete    = false;
    boolean hasInMemory     = false;
    boolean hasPendingMedia = false;
    boolean mediaIsSelected = false;
    boolean hasGift         = false;
    boolean hasPayment       = false;

    for (MultiselectPart part : selectedParts) {
      MessageRecord messageRecord = part.getMessageRecord();

      if (isActionMessage(messageRecord)) {
        actionMessage = true;
        if (messageRecord.isInMemoryMessageRecord()) {
          hasInMemory = true;
        }
      }

      if (!(part instanceof MultiselectPart.Attachments)) {
        if (messageRecord.getBody().length() > 0) {
          hasText = true;
        }
      } else {
        mediaIsSelected = true;
        if (messageRecord.isMediaPending()) {
          hasPendingMedia = true;
        }
      }

      if (messageRecord.isMms() && !((MmsMessageRecord) messageRecord).getSharedContacts().isEmpty()) {
        sharedContact = true;
      }

      if (messageRecord.isViewOnce()) {
        viewOnce = true;
      }

      if (messageRecord.isRemoteDelete()) {
        remoteDelete = true;
      }

      if (MessageRecordUtil.hasGiftBadge(messageRecord)) {
        hasGift = true;
      }

      if (messageRecord.isPaymentNotification()) {
        hasPayment = true;
      }
    }

    boolean shouldShowForwardAction = !actionMessage   &&
                                      !viewOnce        &&
                                      !remoteDelete    &&
                                      !hasPendingMedia &&
                                      !hasGift         &&
                                      !hasPayment      &&
                                      selectedParts.size() <= MAX_FORWARDABLE_COUNT;

    int uniqueRecords = selectedParts.stream()
                                     .map(MultiselectPart::getMessageRecord)
                                     .collect(Collectors.toSet())
                                     .size();

    if (uniqueRecords > 1) {
      builder.shouldShowForwardAction(shouldShowForwardAction)
             .shouldShowReplyAction(false)
             .shouldShowDetailsAction(false)
             .shouldShowSaveAttachmentAction(false)
             .shouldShowResendAction(false)
             .shouldShowEdit(false);
    } else {
      MessageRecord messageRecord = selectedParts.iterator().next().getMessageRecord();

      builder.shouldShowResendAction(messageRecord.isFailed())
             .shouldShowSaveAttachmentAction(mediaIsSelected                                             &&
                                             !actionMessage                                              &&
                                             !viewOnce                                                   &&
                                             messageRecord.isMms()                                       &&
                                             !hasPendingMedia                                            &&
                                             !hasGift                                                    &&
                                             !messageRecord.isMmsNotification()                          &&
                                             ((MediaMmsMessageRecord)messageRecord).containsMediaSlide() &&
                                             ((MediaMmsMessageRecord)messageRecord).getSlideDeck().getStickerSlide() == null)
             .shouldShowForwardAction(shouldShowForwardAction)
             .shouldShowDetailsAction(!actionMessage && !conversationRecipient.isReleaseNotes())
             .shouldShowReplyAction(canReplyToMessage(conversationRecipient, actionMessage, messageRecord, shouldShowMessageRequest, isNonAdminInAnnouncementGroup));

      builder.shouldShowEdit(!actionMessage &&
                             hasText &&
                             MessageConstraintsUtil.isValidEditMessageSend(messageRecord, System.currentTimeMillis()));
    }

    return builder.shouldShowCopyAction(!actionMessage && !remoteDelete && hasText && !hasGift && !hasPayment)
                  .shouldShowDeleteAction(!hasInMemory && onlyContainsCompleteMessages(selectedParts))
                  .shouldShowReactions(!conversationRecipient.isReleaseNotes())
                  .shouldShowPaymentDetails(hasPayment)
                  .build();
  }

  private static boolean onlyContainsCompleteMessages(@NonNull Set<MultiselectPart> multiselectParts) {
    return multiselectParts.stream()
                           .map(MultiselectPart::getConversationMessage)
                           .map(ConversationMessage::getMultiselectCollection)
                           .allMatch(collection -> multiselectParts.containsAll(collection.toSet()));
  }

  public static boolean canReplyToMessage(@NonNull Recipient conversationRecipient,
                                          boolean actionMessage,
                                          @NonNull MessageRecord messageRecord,
                                          boolean isDisplayingMessageRequest,
                                          boolean isNonAdminInAnnouncementGroup)
  {
    return !actionMessage &&
           !isNonAdminInAnnouncementGroup &&
           !messageRecord.isRemoteDelete() &&
           !messageRecord.isPending() &&
           !messageRecord.isFailed() &&
           !isDisplayingMessageRequest &&
           messageRecord.isSecure() &&
           (!conversationRecipient.isGroup() || conversationRecipient.isActiveGroup()) &&
           !messageRecord.getFromRecipient().isBlocked() &&
           !conversationRecipient.isReleaseNotes();
  }

<<<<<<< HEAD
  static boolean canDeleteMessage(@NonNull MessageRecord messageRecord) {
    return (!isActionMessage(messageRecord) || !messageRecord.isInMemoryMessageRecord());
  }


  static boolean canCopyMessage(@NonNull MessageRecord messageRecord) {
    return (!isActionMessage(messageRecord) && !messageRecord.isRemoteDelete() && messageRecord.getBody().length() > 0);
  }

  static boolean canForwardMessage(@NonNull MessageRecord messageRecord) {
    return (!isActionMessage(messageRecord) && (!messageRecord.isMms() || ((MmsMessageRecord) messageRecord).getSharedContacts().isEmpty()) &&
            !messageRecord.isViewOnce() && !messageRecord.isRemoteDelete() && !messageRecord.isMediaPending());
  }

  static boolean canShowMessageDetails(@NonNull MessageRecord messageRecord) {
    return (!isActionMessage(messageRecord));
  }

  static boolean isActionMessage(@NonNull MessageRecord messageRecord) {
=======
  public static boolean isActionMessage(@NonNull MessageRecord messageRecord) {
>>>>>>> e19c7efb
    return messageRecord.isInMemoryMessageRecord() || messageRecord.isUpdate();
  }

  private final static class Builder {

    private boolean forward;
    private boolean reply;
    private boolean details;
    private boolean saveAttachment;
    private boolean resend;
    private boolean copy;
    private boolean delete;
    private boolean reactions;
    private boolean paymentDetails;
    private boolean edit;

    @NonNull Builder shouldShowForwardAction(boolean forward) {
      this.forward = forward;
      return this;
    }

    @NonNull Builder shouldShowReplyAction(boolean reply) {
      this.reply = reply;
      return this;
    }

    @NonNull Builder shouldShowDetailsAction(boolean details) {
      this.details = details;
      return this;
    }

    @NonNull Builder shouldShowSaveAttachmentAction(boolean saveAttachment) {
      this.saveAttachment = saveAttachment;
      return this;
    }

    @NonNull Builder shouldShowResendAction(boolean resend) {
      this.resend = resend;
      return this;
    }

    @NonNull Builder shouldShowCopyAction(boolean copy) {
      this.copy = copy;
      return this;
    }

    @NonNull Builder shouldShowDeleteAction(boolean delete) {
      this.delete = delete;
      return this;
    }

    @NonNull Builder shouldShowReactions(boolean reactions) {
      this.reactions = reactions;
      return this;
    }

    @NonNull Builder shouldShowPaymentDetails(boolean paymentDetails) {
      this.paymentDetails = paymentDetails;
      return this;
    }

    @NonNull Builder shouldShowEdit(boolean edit) {
      this.edit = edit;
      return this;
    }

    @NonNull
    MenuState build() {
      return new MenuState(this);
    }
  }
}<|MERGE_RESOLUTION|>--- conflicted
+++ resolved
@@ -215,7 +215,6 @@
            !conversationRecipient.isReleaseNotes();
   }
 
-<<<<<<< HEAD
   static boolean canDeleteMessage(@NonNull MessageRecord messageRecord) {
     return (!isActionMessage(messageRecord) || !messageRecord.isInMemoryMessageRecord());
   }
@@ -234,10 +233,7 @@
     return (!isActionMessage(messageRecord));
   }
 
-  static boolean isActionMessage(@NonNull MessageRecord messageRecord) {
-=======
   public static boolean isActionMessage(@NonNull MessageRecord messageRecord) {
->>>>>>> e19c7efb
     return messageRecord.isInMemoryMessageRecord() || messageRecord.isUpdate();
   }
 

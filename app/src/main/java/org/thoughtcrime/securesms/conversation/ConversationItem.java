/*
 * Copyright (C) 2011 Whisper Systems
 *
 * This program is free software: you can redistribute it and/or modify
 * it under the terms of the GNU General Public License as published by
 * the Free Software Foundation, either version 3 of the License, or
 * (at your option) any later version.
 *
 * This program is distributed in the hope that it will be useful,
 * but WITHOUT ANY WARRANTY; without even the implied warranty of
 * MERCHANTABILITY or FITNESS FOR A PARTICULAR PURPOSE.  See the
 * GNU General Public License for more details.
 *
 * You should have received a copy of the GNU General Public License
 * along with this program.  If not, see <http://www.gnu.org/licenses/>.
 */
package org.thoughtcrime.securesms.conversation;

import android.annotation.SuppressLint;
import android.content.ActivityNotFoundException;
import android.content.Context;
import android.content.Intent;
import android.graphics.Color;
import android.graphics.PorterDuff;
import android.graphics.Rect;
import android.graphics.Typeface;
import android.net.Uri;
import android.os.Build;
import android.text.Annotation;
import android.text.Spannable;
import android.text.SpannableString;
import android.text.SpannableStringBuilder;
import android.text.Spanned;
import android.text.TextPaint;
import android.text.style.BackgroundColorSpan;
import android.text.style.CharacterStyle;
import android.text.style.ClickableSpan;
import android.text.style.ForegroundColorSpan;
import android.text.style.StyleSpan;
import android.text.style.URLSpan;
import android.text.util.Linkify;
import android.util.AttributeSet;
import android.util.TypedValue;
import android.view.HapticFeedbackConstants;
import android.view.MotionEvent;
import android.view.TouchDelegate;
import android.view.View;
import android.view.ViewGroup;
import android.widget.Button;
import android.widget.RelativeLayout;
import android.widget.TextView;
import android.widget.Toast;

import androidx.annotation.ColorInt;
import androidx.annotation.DimenRes;
import androidx.annotation.NonNull;
import androidx.annotation.Nullable;
import androidx.annotation.VisibleForTesting;
import androidx.appcompat.app.AlertDialog;
import androidx.appcompat.widget.AppCompatImageView;
import androidx.core.content.ContextCompat;
import androidx.core.text.util.LinkifyCompat;
import androidx.lifecycle.LifecycleOwner;

import com.annimon.stream.Stream;
import com.google.android.exoplayer2.MediaItem;
import com.google.android.material.dialog.MaterialAlertDialogBuilder;
import com.google.common.collect.Sets;

import org.signal.core.util.DimensionUnit;
import org.signal.core.util.StringUtil;
import org.signal.core.util.logging.Log;
import org.thoughtcrime.securesms.BindableConversationItem;
import org.thoughtcrime.securesms.R;
import org.thoughtcrime.securesms.attachments.DatabaseAttachment;
import org.thoughtcrime.securesms.badges.BadgeImageView;
import org.thoughtcrime.securesms.badges.gifts.GiftMessageView;
import org.thoughtcrime.securesms.badges.gifts.OpenableGift;
import org.thoughtcrime.securesms.components.AlertView;
import org.thoughtcrime.securesms.components.AudioView;
import org.thoughtcrime.securesms.components.AvatarImageView;
import org.thoughtcrime.securesms.components.BorderlessImageView;
import org.thoughtcrime.securesms.components.ConversationItemFooter;
import org.thoughtcrime.securesms.components.ConversationItemThumbnail;
import org.thoughtcrime.securesms.components.DocumentView;
import org.thoughtcrime.securesms.components.LinkPreviewView;
import org.thoughtcrime.securesms.components.Outliner;
import org.thoughtcrime.securesms.components.PlaybackSpeedToggleTextView;
import org.thoughtcrime.securesms.components.QuoteView;
import org.thoughtcrime.securesms.components.SharedContactView;
import org.thoughtcrime.securesms.components.ThumbnailView;
import org.thoughtcrime.securesms.components.emoji.EmojiTextView;
import org.thoughtcrime.securesms.components.mention.MentionAnnotation;
import org.thoughtcrime.securesms.contactshare.Contact;
import org.thoughtcrime.securesms.conversation.colors.ChatColors;
import org.thoughtcrime.securesms.conversation.colors.Colorizer;
import org.thoughtcrime.securesms.conversation.mutiselect.MultiselectCollection;
import org.thoughtcrime.securesms.conversation.mutiselect.MultiselectPart;
import org.thoughtcrime.securesms.conversation.ui.payment.PaymentMessageView;
import org.thoughtcrime.securesms.database.AttachmentTable;
import org.thoughtcrime.securesms.database.MediaTable;
import org.thoughtcrime.securesms.database.MessageTable;
import org.thoughtcrime.securesms.database.SignalDatabase;
import org.thoughtcrime.securesms.database.model.MediaMmsMessageRecord;
import org.thoughtcrime.securesms.database.model.MessageRecord;
import org.thoughtcrime.securesms.database.model.MmsMessageRecord;
import org.thoughtcrime.securesms.database.model.Quote;
import org.thoughtcrime.securesms.dependencies.ApplicationDependencies;
import org.thoughtcrime.securesms.giph.mp4.GiphyMp4PlaybackPolicy;
import org.thoughtcrime.securesms.giph.mp4.GiphyMp4PlaybackPolicyEnforcer;
import org.thoughtcrime.securesms.jobs.AttachmentDownloadJob;
import org.thoughtcrime.securesms.jobs.MmsDownloadJob;
import org.thoughtcrime.securesms.jobs.MmsSendJob;
import org.thoughtcrime.securesms.jobs.SmsSendJob;
import org.thoughtcrime.securesms.keyvalue.SignalStore;
import org.thoughtcrime.securesms.linkpreview.LinkPreview;
import org.thoughtcrime.securesms.mediapreview.MediaIntentFactory;
import org.thoughtcrime.securesms.mediapreview.MediaPreviewCache;
import org.thoughtcrime.securesms.mediapreview.MediaPreviewV2Fragment;
import org.thoughtcrime.securesms.mms.GlideRequests;
import org.thoughtcrime.securesms.mms.ImageSlide;
import org.thoughtcrime.securesms.mms.PartAuthority;
import org.thoughtcrime.securesms.mms.Slide;
import org.thoughtcrime.securesms.mms.SlideClickListener;
import org.thoughtcrime.securesms.mms.SlidesClickedListener;
import org.thoughtcrime.securesms.mms.TextSlide;
import org.thoughtcrime.securesms.mms.VideoSlide;
import org.thoughtcrime.securesms.reactions.ReactionsConversationView;
import org.thoughtcrime.securesms.recipients.LiveRecipient;
import org.thoughtcrime.securesms.recipients.Recipient;
import org.thoughtcrime.securesms.recipients.RecipientForeverObserver;
import org.thoughtcrime.securesms.recipients.RecipientId;
import org.thoughtcrime.securesms.revealable.ViewOnceMessageView;
import org.thoughtcrime.securesms.util.DateUtils;
import org.thoughtcrime.securesms.util.InterceptableLongClickCopyLinkSpan;
import org.thoughtcrime.securesms.util.LinkUtil;
import org.thoughtcrime.securesms.util.LongClickMovementMethod;
import org.thoughtcrime.securesms.util.MessageRecordUtil;
import org.thoughtcrime.securesms.util.PlaceholderURLSpan;
import org.thoughtcrime.securesms.util.Projection;
import org.thoughtcrime.securesms.util.ProjectionList;
import org.thoughtcrime.securesms.util.SearchUtil;
import org.thoughtcrime.securesms.util.SwipeActionTypes;
import org.thoughtcrime.securesms.util.ThemeUtil;
import org.thoughtcrime.securesms.util.UrlClickHandler;
import org.thoughtcrime.securesms.util.Util;
import org.thoughtcrime.securesms.util.VibrateUtil;
import org.thoughtcrime.securesms.util.ViewUtil;
import org.thoughtcrime.securesms.util.views.NullableStub;
import org.thoughtcrime.securesms.util.views.Stub;

import java.util.ArrayList;
import java.util.Collections;
import java.util.HashSet;
import java.util.List;
import java.util.Locale;
import java.util.Objects;
import java.util.Optional;
import java.util.Set;
import java.util.concurrent.TimeUnit;

import kotlin.Unit;
import kotlin.jvm.functions.Function1;

/**
 * A view that displays an individual conversation item within a conversation
 * thread.  Used by ComposeMessageActivity's ListActivity via a ConversationAdapter.
 *
 * @author Moxie Marlinspike
 */

public final class ConversationItem extends RelativeLayout implements BindableConversationItem,
                                                                      RecipientForeverObserver,
                                                                      OpenableGift
{
  private static final String TAG = Log.tag(ConversationItem.class);

  private static final int MAX_MEASURE_CALLS = 3;

  private static final Rect SWIPE_RECT = new Rect();

  public static final  float LONG_PRESS_SCALE_FACTOR    = 0.95f;
  private static final int   SHRINK_BUBBLE_DELAY_MILLIS = 100;
  private static final long  MAX_CLUSTERING_TIME_DIFF   = TimeUnit.MINUTES.toMillis(3);
  private static final int   CONDENSED_MODE_MAX_LINES   = 3;

  private static final SearchUtil.StyleFactory STYLE_FACTORY = () -> new CharacterStyle[] { new BackgroundColorSpan(Color.YELLOW), new ForegroundColorSpan(Color.BLACK) };

  private ConversationMessage         conversationMessage;
  private MessageRecord               messageRecord;
  private Optional<MessageRecord>     nextMessageRecord;
  private Locale                      locale;
  private boolean                     groupThread;
  private LiveRecipient               recipient;
  private GlideRequests               glideRequests;
  private Optional<MessageRecord>     previousMessage;
  private ConversationItemDisplayMode displayMode;

<<<<<<< HEAD
            protected ConversationItemBodyBubble bodyBubble;
            protected View                       reply;
            protected View                       replyIcon;
            protected View                       swipeToLeft;
            protected View                       swipeToLeftIcon;
=======
  protected           ConversationItemBodyBubble bodyBubble;
  protected           View                       reply;
  protected           View                       replyIcon;
>>>>>>> 66c650e8
  @Nullable protected ViewGroup                  contactPhotoHolder;
  @Nullable private   QuoteView                  quoteView;
  private             EmojiTextView              bodyText;
  private             ConversationItemFooter     footer;
  @Nullable private   ConversationItemFooter     stickerFooter;
  @Nullable private   TextView                   groupSender;
  @Nullable private   View                       groupSenderHolder;
  private             AvatarImageView            contactPhoto;
  private             AlertView                  alertView;
  protected           ReactionsConversationView  reactionsView;
  protected           BadgeImageView             badgeImageView;
  private             View                       storyReactionLabelWrapper;
  private             TextView                   storyReactionLabel;
  protected           View                       quotedIndicator;
  protected           View                       scheduledIndicator;

  private @NonNull  Set<MultiselectPart>                    batchSelected = new HashSet<>();
  private @NonNull  Outliner                                outliner      = new Outliner();
  private @NonNull  Outliner                                pulseOutliner = new Outliner();
  private @NonNull  List<Outliner>                          outliners     = new ArrayList<>(2);
  private           LiveRecipient                           conversationRecipient;
  private           NullableStub<ConversationItemThumbnail> mediaThumbnailStub;
  private           Stub<AudioView>                         audioViewStub;
  private           Stub<DocumentView>                      documentViewStub;
  private           Stub<SharedContactView>                 sharedContactStub;
  private           Stub<LinkPreviewView>                   linkPreviewStub;
  private           Stub<BorderlessImageView>               stickerStub;
  private           Stub<ViewOnceMessageView>               revealableStub;
  private           Stub<Button>                            callToActionStub;
  private           Stub<GiftMessageView>                   giftViewStub;
  private           Stub<PaymentMessageView>                paymentViewStub;
  private @Nullable EventListener                           eventListener;

  private int     defaultBubbleColor;
  private int     defaultBubbleColorForWallpaper;
  private int     measureCalls;
  private boolean updatingFooter;

  private final PassthroughClickListener        passthroughClickListener        = new PassthroughClickListener();
  private final AttachmentDownloadClickListener downloadClickListener           = new AttachmentDownloadClickListener();
  private final SlideClickPassthroughListener   singleDownloadClickListener     = new SlideClickPassthroughListener(downloadClickListener);
  private final SharedContactEventListener      sharedContactEventListener      = new SharedContactEventListener();
  private final SharedContactClickListener      sharedContactClickListener      = new SharedContactClickListener();
  private final LinkPreviewClickListener        linkPreviewClickListener        = new LinkPreviewClickListener();
  private final ViewOnceMessageClickListener    revealableClickListener         = new ViewOnceMessageClickListener();
  private final QuotedIndicatorClickListener    quotedIndicatorClickListener    = new QuotedIndicatorClickListener();
  private final ScheduledIndicatorClickListener scheduledIndicatorClickListener = new ScheduledIndicatorClickListener();
  private final UrlClickListener                urlClickListener                = new UrlClickListener();
  private final Rect                            thumbnailMaskingRect            = new Rect();
  private final TouchDelegateChangedListener    touchDelegateChangedListener    = new TouchDelegateChangedListener();
  private final GiftMessageViewCallback         giftMessageViewCallback         = new GiftMessageViewCallback();

  private final Context context;

  private MediaItem          mediaItem;
  private boolean            canPlayContent;
  private Projection.Corners bodyBubbleCorners;
  private Colorizer          colorizer;
  private boolean            hasWallpaper;
  private float              lastYDownRelativeToThis;
  private ProjectionList     colorizerProjections = new ProjectionList(3);

  private final Runnable shrinkBubble = new Runnable() {
    @Override
    public void run() {
      bodyBubble.animate()
                .scaleX(LONG_PRESS_SCALE_FACTOR)
                .scaleY(LONG_PRESS_SCALE_FACTOR)
                .setUpdateListener(animation -> {
                  View parent = (View) getParent();
                  if (parent != null) {
                    parent.invalidate();
                  }
                });

      reactionsView.animate()
                   .scaleX(LONG_PRESS_SCALE_FACTOR)
                   .scaleY(LONG_PRESS_SCALE_FACTOR);

      if (quotedIndicator != null) {
        quotedIndicator.animate()
                       .scaleX(LONG_PRESS_SCALE_FACTOR)
                       .scaleY(LONG_PRESS_SCALE_FACTOR);
      }
      if (scheduledIndicator != null) {
        scheduledIndicator.animate()
                          .scaleX(LONG_PRESS_SCALE_FACTOR)
                          .scaleY(LONG_PRESS_SCALE_FACTOR);
      }
    }
  };

  public ConversationItem(Context context) {
    this(context, null);
  }

  public ConversationItem(Context context, AttributeSet attrs) {
    super(context, attrs);
    this.context = context;
  }

  @Override
  public void setOnClickListener(OnClickListener l) {
    super.setOnClickListener(new ClickListener(l));
  }

  @Override
  protected void onFinishInflate() {
    super.onFinishInflate();

    initializeAttributes();

    this.bodyText                  = findViewById(R.id.conversation_item_body);
    this.footer                    = findViewById(R.id.conversation_item_footer);
    this.stickerFooter             = findViewById(R.id.conversation_item_sticker_footer);
    this.groupSender               = findViewById(R.id.group_message_sender);
    this.alertView                 = findViewById(R.id.indicators_parent);
    this.contactPhoto              = findViewById(R.id.contact_photo);
    this.contactPhotoHolder        = findViewById(R.id.contact_photo_container);
    this.bodyBubble                = findViewById(R.id.body_bubble);
    this.mediaThumbnailStub        = new NullableStub<>(findViewById(R.id.image_view_stub));
<<<<<<< HEAD
    this.audioViewStub             =         new Stub<>(findViewById(R.id.audio_view_stub));
    this.documentViewStub          =         new Stub<>(findViewById(R.id.document_view_stub));
    this.sharedContactStub         =         new Stub<>(findViewById(R.id.shared_contact_view_stub));
    this.linkPreviewStub           =         new Stub<>(findViewById(R.id.link_preview_stub));
    this.stickerStub               =         new Stub<>(findViewById(R.id.sticker_view_stub));
    this.revealableStub            =         new Stub<>(findViewById(R.id.revealable_view_stub));
    this.callToActionStub          =           ViewUtil.findStubById(this, R.id.conversation_item_call_to_action_stub);
    this.groupSenderHolder         =                    findViewById(R.id.group_sender_holder);
    this.quoteView                 =                    findViewById(R.id.quote_view);
    this.reply                     =                    findViewById(R.id.reply_icon_wrapper);
    this.replyIcon                 =                    findViewById(R.id.reply_icon);
    this.swipeToLeft               =                    findViewById(R.id.swipe_to_left_icon_wrapper);
    this.swipeToLeftIcon           =                    findViewById(R.id.swipe_to_left_icon);
    this.reactionsView             =                    findViewById(R.id.reactions_view);
    this.badgeImageView            =                    findViewById(R.id.badge);
    this.storyReactionLabelWrapper =                    findViewById(R.id.story_reacted_label_holder);
    this.storyReactionLabel        =                    findViewById(R.id.story_reacted_label);
    this.giftViewStub              =         new Stub<>(findViewById(R.id.gift_view_stub));
    this.quotedIndicator           =                    findViewById(R.id.quoted_indicator);
    this.paymentViewStub           =         new Stub<>(findViewById(R.id.payment_view_stub));
    this.scheduledIndicator        =                    findViewById(R.id.scheduled_indicator);
=======
    this.audioViewStub             = new Stub<>(findViewById(R.id.audio_view_stub));
    this.documentViewStub          = new Stub<>(findViewById(R.id.document_view_stub));
    this.sharedContactStub         = new Stub<>(findViewById(R.id.shared_contact_view_stub));
    this.linkPreviewStub           = new Stub<>(findViewById(R.id.link_preview_stub));
    this.stickerStub               = new Stub<>(findViewById(R.id.sticker_view_stub));
    this.revealableStub            = new Stub<>(findViewById(R.id.revealable_view_stub));
    this.callToActionStub          = ViewUtil.findStubById(this, R.id.conversation_item_call_to_action_stub);
    this.groupSenderHolder         = findViewById(R.id.group_sender_holder);
    this.quoteView                 = findViewById(R.id.quote_view);
    this.reply                     = findViewById(R.id.reply_icon_wrapper);
    this.replyIcon                 = findViewById(R.id.reply_icon);
    this.reactionsView             = findViewById(R.id.reactions_view);
    this.badgeImageView            = findViewById(R.id.badge);
    this.storyReactionLabelWrapper = findViewById(R.id.story_reacted_label_holder);
    this.storyReactionLabel        = findViewById(R.id.story_reacted_label);
    this.giftViewStub              = new Stub<>(findViewById(R.id.gift_view_stub));
    this.quotedIndicator           = findViewById(R.id.quoted_indicator);
    this.paymentViewStub           = new Stub<>(findViewById(R.id.payment_view_stub));
    this.scheduledIndicator        = findViewById(R.id.scheduled_indicator);
>>>>>>> 66c650e8

    setOnClickListener(new ClickListener(null));

    bodyText.setOnLongClickListener(passthroughClickListener);
    bodyText.setOnClickListener(passthroughClickListener);
    footer.setOnTouchDelegateChangedListener(touchDelegateChangedListener);
  }

  @Override
  public void bind(@NonNull LifecycleOwner lifecycleOwner,
                   @NonNull ConversationMessage conversationMessage,
                   @NonNull Optional<MessageRecord> previousMessageRecord,
                   @NonNull Optional<MessageRecord> nextMessageRecord,
                   @NonNull GlideRequests glideRequests,
                   @NonNull Locale locale,
                   @NonNull Set<MultiselectPart> batchSelected,
                   @NonNull Recipient conversationRecipient,
                   @Nullable String searchQuery,
                   boolean pulse,
                   boolean hasWallpaper,
                   boolean isMessageRequestAccepted,
                   boolean allowedToPlayInline,
                   @NonNull Colorizer colorizer,
                   @NonNull ConversationItemDisplayMode displayMode)
  {
    if (this.recipient != null) this.recipient.removeForeverObserver(this);
    if (this.conversationRecipient != null) this.conversationRecipient.removeForeverObserver(this);

    lastYDownRelativeToThis = 0;

    conversationRecipient = conversationRecipient.resolve();

    this.conversationMessage   = conversationMessage;
    this.messageRecord         = conversationMessage.getMessageRecord();
    this.nextMessageRecord     = nextMessageRecord;
    this.locale                = locale;
    this.glideRequests         = glideRequests;
    this.batchSelected         = batchSelected;
    this.conversationRecipient = conversationRecipient.live();
    this.groupThread           = conversationRecipient.isGroup();
    this.recipient             = messageRecord.getIndividualRecipient().live();
    this.canPlayContent        = false;
    this.mediaItem             = null;
    this.colorizer             = colorizer;
    this.displayMode           = displayMode;
    this.previousMessage       = previousMessageRecord;

    this.recipient.observeForever(this);
    this.conversationRecipient.observeForever(this);

    if (replyIcon != null) {
      setSwipeIcon(((AppCompatImageView)replyIcon), SignalStore.settings().getSwipeToRightAction(), SwipeActionTypes.DEFAULT_DRAWABLE_FOR_RIGHT);
    }

    if (swipeToLeftIcon != null) {
      setSwipeIcon(((AppCompatImageView)swipeToLeftIcon), SignalStore.settings().getSwipeToLeftAction(), SwipeActionTypes.DEFAULT_DRAWABLE_FOR_LEFT);
    }

    setGutterSizes(messageRecord, groupThread);
    setMessageShape(messageRecord, previousMessageRecord, nextMessageRecord, groupThread);
    setMediaAttributes(messageRecord, previousMessageRecord, nextMessageRecord, groupThread, hasWallpaper, isMessageRequestAccepted, allowedToPlayInline);
    setBodyText(messageRecord, searchQuery, isMessageRequestAccepted);
    setBubbleState(messageRecord, messageRecord.getRecipient(), hasWallpaper, colorizer);
    setInteractionState(conversationMessage, pulse);
    setStatusIcons(messageRecord, hasWallpaper);
    setContactPhoto(recipient.get());
    setGroupMessageStatus(messageRecord, recipient.get());
    setGroupAuthorColor(messageRecord, hasWallpaper, colorizer);
    setAuthor(messageRecord, previousMessageRecord, nextMessageRecord, groupThread, hasWallpaper);
    setQuote(messageRecord, previousMessageRecord, nextMessageRecord, groupThread, messageRecord.getRecipient().getChatColors());
    setMessageSpacing(context, messageRecord, previousMessageRecord, nextMessageRecord, groupThread);
    setReactions(messageRecord);
    setFooter(messageRecord, nextMessageRecord, locale, groupThread, hasWallpaper);
    setStoryReactionLabel(messageRecord);
    setHasBeenQuoted(conversationMessage);
    setHasBeenScheduled(conversationMessage);

    if (audioViewStub.resolved()) {
      audioViewStub.get().setOnLongClickListener(passthroughClickListener);
    }
  }

  private void setSwipeIcon(final @NonNull AppCompatImageView icon, final @NonNull String action, int defaultDrawableId) {
    if (SwipeActionTypes.REPLY.equals(action)) {
      icon.setImageResource(R.drawable.symbol_reply_24);
    } else if (SwipeActionTypes.DELETE.equals(action) || SwipeActionTypes.DELETE_NO_PROMPT.equals(action)) {
      icon.setImageResource(R.drawable.ic_trash_24);
    } else if (SwipeActionTypes.COPY_TEXT.equals(action) || SwipeActionTypes.COPY_TEXT_POPUP.equals(action)) {
      icon.setImageResource(R.drawable.symbol_copy_android_24);
    } else if (SwipeActionTypes.FORWARD.equals(action)) {
      icon.setImageResource(R.drawable.symbol_forward_24);
    } else if (SwipeActionTypes.MESSAGE_DETAILS.equals(action)) {
      icon.setImageResource(R.drawable.symbol_info_24);
    } else if (SwipeActionTypes.SHOW_OPTIONS.equals(action)) {
      icon.setImageResource(R.drawable.ic_more_vert_24);
    } else if (SwipeActionTypes.NOTE_TO_SELF.equals(action)) {
      icon.setImageResource(R.drawable.ic_note_24);
    } else if (SwipeActionTypes.MULTI_SELECT.equals(action)) {
      icon.setImageResource(R.drawable.symbol_check_circle_24);
    } else { // for SwipeActionTypes.DEFAULT, SwipeActionTypes.NONE, and any other string
      icon.setImageResource(defaultDrawableId);
    }
  }

  @Override
  public void updateSelectedState() {
    setHasBeenQuoted(conversationMessage);
  }

  @Override
  public void updateTimestamps() {
    getActiveFooter(messageRecord).setMessageRecord(messageRecord, locale);
  }

  @Override
  public void updateContactNameColor() {
    setGroupAuthorColor(messageRecord, hasWallpaper, colorizer);
  }

  @Override
  public boolean dispatchTouchEvent(MotionEvent ev) {
    if (isCondensedMode()) return super.dispatchTouchEvent(ev);

    switch (ev.getAction()) {
      case MotionEvent.ACTION_DOWN:
        getHandler().postDelayed(shrinkBubble, SHRINK_BUBBLE_DELAY_MILLIS);
        break;
      case MotionEvent.ACTION_UP:
      case MotionEvent.ACTION_CANCEL:
        getHandler().removeCallbacks(shrinkBubble);
        bodyBubble.animate()
                  .scaleX(1.0f)
                  .scaleY(1.0f);
        reactionsView.animate()
                     .scaleX(1.0f)
                     .scaleY(1.0f);

        if (quotedIndicator != null) {
          quotedIndicator.animate()
                         .scaleX(1.0f)
                         .scaleY(1.0f);
        }
        break;
    }

    return super.dispatchTouchEvent(ev);
  }

  @Override
  public boolean onInterceptTouchEvent(MotionEvent ev) {
    if (ev.getAction() == MotionEvent.ACTION_DOWN) {
      lastYDownRelativeToThis = ev.getY();
    }

    if (batchSelected.isEmpty()) {
      return super.onInterceptTouchEvent(ev);
    } else {
      return true;
    }
  }

  @Override
  protected void onDetachedFromWindow() {
    ConversationSwipeAnimationHelper.update(this, 0f, 1f, false);
    unbind();
    super.onDetachedFromWindow();
  }

  @Override
  public void setEventListener(@Nullable EventListener eventListener) {
    this.eventListener = eventListener;
  }

  public boolean disallowSwipe(float downX, float downY) {
    if (!hasAudio(messageRecord)) return false;

    audioViewStub.get().getSeekBarGlobalVisibleRect(SWIPE_RECT);
    return SWIPE_RECT.contains((int) downX, (int) downY);
  }

  @Override
  protected void onMeasure(int widthMeasureSpec, int heightMeasureSpec) {
    super.onMeasure(widthMeasureSpec, heightMeasureSpec);

    if (isInEditMode()) {
      return;
    }

    boolean needsMeasure = false;

    if (hasQuote(messageRecord)) {
      if (quoteView == null) {
        throw new AssertionError();
      }
      int quoteWidth     = quoteView.getMeasuredWidth();
      int availableWidth = getAvailableMessageBubbleWidth(quoteView);

      if (quoteWidth != availableWidth) {
        quoteView.getLayoutParams().width = availableWidth;
        needsMeasure                      = true;
      }
    }

    int defaultTopMargin      = readDimen(R.dimen.message_bubble_default_footer_bottom_margin);
    int defaultBottomMargin   = readDimen(R.dimen.message_bubble_bottom_padding);
    int collapsedBottomMargin = readDimen(R.dimen.message_bubble_collapsed_bottom_padding);

    if (!updatingFooter &&
        getActiveFooter(messageRecord) == footer &&
        !hasAudio(messageRecord) &&
        !isStoryReaction(messageRecord) &&
        isFooterVisible(messageRecord, nextMessageRecord, groupThread) &&
        !bodyText.isJumbomoji() &&
        conversationMessage.getBottomButton() == null &&
        !StringUtil.hasMixedTextDirection(bodyText.getText()) &&
        !messageRecord.isRemoteDelete() &&
        bodyText.getLastLineWidth() > 0)
    {
      TextView dateView           = footer.getDateView();
      int      footerWidth        = footer.getMeasuredWidth();
      int      availableWidth     = getAvailableMessageBubbleWidth(bodyText);
      int      collapsedTopMargin = -1 * (dateView.getMeasuredHeight() + ViewUtil.dpToPx(4));

      if (bodyText.isSingleLine() && !messageRecord.isFailed()) {
        int maxBubbleWidth  = hasBigImageLinkPreview(messageRecord) || hasThumbnail(messageRecord) ? readDimen(R.dimen.media_bubble_max_width) : getMaxBubbleWidth();
        int bodyMargins     = ViewUtil.getLeftMargin(bodyText) + ViewUtil.getRightMargin(bodyText);
        int sizeWithMargins = bodyText.getMeasuredWidth() + ViewUtil.dpToPx(6) + footerWidth + bodyMargins;
        int minSize         = Math.min(maxBubbleWidth, Math.max(bodyText.getMeasuredWidth() + ViewUtil.dpToPx(6) + footerWidth + bodyMargins, bodyBubble.getMeasuredWidth()));

        if (hasQuote(messageRecord) && sizeWithMargins < availableWidth) {
          ViewUtil.setTopMargin(footer, collapsedTopMargin);
          ViewUtil.setBottomMargin(footer, collapsedBottomMargin);
          needsMeasure   = true;
          updatingFooter = true;
        } else if (sizeWithMargins != bodyText.getMeasuredWidth() && sizeWithMargins <= minSize) {
          bodyBubble.getLayoutParams().width = minSize;
          ViewUtil.setTopMargin(footer, collapsedTopMargin);
          ViewUtil.setBottomMargin(footer, collapsedBottomMargin);
          needsMeasure   = true;
          updatingFooter = true;
        }
      }

      if (!updatingFooter && !messageRecord.isFailed() && bodyText.getLastLineWidth() + ViewUtil.dpToPx(6) + footerWidth <= bodyText.getMeasuredWidth()) {
        ViewUtil.setTopMargin(footer, collapsedTopMargin);
        ViewUtil.setBottomMargin(footer, collapsedBottomMargin);
        updatingFooter = true;
        needsMeasure   = true;
      }
    }

    int defaultTopMarginForRecord = getDefaultTopMarginForRecord(messageRecord, defaultTopMargin, defaultBottomMargin);
    if (!updatingFooter && ViewUtil.getTopMargin(footer) != defaultTopMarginForRecord) {
      ViewUtil.setTopMargin(footer, defaultTopMarginForRecord);
      ViewUtil.setBottomMargin(footer, defaultBottomMargin);
      needsMeasure = true;
    }

    if (hasSharedContact(messageRecord)) {
      int contactWidth   = sharedContactStub.get().getMeasuredWidth();
      int availableWidth = getAvailableMessageBubbleWidth(sharedContactStub.get());

      if (contactWidth != availableWidth) {
        sharedContactStub.get().getLayoutParams().width = availableWidth;
        needsMeasure                                    = true;
      }
    }

    if (hasAudio(messageRecord)) {
      ConversationItemFooter activeFooter   = getActiveFooter(messageRecord);
      int                    availableWidth = getAvailableMessageBubbleWidth(footer);

      if (activeFooter.getVisibility() != GONE && activeFooter.getMeasuredWidth() != availableWidth) {
        activeFooter.getLayoutParams().width = availableWidth;
        needsMeasure                         = true;
      }

      int desiredWidth = audioViewStub.get().getMeasuredWidth() + ViewUtil.getLeftMargin(audioViewStub.get()) + ViewUtil.getRightMargin(audioViewStub.get());
      if (bodyBubble.getMeasuredWidth() != desiredWidth) {
        bodyBubble.getLayoutParams().width = desiredWidth;
        needsMeasure                       = true;
      }
    }

    if (needsMeasure) {
      if (measureCalls < MAX_MEASURE_CALLS) {
        measureCalls++;
        measure(widthMeasureSpec, heightMeasureSpec);
      } else {
        Log.w(TAG, "Hit measure() cap of " + MAX_MEASURE_CALLS);
      }
    } else {
      measureCalls   = 0;
      updatingFooter = false;
    }
  }

  private int getDefaultTopMarginForRecord(@NonNull MessageRecord messageRecord, int defaultTopMargin, int defaultBottomMargin) {
    if (isStoryReaction(messageRecord) && !messageRecord.isRemoteDelete()) {
      return defaultBottomMargin;
    } else {
      return defaultTopMargin;
    }
  }

  @Override
  public void onRecipientChanged(@NonNull Recipient modified) {
    if (conversationRecipient.getId().equals(modified.getId())) {
      setBubbleState(messageRecord, modified, modified.hasWallpaper(), colorizer);

      if (quoteView != null) {
        quoteView.setWallpaperEnabled(modified.hasWallpaper());
      }

      if (audioViewStub.resolved()) {
        setAudioViewTint(messageRecord);
      }
    }

    if (recipient.getId().equals(modified.getId())) {
      setContactPhoto(modified);
      setGroupMessageStatus(messageRecord, modified);
    }
  }

  private int getAvailableMessageBubbleWidth(@NonNull View forView) {
    int availableWidth;
    if (hasAudio(messageRecord)) {
      availableWidth = audioViewStub.get().getMeasuredWidth() + ViewUtil.getLeftMargin(audioViewStub.get()) + ViewUtil.getRightMargin(audioViewStub.get());
    } else if (!isViewOnceMessage(messageRecord) && (hasThumbnail(messageRecord) || hasBigImageLinkPreview(messageRecord))) {
      availableWidth = mediaThumbnailStub.require().getMeasuredWidth();
    } else {
      availableWidth = bodyBubble.getMeasuredWidth() - bodyBubble.getPaddingLeft() - bodyBubble.getPaddingRight();
    }

    availableWidth = Math.min(availableWidth, getMaxBubbleWidth());

    availableWidth -= ViewUtil.getLeftMargin(forView) + ViewUtil.getRightMargin(forView);

    return availableWidth;
  }

  private int getMaxBubbleWidth() {
    int paddings = getPaddingLeft() + getPaddingRight() + ViewUtil.getLeftMargin(bodyBubble) + ViewUtil.getRightMargin(bodyBubble);
    if (groupThread && !messageRecord.isOutgoing() && !messageRecord.isRemoteDelete()) {
      paddings += contactPhoto.getLayoutParams().width + ViewUtil.getLeftMargin(contactPhoto) + ViewUtil.getRightMargin(contactPhoto);
    }
    return getMeasuredWidth() - paddings;
  }

  private void initializeAttributes() {
    defaultBubbleColor             = ContextCompat.getColor(context, R.color.conversation_item_recv_bubble_color_normal);
    defaultBubbleColorForWallpaper = ContextCompat.getColor(context, R.color.conversation_item_recv_bubble_color_wallpaper);
  }

  private @ColorInt int getDefaultBubbleColor(boolean hasWallpaper) {
    return hasWallpaper ? defaultBubbleColorForWallpaper : defaultBubbleColor;
  }

  @Override
  public void unbind() {
    if (recipient != null) {
      recipient.removeForeverObserver(this);
    }
    if (conversationRecipient != null) {
      conversationRecipient.removeForeverObserver(this);
    }

    bodyBubble.setVideoPlayerProjection(null);
    bodyBubble.setQuoteViewProjection(null);
  }

  @Override
  public @NonNull MultiselectPart getMultiselectPartForLatestTouch() {
    MultiselectCollection parts = conversationMessage.getMultiselectCollection();

    if (parts.isSingle()) {
      return parts.asSingle().getSinglePart();
    }

    MultiselectPart top    = parts.asDouble().getTopPart();
    MultiselectPart bottom = parts.asDouble().getBottomPart();

    if (hasThumbnail(messageRecord)) {
      return isTouchBelowBoundary(mediaThumbnailStub.require()) ? bottom : top;
    } else if (hasDocument(messageRecord)) {
      return isTouchBelowBoundary(documentViewStub.get()) ? bottom : top;
    } else if (hasAudio(messageRecord)) {
      return isTouchBelowBoundary(audioViewStub.get()) ? bottom : top;
    } {
      throw new IllegalStateException("Found a situation where we have something other than a thumbnail or a document.");
    }
  }

  private boolean isTouchBelowBoundary(@NonNull View child) {
    Projection childProjection = Projection.relativeToParent(this, child, null);
    float      childBoundary   = childProjection.getY() + childProjection.getHeight();

    return lastYDownRelativeToThis > childBoundary;
  }

  @Override
  public int getTopBoundaryOfMultiselectPart(@NonNull MultiselectPart multiselectPart) {

    boolean isTextPart       = multiselectPart instanceof MultiselectPart.Text;
    boolean isAttachmentPart = multiselectPart instanceof MultiselectPart.Attachments;

    if (hasThumbnail(messageRecord) && isAttachmentPart) {
      return getProjectionTop(mediaThumbnailStub.require());
    } else if (hasThumbnail(messageRecord) && isTextPart) {
      return getProjectionBottom(mediaThumbnailStub.require());
    } else if (hasDocument(messageRecord) && isAttachmentPart) {
      return getProjectionTop(documentViewStub.get());
    } else if (hasDocument(messageRecord) && isTextPart) {
      return getProjectionBottom(documentViewStub.get());
    } else if (hasAudio(messageRecord) && isAttachmentPart) {
      return getProjectionTop(audioViewStub.get());
    } else if (hasAudio(messageRecord) && isTextPart) {
      return getProjectionBottom(audioViewStub.get());
    } else if (hasNoBubble(messageRecord)) {
      return getTop();
    } else {
      return getProjectionTop(bodyBubble);
    }
  }

  private static int getProjectionTop(@NonNull View child) {
    Projection projection = Projection.relativeToViewRoot(child, null);
    int        y          = (int) projection.getY();
    projection.release();
    return y;
  }

  private static int getProjectionBottom(@NonNull View child) {
    Projection projection = Projection.relativeToViewRoot(child, null);
    int        bottom     = (int) projection.getY() + projection.getHeight();
    projection.release();
    return bottom;
  }

  @Override
  public int getBottomBoundaryOfMultiselectPart(@NonNull MultiselectPart multiselectPart) {
    if (multiselectPart instanceof MultiselectPart.Attachments && hasThumbnail(messageRecord)) {
      return getProjectionBottom(mediaThumbnailStub.require());
    } else if (multiselectPart instanceof MultiselectPart.Attachments && hasDocument(messageRecord)) {
      return getProjectionBottom(documentViewStub.get());
    } else if (multiselectPart instanceof MultiselectPart.Attachments && hasAudio(messageRecord)) {
      return getProjectionBottom(audioViewStub.get());
    } else if (hasNoBubble(messageRecord)) {
      return getBottom();
    } else {
      return getProjectionBottom(bodyBubble);
    }
  }

  @Override
  public boolean hasNonSelectableMedia() {
    return hasQuote(messageRecord) || hasLinkPreview(messageRecord);
  }

  @Override
  public @NonNull ConversationMessage getConversationMessage() {
    return conversationMessage;
  }

  public boolean isOutgoing() {
    return conversationMessage.getMessageRecord().isOutgoing();
  }

  /// MessageRecord Attribute Parsers

  private void setBubbleState(MessageRecord messageRecord, @NonNull Recipient recipient, boolean hasWallpaper, @NonNull Colorizer colorizer) {
    this.hasWallpaper = hasWallpaper;

    ViewUtil.updateLayoutParams(bodyBubble, LayoutParams.WRAP_CONTENT, LayoutParams.WRAP_CONTENT);
    bodyText.setTextColor(colorizer.getIncomingBodyTextColor(context, hasWallpaper));
    bodyText.setLinkTextColor(colorizer.getIncomingBodyTextColor(context, hasWallpaper));

    if (messageRecord.isOutgoing() && !messageRecord.isRemoteDelete()) {
      bodyBubble.getBackground().setColorFilter(recipient.getChatColors().getChatBubbleColorFilter());
      bodyText.setTextColor(colorizer.getOutgoingBodyTextColor(context));
      bodyText.setLinkTextColor(colorizer.getOutgoingBodyTextColor(context));
      footer.setTextColor(colorizer.getOutgoingFooterTextColor(context));
      footer.setIconColor(colorizer.getOutgoingFooterIconColor(context));
      footer.setRevealDotColor(colorizer.getOutgoingFooterIconColor(context));
      footer.setOnlyShowSendingStatus(false, messageRecord);
    } else if (messageRecord.isRemoteDelete()) {
      if (hasWallpaper) {
        bodyBubble.getBackground().setColorFilter(ContextCompat.getColor(context, R.color.wallpaper_bubble_color), PorterDuff.Mode.SRC_IN);
      } else {
        bodyBubble.getBackground().setColorFilter(ContextCompat.getColor(context, R.color.signal_background_primary), PorterDuff.Mode.MULTIPLY);
        footer.setIconColor(ContextCompat.getColor(context, R.color.signal_icon_tint_secondary));
        footer.setRevealDotColor(ContextCompat.getColor(context, R.color.signal_icon_tint_secondary));
      }
      footer.setTextColor(ContextCompat.getColor(context, R.color.signal_text_secondary));
      footer.setOnlyShowSendingStatus(messageRecord.isRemoteDelete(), messageRecord);
    } else {
      bodyBubble.getBackground().setColorFilter(getDefaultBubbleColor(hasWallpaper), PorterDuff.Mode.SRC_IN);
      footer.setTextColor(colorizer.getIncomingFooterTextColor(context, hasWallpaper));
      footer.setIconColor(colorizer.getIncomingFooterIconColor(context, hasWallpaper));
      footer.setRevealDotColor(colorizer.getIncomingFooterIconColor(context, hasWallpaper));
      footer.setOnlyShowSendingStatus(false, messageRecord);
    }

    outliner.setColor(ContextCompat.getColor(context, R.color.signal_text_secondary));

    pulseOutliner.setColor(ContextCompat.getColor(getContext(), R.color.signal_inverse_transparent));
    pulseOutliner.setStrokeWidth(ViewUtil.dpToPx(4));

    outliners.clear();
    if (shouldDrawBodyBubbleOutline(messageRecord, hasWallpaper)) {
      outliners.add(outliner);
    }
    outliners.add(pulseOutliner);

    bodyBubble.setOutliners(outliners);

    if (audioViewStub.resolved()) {
      setAudioViewTint(messageRecord);
    }

    if (hasWallpaper) {
      replyIcon.setBackgroundResource(R.drawable.wallpaper_message_decoration_background);
      swipeToLeftIcon.setBackgroundResource(R.drawable.wallpaper_message_decoration_background);
    } else {
      replyIcon.setBackground(null);
      swipeToLeftIcon.setBackground(null);
    }
  }

  private void setAudioViewTint(MessageRecord messageRecord) {
    if (hasAudio(messageRecord)) {
      if (!messageRecord.isOutgoing()) {
        if (hasWallpaper) {
          audioViewStub.get().setTint(getContext().getResources().getColor(R.color.conversation_item_incoming_audio_foreground_tint_wallpaper));
          audioViewStub.get().setProgressAndPlayBackgroundTint(getContext().getResources().getColor(R.color.conversation_item_incoming_audio_play_pause_background_tint_wallpaper));
        } else {
          audioViewStub.get().setTint(getContext().getResources().getColor(R.color.conversation_item_incoming_audio_foreground_tint_normal));
          audioViewStub.get().setProgressAndPlayBackgroundTint(getContext().getResources().getColor(R.color.conversation_item_incoming_audio_play_pause_background_tint_normal));
        }
      } else {
        audioViewStub.get().setTint(getContext().getResources().getColor(R.color.conversation_item_outgoing_audio_foreground_tint));
        audioViewStub.get().setProgressAndPlayBackgroundTint(getContext().getResources().getColor(R.color.signal_colorTransparent2));
      }
    }
  }

  private void setInteractionState(ConversationMessage conversationMessage, boolean pulseMention) {
    Set<MultiselectPart> multiselectParts  = conversationMessage.getMultiselectCollection().toSet();
    boolean              isMessageSelected = Util.hasItems(Sets.intersection(multiselectParts, batchSelected));

    if (isMessageSelected) {
      setSelected(true);
    } else if (pulseMention) {
      setSelected(false);
    } else {
      setSelected(false);
    }

    if (mediaThumbnailStub.resolved()) {
      mediaThumbnailStub.require().setFocusable(!shouldInterceptClicks(conversationMessage.getMessageRecord()) && batchSelected.isEmpty());
      mediaThumbnailStub.require().setClickable(!shouldInterceptClicks(conversationMessage.getMessageRecord()) && batchSelected.isEmpty());
      mediaThumbnailStub.require().setLongClickable(batchSelected.isEmpty());
    }

    if (audioViewStub.resolved()) {
      audioViewStub.get().setFocusable(!shouldInterceptClicks(conversationMessage.getMessageRecord()) && batchSelected.isEmpty());
      audioViewStub.get().setClickable(batchSelected.isEmpty());
      audioViewStub.get().setEnabled(batchSelected.isEmpty());
    }

    if (documentViewStub.resolved()) {
      documentViewStub.get().setFocusable(!shouldInterceptClicks(conversationMessage.getMessageRecord()) && batchSelected.isEmpty());
      documentViewStub.get().setClickable(batchSelected.isEmpty());
    }
  }

  private boolean shouldDrawBodyBubbleOutline(MessageRecord messageRecord, boolean hasWallpaper) {
    if (hasWallpaper) {
      return false;
    } else {
      return messageRecord.isRemoteDelete();
    }
  }

  /**
   * Whether or not we're rendering this item in a constrained space.
   * Today this is only {@link org.thoughtcrime.securesms.conversation.quotes.MessageQuotesBottomSheet}.
   */
  private boolean isCondensedMode() {
    return displayMode == ConversationItemDisplayMode.CONDENSED;
  }

  /**
   * Whether or not we want to condense the actual content of the bubble. e.g. shorten image height, text content, etc.
   * Today, we only want to do this for the first message when we're in condensed mode.
   */
  private boolean isContentCondensed() {
    return isCondensedMode() && !previousMessage.isPresent();
  }

  private boolean isStoryReaction(MessageRecord messageRecord) {
    return MessageRecordUtil.isStoryReaction(messageRecord);
  }

  private boolean isCaptionlessMms(MessageRecord messageRecord) {
    return MessageRecordUtil.isCaptionlessMms(messageRecord, context);
  }

  private boolean hasAudio(MessageRecord messageRecord) {
    return MessageRecordUtil.hasAudio(messageRecord);
  }

  private boolean hasThumbnail(MessageRecord messageRecord) {
    return MessageRecordUtil.hasThumbnail(messageRecord);
  }

  private boolean hasSticker(MessageRecord messageRecord) {
    return MessageRecordUtil.hasSticker(messageRecord);
  }

  private boolean isBorderless(MessageRecord messageRecord) {
    return MessageRecordUtil.isBorderless(messageRecord, context);
  }

  private boolean hasNoBubble(MessageRecord messageRecord) {
    return MessageRecordUtil.hasNoBubble(messageRecord, context);
  }

  private boolean hasOnlyThumbnail(MessageRecord messageRecord) {
    return MessageRecordUtil.hasOnlyThumbnail(messageRecord, context);
  }

  private boolean hasDocument(MessageRecord messageRecord) {
    return MessageRecordUtil.hasDocument(messageRecord);
  }

  private boolean hasExtraText(MessageRecord messageRecord) {
    return MessageRecordUtil.hasExtraText(messageRecord) || (!messageRecord.isDisplayBodyEmpty(context) && isContentCondensed());
  }

  private boolean hasQuote(MessageRecord messageRecord) {
    return MessageRecordUtil.hasQuote(messageRecord);
  }

  private boolean hasSharedContact(MessageRecord messageRecord) {
    return MessageRecordUtil.hasSharedContact(messageRecord);
  }

  private boolean hasLinkPreview(MessageRecord messageRecord) {
    return MessageRecordUtil.hasLinkPreview(messageRecord);
  }

  private boolean hasBigImageLinkPreview(MessageRecord messageRecord) {
    return MessageRecordUtil.hasBigImageLinkPreview(messageRecord, context) && !isContentCondensed();
  }

  private boolean isViewOnceMessage(MessageRecord messageRecord) {
    return MessageRecordUtil.isViewOnceMessage(messageRecord);
  }

  private boolean isGiftMessage(MessageRecord messageRecord) {
    return MessageRecordUtil.hasGiftBadge(messageRecord);
  }

  private void setBodyText(@NonNull MessageRecord messageRecord,
                           @Nullable String searchQuery,
                           boolean messageRequestAccepted)
  {
    bodyText.setClickable(false);
    bodyText.setFocusable(false);
    bodyText.setTextSize(TypedValue.COMPLEX_UNIT_SP, SignalStore.settings().getMessageFontSize());
    bodyText.setMovementMethod(LongClickMovementMethod.getInstance(getContext()));

    if (messageRecord.isRemoteDelete()) {
      String          deletedMessage = context.getString(messageRecord.isOutgoing() ? R.string.ConversationItem_you_deleted_this_message : R.string.ConversationItem_this_message_was_deleted);
      SpannableString italics        = new SpannableString(deletedMessage);
      italics.setSpan(new StyleSpan(android.graphics.Typeface.ITALIC), 0, deletedMessage.length(), Spannable.SPAN_EXCLUSIVE_EXCLUSIVE);
      italics.setSpan(new ForegroundColorSpan(ContextCompat.getColor(context, R.color.signal_text_primary)),
                      0,
                      deletedMessage.length(),
                      Spanned.SPAN_EXCLUSIVE_EXCLUSIVE);

      bodyText.setText(italics);
      bodyText.setVisibility(View.VISIBLE);
      bodyText.setOverflowText(null);
    } else if (isCaptionlessMms(messageRecord) || isStoryReaction(messageRecord) || isGiftMessage(messageRecord) || messageRecord.isPaymentNotification()) {
      bodyText.setText(null);
      bodyText.setOverflowText(null);
      bodyText.setVisibility(View.GONE);
    } else {
      Spannable styledText = conversationMessage.getDisplayBody(getContext());
      if (messageRequestAccepted) {
        linkifyMessageBody(styledText, batchSelected.isEmpty());
      }
      styledText = SearchUtil.getHighlightedSpan(locale, STYLE_FACTORY, styledText, searchQuery, SearchUtil.STRICT);

      if (hasExtraText(messageRecord)) {
        bodyText.setOverflowText(getLongMessageSpan(messageRecord));
      } else {
        bodyText.setOverflowText(null);
      }

      if (messageRecord.isOutgoing()) {
        bodyText.setMentionBackgroundTint(ContextCompat.getColor(context, R.color.transparent_black_25));
      } else {
        bodyText.setMentionBackgroundTint(ContextCompat.getColor(context, ThemeUtil.isDarkTheme(context) ? R.color.core_grey_60 : R.color.core_grey_20));
      }

      if (isContentCondensed()) {
        bodyText.setMaxLines(CONDENSED_MODE_MAX_LINES);
      } else {
        bodyText.setMaxLines(Integer.MAX_VALUE);
      }

      bodyText.setText(StringUtil.trim(styledText));
      bodyText.setVisibility(View.VISIBLE);

      if (conversationMessage.getBottomButton() != null) {
        callToActionStub.get().setVisibility(View.VISIBLE);
        callToActionStub.get().setText(conversationMessage.getBottomButton().getLabel());
        callToActionStub.get().setOnClickListener(v -> {
          if (eventListener != null) {
            eventListener.onCallToAction(conversationMessage.getBottomButton().getAction());
          }
        });
      } else if (callToActionStub.resolved()) {
        callToActionStub.get().setVisibility(View.GONE);
      }
    }
  }

  private void setMediaAttributes(@NonNull MessageRecord messageRecord,
                                  @NonNull Optional<MessageRecord> previousRecord,
                                  @NonNull Optional<MessageRecord> nextRecord,
                                  boolean isGroupThread,
                                  boolean hasWallpaper,
                                  boolean messageRequestAccepted,
                                  boolean allowedToPlayInline)
  {
    boolean showControls = !messageRecord.isFailed() && !MessageRecordUtil.isScheduled(messageRecord);

    ViewUtil.setTopMargin(bodyText, readDimen(R.dimen.message_bubble_top_padding));

    bodyBubble.setQuoteViewProjection(null);
    bodyBubble.setVideoPlayerProjection(null);

    if (eventListener != null && audioViewStub.resolved()) {
      Log.d(TAG, "setMediaAttributes: unregistering voice note callbacks for audio slide " + audioViewStub.get().getAudioSlideUri());
      eventListener.onUnregisterVoiceNoteCallbacks(audioViewStub.get().getPlaybackStateObserver());
    }

    footer.setPlaybackSpeedListener(null);

    if (isViewOnceMessage(messageRecord) && !messageRecord.isRemoteDelete()) {
      revealableStub.get().setVisibility(VISIBLE);
      if (mediaThumbnailStub.resolved()) mediaThumbnailStub.require().setVisibility(View.GONE);
      if (audioViewStub.resolved()) audioViewStub.get().setVisibility(View.GONE);
      if (documentViewStub.resolved()) documentViewStub.get().setVisibility(View.GONE);
      if (sharedContactStub.resolved()) sharedContactStub.get().setVisibility(GONE);
      if (linkPreviewStub.resolved()) linkPreviewStub.get().setVisibility(GONE);
      if (stickerStub.resolved()) stickerStub.get().setVisibility(View.GONE);
      if (giftViewStub.resolved()) giftViewStub.get().setVisibility(View.GONE);
      paymentViewStub.setVisibility(View.GONE);

      revealableStub.get().setMessage((MmsMessageRecord) messageRecord, hasWallpaper);
      revealableStub.get().setOnClickListener(revealableClickListener);
      revealableStub.get().setOnLongClickListener(passthroughClickListener);

      updateRevealableMargins(messageRecord, previousRecord, nextRecord, isGroupThread);

      footer.setVisibility(VISIBLE);
    } else if (hasSharedContact(messageRecord)) {
      sharedContactStub.get().setVisibility(VISIBLE);
      if (audioViewStub.resolved()) audioViewStub.get().setVisibility(View.GONE);
      if (mediaThumbnailStub.resolved()) mediaThumbnailStub.require().setVisibility(View.GONE);
      if (documentViewStub.resolved()) documentViewStub.get().setVisibility(View.GONE);
      if (linkPreviewStub.resolved()) linkPreviewStub.get().setVisibility(GONE);
      if (stickerStub.resolved()) stickerStub.get().setVisibility(View.GONE);
      if (revealableStub.resolved()) revealableStub.get().setVisibility(View.GONE);
      if (giftViewStub.resolved()) giftViewStub.get().setVisibility(View.GONE);
      paymentViewStub.setVisibility(View.GONE);

      sharedContactStub.get().setContact(((MediaMmsMessageRecord) messageRecord).getSharedContacts().get(0), glideRequests, locale);
      sharedContactStub.get().setEventListener(sharedContactEventListener);
      sharedContactStub.get().setOnClickListener(sharedContactClickListener);
      sharedContactStub.get().setOnLongClickListener(passthroughClickListener);

      setSharedContactCorners(messageRecord, previousRecord, nextRecord, isGroupThread);

      ViewUtil.updateLayoutParams(bodyText, ViewGroup.LayoutParams.WRAP_CONTENT, ViewGroup.LayoutParams.WRAP_CONTENT);
      ViewUtil.updateLayoutParamsIfNonNull(groupSenderHolder, ViewGroup.LayoutParams.WRAP_CONTENT, ViewGroup.LayoutParams.WRAP_CONTENT);
      footer.setVisibility(GONE);
    } else if (hasLinkPreview(messageRecord) && messageRequestAccepted) {
      linkPreviewStub.get().setVisibility(View.VISIBLE);
      if (audioViewStub.resolved()) audioViewStub.get().setVisibility(View.GONE);
      if (mediaThumbnailStub.resolved()) mediaThumbnailStub.require().setVisibility(View.GONE);
      if (documentViewStub.resolved()) documentViewStub.get().setVisibility(View.GONE);
      if (sharedContactStub.resolved()) sharedContactStub.get().setVisibility(GONE);
      if (stickerStub.resolved()) stickerStub.get().setVisibility(View.GONE);
      if (revealableStub.resolved()) revealableStub.get().setVisibility(View.GONE);
      if (giftViewStub.resolved()) giftViewStub.get().setVisibility(View.GONE);
      paymentViewStub.setVisibility(View.GONE);

      //noinspection ConstantConditions
      LinkPreview linkPreview = ((MmsMessageRecord) messageRecord).getLinkPreviews().get(0);

      if (hasBigImageLinkPreview(messageRecord)) {
        mediaThumbnailStub.require().setVisibility(VISIBLE);
        mediaThumbnailStub.require().setMinimumThumbnailWidth(readDimen(R.dimen.media_bubble_min_width_with_content));
        mediaThumbnailStub.require().setMaximumThumbnailHeight(readDimen(R.dimen.media_bubble_max_height));
        mediaThumbnailStub.require().setImageResource(glideRequests, Collections.singletonList(new ImageSlide(context, linkPreview.getThumbnail().get())), showControls, false);
        mediaThumbnailStub.require().setThumbnailClickListener(new LinkPreviewThumbnailClickListener());
        mediaThumbnailStub.require().setDownloadClickListener(downloadClickListener);
        mediaThumbnailStub.require().setOnLongClickListener(passthroughClickListener);

        linkPreviewStub.get().setLinkPreview(glideRequests, linkPreview, false);

        setThumbnailCorners(messageRecord, previousRecord, nextRecord, isGroupThread);
        setLinkPreviewCorners(messageRecord, previousRecord, nextRecord, isGroupThread, true);

        ViewUtil.updateLayoutParams(bodyText, ViewGroup.LayoutParams.MATCH_PARENT, ViewGroup.LayoutParams.WRAP_CONTENT);
        ViewUtil.updateLayoutParamsIfNonNull(groupSenderHolder, ViewGroup.LayoutParams.MATCH_PARENT, ViewGroup.LayoutParams.WRAP_CONTENT);
        ViewUtil.setTopMargin(linkPreviewStub.get(), 0);
      } else {
        linkPreviewStub.get().setLinkPreview(glideRequests, linkPreview, true, !isContentCondensed());
        linkPreviewStub.get().setDownloadClickedListener(downloadClickListener);
        setLinkPreviewCorners(messageRecord, previousRecord, nextRecord, isGroupThread, false);
        ViewUtil.updateLayoutParams(bodyText, ViewGroup.LayoutParams.WRAP_CONTENT, ViewGroup.LayoutParams.WRAP_CONTENT);
        ViewUtil.updateLayoutParamsIfNonNull(groupSenderHolder, ViewGroup.LayoutParams.WRAP_CONTENT, ViewGroup.LayoutParams.WRAP_CONTENT);

        //noinspection ConstantConditions
        int topMargin = isGroupThread && isStartOfMessageCluster(messageRecord, previousRecord, isGroupThread) && !messageRecord.isOutgoing() ? readDimen(R.dimen.message_bubble_top_padding) : 0;
        ViewUtil.setTopMargin(linkPreviewStub.get(), topMargin);
      }

      linkPreviewStub.get().setOnClickListener(linkPreviewClickListener);
      linkPreviewStub.get().setOnLongClickListener(passthroughClickListener);
      linkPreviewStub.get().setBackgroundColor(getDefaultBubbleColor(hasWallpaper));

      footer.setVisibility(VISIBLE);
    } else if (hasAudio(messageRecord)) {
      audioViewStub.get().setVisibility(View.VISIBLE);
      if (mediaThumbnailStub.resolved()) mediaThumbnailStub.require().setVisibility(View.GONE);
      if (documentViewStub.resolved()) documentViewStub.get().setVisibility(View.GONE);
      if (sharedContactStub.resolved()) sharedContactStub.get().setVisibility(GONE);
      if (linkPreviewStub.resolved()) linkPreviewStub.get().setVisibility(GONE);
      if (stickerStub.resolved()) stickerStub.get().setVisibility(View.GONE);
      if (revealableStub.resolved()) revealableStub.get().setVisibility(View.GONE);
      if (giftViewStub.resolved()) giftViewStub.get().setVisibility(View.GONE);
      paymentViewStub.setVisibility(View.GONE);

      audioViewStub.get().setAudio(Objects.requireNonNull(((MediaMmsMessageRecord) messageRecord).getSlideDeck().getAudioSlide()), new AudioViewCallbacks(), showControls, true);
      audioViewStub.get().setDownloadClickListener(singleDownloadClickListener);
      audioViewStub.get().setOnLongClickListener(passthroughClickListener);

      if (eventListener != null) {
        Log.d(TAG, "setMediaAttributes: registered listener for audio slide " + audioViewStub.get().getAudioSlideUri());
        eventListener.onRegisterVoiceNoteCallbacks(audioViewStub.get().getPlaybackStateObserver());
      } else {
        Log.w(TAG, "setMediaAttributes: could not register listener for audio slide " + audioViewStub.get().getAudioSlideUri());
      }

      ViewUtil.updateLayoutParams(bodyText, ViewGroup.LayoutParams.WRAP_CONTENT, ViewGroup.LayoutParams.WRAP_CONTENT);
      ViewUtil.updateLayoutParamsIfNonNull(groupSenderHolder, ViewGroup.LayoutParams.WRAP_CONTENT, ViewGroup.LayoutParams.WRAP_CONTENT);

      footer.setPlaybackSpeedListener(new AudioPlaybackSpeedToggleListener());
      footer.setVisibility(VISIBLE);
    } else if (hasDocument(messageRecord)) {
      documentViewStub.get().setVisibility(View.VISIBLE);
      if (mediaThumbnailStub.resolved()) mediaThumbnailStub.require().setVisibility(View.GONE);
      if (audioViewStub.resolved()) audioViewStub.get().setVisibility(View.GONE);
      if (sharedContactStub.resolved()) sharedContactStub.get().setVisibility(GONE);
      if (linkPreviewStub.resolved()) linkPreviewStub.get().setVisibility(GONE);
      if (stickerStub.resolved()) stickerStub.get().setVisibility(View.GONE);
      if (revealableStub.resolved()) revealableStub.get().setVisibility(View.GONE);
      if (giftViewStub.resolved()) giftViewStub.get().setVisibility(View.GONE);
      paymentViewStub.setVisibility(View.GONE);

      //noinspection ConstantConditions
      documentViewStub.get().setDocument(
          ((MediaMmsMessageRecord) messageRecord).getSlideDeck().getDocumentSlide(),
          showControls,
          displayMode != ConversationItemDisplayMode.DETAILED
      );
      documentViewStub.get().setDocumentClickListener(new ThumbnailClickListener());
      documentViewStub.get().setDownloadClickListener(singleDownloadClickListener);
      documentViewStub.get().setOnLongClickListener(passthroughClickListener);

      ViewUtil.updateLayoutParams(bodyText, ViewGroup.LayoutParams.WRAP_CONTENT, ViewGroup.LayoutParams.WRAP_CONTENT);
      ViewUtil.updateLayoutParamsIfNonNull(groupSenderHolder, ViewGroup.LayoutParams.WRAP_CONTENT, ViewGroup.LayoutParams.WRAP_CONTENT);
      ViewUtil.setTopMargin(bodyText, 0);

      footer.setVisibility(VISIBLE);
    } else if ((hasSticker(messageRecord) && isCaptionlessMms(messageRecord)) || isBorderless(messageRecord)) {
      bodyBubble.setBackgroundColor(Color.TRANSPARENT);

      stickerStub.get().setVisibility(View.VISIBLE);
      if (mediaThumbnailStub.resolved()) mediaThumbnailStub.require().setVisibility(View.GONE);
      if (audioViewStub.resolved()) audioViewStub.get().setVisibility(View.GONE);
      if (documentViewStub.resolved()) documentViewStub.get().setVisibility(View.GONE);
      if (sharedContactStub.resolved()) sharedContactStub.get().setVisibility(GONE);
      if (linkPreviewStub.resolved()) linkPreviewStub.get().setVisibility(GONE);
      if (revealableStub.resolved()) revealableStub.get().setVisibility(View.GONE);
      if (giftViewStub.resolved()) giftViewStub.get().setVisibility(View.GONE);
      paymentViewStub.setVisibility(View.GONE);

      if (hasSticker(messageRecord)) {
        //noinspection ConstantConditions
        stickerStub.get().setSlide(glideRequests, ((MmsMessageRecord) messageRecord).getSlideDeck().getStickerSlide());
        stickerStub.get().setThumbnailClickListener(new StickerClickListener());
      } else {
        //noinspection ConstantConditions
        stickerStub.get().setSlide(glideRequests, ((MmsMessageRecord) messageRecord).getSlideDeck().getThumbnailSlide());
        stickerStub.get().setThumbnailClickListener((v, slide) -> performClick());
      }

      stickerStub.get().setDownloadClickListener(downloadClickListener);
      stickerStub.get().setOnLongClickListener(passthroughClickListener);
      stickerStub.get().setOnClickListener(passthroughClickListener);

      ViewUtil.updateLayoutParams(bodyText, ViewGroup.LayoutParams.WRAP_CONTENT, ViewGroup.LayoutParams.WRAP_CONTENT);
      ViewUtil.updateLayoutParamsIfNonNull(groupSenderHolder, ViewGroup.LayoutParams.WRAP_CONTENT, ViewGroup.LayoutParams.WRAP_CONTENT);

      footer.setVisibility(VISIBLE);
    } else if (hasNoBubble(messageRecord)) {
      bodyBubble.setBackgroundColor(Color.TRANSPARENT);
    } else if (hasThumbnail(messageRecord)) {
      mediaThumbnailStub.require().setVisibility(View.VISIBLE);
      if (audioViewStub.resolved()) audioViewStub.get().setVisibility(View.GONE);
      if (documentViewStub.resolved()) documentViewStub.get().setVisibility(View.GONE);
      if (sharedContactStub.resolved()) sharedContactStub.get().setVisibility(GONE);
      if (linkPreviewStub.resolved()) linkPreviewStub.get().setVisibility(GONE);
      if (stickerStub.resolved()) stickerStub.get().setVisibility(View.GONE);
      if (revealableStub.resolved()) revealableStub.get().setVisibility(View.GONE);
      if (giftViewStub.resolved()) giftViewStub.get().setVisibility(View.GONE);
      paymentViewStub.setVisibility(View.GONE);

      List<Slide> thumbnailSlides = ((MmsMessageRecord) messageRecord).getSlideDeck().getThumbnailSlides();
      mediaThumbnailStub.require().setMinimumThumbnailWidth(readDimen(isCaptionlessMms(messageRecord) ? R.dimen.media_bubble_min_width_solo
                                                                                                      : R.dimen.media_bubble_min_width_with_content));
      mediaThumbnailStub.require().setMaximumThumbnailHeight(readDimen(isContentCondensed() ? R.dimen.media_bubble_max_height_condensed
                                                                                            : R.dimen.media_bubble_max_height));
      mediaThumbnailStub.require().setImageResource(glideRequests,
                                                    thumbnailSlides,
                                                    showControls,
                                                    false);
      mediaThumbnailStub.require().setThumbnailClickListener(new ThumbnailClickListener());
      mediaThumbnailStub.require().setDownloadClickListener(downloadClickListener);
      mediaThumbnailStub.require().setOnLongClickListener(passthroughClickListener);
      mediaThumbnailStub.require().setOnClickListener(passthroughClickListener);
      mediaThumbnailStub.require().showShade(messageRecord.isDisplayBodyEmpty(getContext()) && !hasExtraText(messageRecord));

      if (!messageRecord.isOutgoing()) {
        mediaThumbnailStub.require().setConversationColor(getDefaultBubbleColor(hasWallpaper));
      } else {
        mediaThumbnailStub.require().setConversationColor(Color.TRANSPARENT);
      }

      mediaThumbnailStub.require().setBorderless(false);

      setThumbnailCorners(messageRecord, previousRecord, nextRecord, isGroupThread);

      ViewUtil.updateLayoutParams(bodyText, ViewGroup.LayoutParams.MATCH_PARENT, ViewGroup.LayoutParams.WRAP_CONTENT);
      ViewUtil.updateLayoutParamsIfNonNull(groupSenderHolder, ViewGroup.LayoutParams.MATCH_PARENT, ViewGroup.LayoutParams.WRAP_CONTENT);

      footer.setVisibility(VISIBLE);

      if (thumbnailSlides.size() == 1 &&
          thumbnailSlides.get(0).isVideoGif() &&
          thumbnailSlides.get(0) instanceof VideoSlide)
      {
        Uri uri = thumbnailSlides.get(0).getUri();
        if (uri != null) {
          mediaItem = MediaItem.fromUri(uri);
        } else {
          mediaItem = null;
        }

        canPlayContent = (GiphyMp4PlaybackPolicy.autoplay() || allowedToPlayInline) && mediaItem != null;
      }

    } else if (isGiftMessage(messageRecord)) {
      if (mediaThumbnailStub.resolved()) mediaThumbnailStub.require().setVisibility(GONE);
      if (audioViewStub.resolved()) audioViewStub.get().setVisibility(GONE);
      if (documentViewStub.resolved()) documentViewStub.get().setVisibility(GONE);
      if (sharedContactStub.resolved()) sharedContactStub.get().setVisibility(GONE);
      if (linkPreviewStub.resolved()) linkPreviewStub.get().setVisibility(GONE);
      if (stickerStub.resolved()) stickerStub.get().setVisibility(GONE);
      if (revealableStub.resolved()) revealableStub.get().setVisibility(GONE);
      paymentViewStub.setVisibility(View.GONE);

      MmsMessageRecord mmsMessageRecord = (MmsMessageRecord) messageRecord;
      giftViewStub.get().setGiftBadge(glideRequests, Objects.requireNonNull(mmsMessageRecord.getGiftBadge()), messageRecord.isOutgoing(), giftMessageViewCallback, messageRecord.getRecipient());
      giftViewStub.get().setVisibility(VISIBLE);

      footer.setVisibility(VISIBLE);
    } else if (messageRecord.isPaymentNotification()) {
      if (mediaThumbnailStub.resolved()) mediaThumbnailStub.require().setVisibility(GONE);
      if (audioViewStub.resolved()) audioViewStub.get().setVisibility(GONE);
      if (documentViewStub.resolved()) documentViewStub.get().setVisibility(GONE);
      if (sharedContactStub.resolved()) sharedContactStub.get().setVisibility(GONE);
      if (linkPreviewStub.resolved()) linkPreviewStub.get().setVisibility(GONE);
      if (stickerStub.resolved()) stickerStub.get().setVisibility(GONE);
      if (revealableStub.resolved()) revealableStub.get().setVisibility(GONE);
      if (giftViewStub.resolved()) giftViewStub.get().setVisibility(View.GONE);

      MediaMmsMessageRecord mediaMmsMessageRecord = (MediaMmsMessageRecord) messageRecord;

      paymentViewStub.setVisibility(View.VISIBLE);
      paymentViewStub.get().bindPayment(messageRecord.getIndividualRecipient(), Objects.requireNonNull(mediaMmsMessageRecord.getPayment()), colorizer);

      footer.setVisibility(VISIBLE);
    } else {
      if (mediaThumbnailStub.resolved()) mediaThumbnailStub.require().setVisibility(View.GONE);
      if (audioViewStub.resolved()) audioViewStub.get().setVisibility(View.GONE);
      if (documentViewStub.resolved()) documentViewStub.get().setVisibility(View.GONE);
      if (sharedContactStub.resolved()) sharedContactStub.get().setVisibility(GONE);
      if (linkPreviewStub.resolved()) linkPreviewStub.get().setVisibility(GONE);
      if (stickerStub.resolved()) stickerStub.get().setVisibility(View.GONE);
      if (revealableStub.resolved()) revealableStub.get().setVisibility(View.GONE);
      if (giftViewStub.resolved()) giftViewStub.get().setVisibility(View.GONE);
      paymentViewStub.setVisibility(View.GONE);

      ViewUtil.updateLayoutParams(bodyText, ViewGroup.LayoutParams.WRAP_CONTENT, ViewGroup.LayoutParams.WRAP_CONTENT);
      ViewUtil.updateLayoutParamsIfNonNull(groupSenderHolder, ViewGroup.LayoutParams.WRAP_CONTENT, ViewGroup.LayoutParams.WRAP_CONTENT);

      footer.setVisibility(VISIBLE);

      //noinspection ConstantConditions
      int topMargin = !messageRecord.isOutgoing() && isGroupThread && isStartOfMessageCluster(messageRecord, previousRecord, isGroupThread)
                      ? readDimen(R.dimen.message_bubble_text_only_top_margin)
                      : readDimen(R.dimen.message_bubble_top_padding);
      ViewUtil.setTopMargin(bodyText, topMargin);
    }
  }

  private void updateRevealableMargins(MessageRecord messageRecord, Optional<MessageRecord> previous, Optional<MessageRecord> next, boolean isGroupThread) {
    int bigMargin   = readDimen(R.dimen.message_bubble_revealable_padding);
    int smallMargin = readDimen(R.dimen.message_bubble_top_padding);

    //noinspection ConstantConditions
    if (messageRecord.isOutgoing() || !isStartOfMessageCluster(messageRecord, previous, isGroupThread)) {
      ViewUtil.setTopMargin(revealableStub.get(), bigMargin);
    } else {
      ViewUtil.setTopMargin(revealableStub.get(), smallMargin);
    }

    if (isFooterVisible(messageRecord, next, isGroupThread)) {
      ViewUtil.setBottomMargin(revealableStub.get(), smallMargin);
    } else {
      ViewUtil.setBottomMargin(revealableStub.get(), bigMargin);
    }
  }

  private void setThumbnailCorners(@NonNull MessageRecord current,
                                   @NonNull Optional<MessageRecord> previous,
                                   @NonNull Optional<MessageRecord> next,
                                   boolean isGroupThread)
  {
    int defaultRadius  = readDimen(R.dimen.message_corner_radius);
    int collapseRadius = readDimen(R.dimen.message_corner_collapse_radius);

    int topStart    = defaultRadius;
    int topEnd      = defaultRadius;
    int bottomStart = defaultRadius;
    int bottomEnd   = defaultRadius;

    if (isSingularMessage(current, previous, next, isGroupThread)) {
      topStart    = defaultRadius;
      topEnd      = defaultRadius;
      bottomStart = defaultRadius;
      bottomEnd   = defaultRadius;
    } else if (isStartOfMessageCluster(current, previous, isGroupThread)) {
      if (current.isOutgoing()) {
        bottomEnd = collapseRadius;
      } else {
        bottomStart = collapseRadius;
      }
    } else if (isEndOfMessageCluster(current, next, isGroupThread)) {
      if (current.isOutgoing()) {
        topEnd = collapseRadius;
      } else {
        topStart = collapseRadius;
      }
    } else {
      if (current.isOutgoing()) {
        topEnd    = collapseRadius;
        bottomEnd = collapseRadius;
      } else {
        topStart    = collapseRadius;
        bottomStart = collapseRadius;
      }
    }

    if (!current.isDisplayBodyEmpty(getContext())) {
      bottomStart = 0;
      bottomEnd   = 0;
    }

    if (isStartOfMessageCluster(current, previous, isGroupThread) && !current.isOutgoing() && isGroupThread) {
      topStart = 0;
      topEnd   = 0;
    }

    if (hasQuote(messageRecord)) {
      topStart = 0;
      topEnd   = 0;
    }

    if (hasLinkPreview(messageRecord) || hasExtraText(messageRecord)) {
      bottomStart = 0;
      bottomEnd   = 0;
    }

    if (ViewUtil.isRtl(this)) {
      mediaThumbnailStub.require().setCorners(topEnd, topStart, bottomStart, bottomEnd);
    } else {
      mediaThumbnailStub.require().setCorners(topStart, topEnd, bottomEnd, bottomStart);
    }
  }

  private void setSharedContactCorners(@NonNull MessageRecord current, @NonNull Optional<MessageRecord> previous, @NonNull Optional<MessageRecord> next, boolean isGroupThread) {
    if (messageRecord.isDisplayBodyEmpty(getContext())) {
      if (isSingularMessage(current, previous, next, isGroupThread) || isEndOfMessageCluster(current, next, isGroupThread)) {
        sharedContactStub.get().setSingularStyle();
      } else if (current.isOutgoing()) {
        sharedContactStub.get().setClusteredOutgoingStyle();
      } else {
        sharedContactStub.get().setClusteredIncomingStyle();
      }
    }
  }

  private void setLinkPreviewCorners(@NonNull MessageRecord current, @NonNull Optional<MessageRecord> previous, @NonNull Optional<MessageRecord> next, boolean isGroupThread, boolean bigImage) {
    int defaultRadius  = readDimen(R.dimen.message_corner_radius);
    int collapseRadius = readDimen(R.dimen.message_corner_collapse_radius);

    if (bigImage || hasQuote(current)) {
      linkPreviewStub.get().setCorners(0, 0);
    } else if (isStartOfMessageCluster(current, previous, isGroupThread) && !current.isOutgoing() && isGroupThread) {
      linkPreviewStub.get().setCorners(0, 0);
    } else if (isSingularMessage(current, previous, next, isGroupThread) || isStartOfMessageCluster(current, previous, isGroupThread)) {
      linkPreviewStub.get().setCorners(defaultRadius, defaultRadius);
    } else if (current.isOutgoing()) {
      linkPreviewStub.get().setCorners(defaultRadius, collapseRadius);
    } else {
      linkPreviewStub.get().setCorners(collapseRadius, defaultRadius);
    }
  }

  private void setContactPhoto(@NonNull Recipient recipient) {
    if (contactPhoto == null) return;

    final RecipientId recipientId = recipient.getId();

    contactPhoto.setOnClickListener(v -> {
      if (eventListener != null) {
        eventListener.onGroupMemberClicked(recipientId, conversationRecipient.get().requireGroupId());
      }
    });

    contactPhoto.setAvatar(glideRequests, recipient, false);
    badgeImageView.setBadgeFromRecipient(recipient, glideRequests);
    badgeImageView.setClickable(false);
  }

  private void linkifyMessageBody(@NonNull Spannable messageBody,
                                  boolean shouldLinkifyAllLinks)
  {
    linkifyUrlLinks(messageBody, shouldLinkifyAllLinks, urlClickListener);

    if (conversationMessage.hasStyleLinks()) {
      for (PlaceholderURLSpan placeholder : messageBody.getSpans(0, messageBody.length(), PlaceholderURLSpan.class)) {
        int     start = messageBody.getSpanStart(placeholder);
        int     end   = messageBody.getSpanEnd(placeholder);
        URLSpan span  = new InterceptableLongClickCopyLinkSpan(placeholder.getValue(),
                                                               urlClickListener,
                                                               ContextCompat.getColor(getContext(), R.color.signal_accent_primary),
                                                               false);

        messageBody.setSpan(span, start, end, Spanned.SPAN_EXCLUSIVE_EXCLUSIVE);
      }
    }

    List<Annotation> mentionAnnotations = MentionAnnotation.getMentionAnnotations(messageBody);
    for (Annotation annotation : mentionAnnotations) {
      messageBody.setSpan(new MentionClickableSpan(RecipientId.from(annotation.getValue())), messageBody.getSpanStart(annotation), messageBody.getSpanEnd(annotation), Spanned.SPAN_EXCLUSIVE_EXCLUSIVE);
    }
  }

  @VisibleForTesting
  static void linkifyUrlLinks(@NonNull Spannable messageBody, boolean shouldLinkifyAllLinks, @NonNull UrlClickHandler urlClickHandler) {
    int     linkPattern = Linkify.WEB_URLS | Linkify.EMAIL_ADDRESSES | Linkify.PHONE_NUMBERS;
    boolean hasLinks    = LinkifyCompat.addLinks(messageBody, shouldLinkifyAllLinks ? linkPattern : 0);

    if (hasLinks) {
      Stream.of(messageBody.getSpans(0, messageBody.length(), URLSpan.class))
            .filterNot(url -> LinkUtil.isLegalUrl(url.getURL()))
            .forEach(messageBody::removeSpan);

      URLSpan[] urlSpans = messageBody.getSpans(0, messageBody.length(), URLSpan.class);

      for (URLSpan urlSpan : urlSpans) {
        int     start = messageBody.getSpanStart(urlSpan);
        int     end   = messageBody.getSpanEnd(urlSpan);
        URLSpan span  = new InterceptableLongClickCopyLinkSpan(urlSpan.getURL(), urlClickHandler);
        messageBody.setSpan(span, start, end, Spanned.SPAN_EXCLUSIVE_EXCLUSIVE);
      }
    }
  }

  private void setStatusIcons(MessageRecord messageRecord, boolean hasWallpaper) {
    bodyText.setCompoundDrawablesWithIntrinsicBounds(0, 0, messageRecord.isKeyExchange() ? R.drawable.ic_menu_login : 0, 0);

    if (messageRecord.isFailed()) {
      alertView.setFailed();
    } else if (messageRecord.isPendingInsecureSmsFallback()) {
      alertView.setPendingApproval();
    } else if (messageRecord.isRateLimited()) {
      alertView.setRateLimited();
    } else {
      alertView.setNone();
    }

    if (hasWallpaper) {
      alertView.setBackgroundResource(R.drawable.wallpaper_message_decoration_background);
    } else {
      alertView.setBackground(null);
    }
  }

  private void setQuote(@NonNull MessageRecord current, @NonNull Optional<MessageRecord> previous, @NonNull Optional<MessageRecord> next, boolean isGroupThread, @NonNull ChatColors chatColors) {
    boolean startOfCluster = isStartOfMessageCluster(current, previous, isGroupThread);
    if (hasQuote(messageRecord)) {
      if (quoteView == null) {
        throw new AssertionError();
      }
      Quote quote = ((MediaMmsMessageRecord) current).getQuote();

      if (((MediaMmsMessageRecord) current).getParentStoryId() != null) {
        quoteView.setMessageType(current.isOutgoing() ? QuoteView.MessageType.STORY_REPLY_OUTGOING : QuoteView.MessageType.STORY_REPLY_INCOMING);
      } else {
        quoteView.setMessageType(current.isOutgoing() ? QuoteView.MessageType.OUTGOING : QuoteView.MessageType.INCOMING);
      }

      //noinspection ConstantConditions
      quoteView.setQuote(glideRequests,
                         quote.getId(),
                         Recipient.live(quote.getAuthor()).get(),
                         quote.getDisplayText(),
                         quote.isOriginalMissing(),
                         quote.getAttachment(),
                         isStoryReaction(current) ? current.getBody() : null,
                         quote.getQuoteType());

      quoteView.setWallpaperEnabled(hasWallpaper);
      quoteView.setVisibility(View.VISIBLE);
      quoteView.setTextSize(TypedValue.COMPLEX_UNIT_SP, SignalStore.settings().getMessageQuoteFontSize(context));
      quoteView.getLayoutParams().width = ViewGroup.LayoutParams.WRAP_CONTENT;

      quoteView.setOnClickListener(view -> {
        if (eventListener != null && batchSelected.isEmpty()) {
          eventListener.onQuoteClicked((MmsMessageRecord) current);
        } else {
          passthroughClickListener.onClick(view);
        }
      });

      quoteView.setOnLongClickListener(passthroughClickListener);

      if (startOfCluster) {
        if (current.isOutgoing()) {
          quoteView.setTopCornerSizes(true, true);
        } else if (isGroupThread) {
          quoteView.setTopCornerSizes(false, false);
        } else {
          quoteView.setTopCornerSizes(true, true);
        }
      } else if (!isSingularMessage(current, previous, next, isGroupThread)) {
        if (current.isOutgoing()) {
          quoteView.setTopCornerSizes(true, false);
        } else {
          quoteView.setTopCornerSizes(false, true);
        }
      }

      if (!isFooterVisible(current, next, isGroupThread) && isStoryReaction(current)) {
        ViewUtil.setBottomMargin(quoteView, (int) DimensionUnit.DP.toPixels(8));
      } else {
        ViewUtil.setBottomMargin(quoteView, 0);
      }

      if (mediaThumbnailStub.resolved()) {
        ViewUtil.setTopMargin(mediaThumbnailStub.require(), readDimen(R.dimen.message_bubble_top_padding));
      }

      if (linkPreviewStub.resolved() && !hasBigImageLinkPreview(current)) {
        ViewUtil.setTopMargin(linkPreviewStub.get(), readDimen(R.dimen.message_bubble_top_padding));
      }
    } else {
      if (quoteView != null) {
        quoteView.dismiss();
      }

      int topMargin = (current.isOutgoing() || !startOfCluster || !groupThread) ? 0 : readDimen(R.dimen.message_bubble_top_image_margin);
      if (mediaThumbnailStub.resolved()) {
        ViewUtil.setTopMargin(mediaThumbnailStub.require(), topMargin);
      }
    }
  }

  private void setGutterSizes(@NonNull MessageRecord current, boolean isGroupThread) {
    if (isGroupThread && current.isOutgoing()) {
      ViewUtil.setPaddingStart(this, readDimen(R.dimen.conversation_group_left_gutter));
      ViewUtil.setPaddingEnd(this, readDimen(R.dimen.conversation_individual_right_gutter));
    } else if (current.isOutgoing()) {
      ViewUtil.setPaddingStart(this, readDimen(R.dimen.conversation_individual_left_gutter));
      ViewUtil.setPaddingEnd(this, readDimen(R.dimen.conversation_individual_right_gutter));
    } else {
      ViewUtil.setPaddingStart(this, readDimen(R.dimen.conversation_individual_received_left_gutter));
      ViewUtil.setPaddingEnd(this, readDimen(R.dimen.conversation_individual_right_gutter));
    }
  }

  private void setReactions(@NonNull MessageRecord current) {
    bodyBubble.setOnSizeChangedListener(null);

    if (current.getReactions().isEmpty()) {
      reactionsView.clear();
      return;
    }

    setReactionsWithWidth(current, bodyBubble.getWidth());
    bodyBubble.setOnSizeChangedListener((width, height) -> setReactionsWithWidth(current, width));
  }

  private void setReactionsWithWidth(@NonNull MessageRecord current, int width) {
    reactionsView.setReactions(current.getReactions(), width);
    reactionsView.setOnClickListener(v -> {
      if (eventListener == null) return;

      eventListener.onReactionClicked(new MultiselectPart.Message(conversationMessage), current.getId(), current.isMms());
    });
  }

  private void setFooter(@NonNull MessageRecord current, @NonNull Optional<MessageRecord> next, @NonNull Locale locale, boolean isGroupThread, boolean hasWallpaper) {
    ViewUtil.updateLayoutParams(footer, LayoutParams.WRAP_CONTENT, LayoutParams.WRAP_CONTENT);
    ViewUtil.setTopMargin(footer, readDimen(R.dimen.message_bubble_default_footer_bottom_margin));

    footer.setVisibility(GONE);
    ViewUtil.setVisibilityIfNonNull(stickerFooter, GONE);
    if (sharedContactStub.resolved()) sharedContactStub.get().getFooter().setVisibility(GONE);
    if (mediaThumbnailStub.resolved() && mediaThumbnailStub.require().getFooter().resolved()) {
      mediaThumbnailStub.require().getFooter().setVisibility(GONE);
    }

    if (isFooterVisible(current, next, isGroupThread)) {
      ConversationItemFooter activeFooter = getActiveFooter(current);
      activeFooter.setVisibility(VISIBLE);
      activeFooter.setMessageRecord(current, locale);

      if (hasWallpaper && hasNoBubble((messageRecord))) {
        if (messageRecord.isOutgoing()) {
          activeFooter.disableBubbleBackground();
          activeFooter.setTextColor(ContextCompat.getColor(context, R.color.conversation_item_sent_text_secondary_color));
          activeFooter.setIconColor(ContextCompat.getColor(context, R.color.conversation_item_sent_text_secondary_color));
          activeFooter.setRevealDotColor(ContextCompat.getColor(context, R.color.conversation_item_sent_text_secondary_color));
        } else {
          activeFooter.enableBubbleBackground(R.drawable.wallpaper_bubble_background_tintable_11, getDefaultBubbleColor(hasWallpaper));
        }
      } else if (hasNoBubble(messageRecord)) {
        activeFooter.disableBubbleBackground();
        activeFooter.setTextColor(ContextCompat.getColor(context, R.color.signal_text_secondary));
        activeFooter.setIconColor(ContextCompat.getColor(context, R.color.signal_icon_tint_secondary));
        activeFooter.setRevealDotColor(ContextCompat.getColor(context, R.color.signal_icon_tint_secondary));
      } else {
        activeFooter.disableBubbleBackground();
      }
    }
  }

  private void setStoryReactionLabel(@NonNull MessageRecord record) {
    if (isStoryReaction(record) && !record.isRemoteDelete()) {
      storyReactionLabelWrapper.setVisibility(View.VISIBLE);
      storyReactionLabel.setTextColor(record.isOutgoing() ? colorizer.getOutgoingBodyTextColor(context) : ContextCompat.getColor(context, R.color.signal_text_primary));
      storyReactionLabel.setText(getStoryReactionLabelText(messageRecord));
    } else if (storyReactionLabelWrapper != null) {
      storyReactionLabelWrapper.setVisibility(View.GONE);
    }
  }

  private @NonNull String getStoryReactionLabelText(@NonNull MessageRecord messageRecord) {
    if (hasQuote(messageRecord)) {
      MmsMessageRecord mmsMessageRecord = (MmsMessageRecord) messageRecord;
      RecipientId      author           = mmsMessageRecord.getQuote().getAuthor();

      if (author.equals(Recipient.self().getId())) {
        return context.getString(R.string.ConversationItem__reacted_to_your_story);
      } else {
        return context.getString(R.string.ConversationItem__you_reacted_to_s_story, Recipient.resolved(author).getShortDisplayName(context));
      }
    } else {
      return context.getString(R.string.ConversationItem__reacted_to_a_story);
    }
  }

  private void setHasBeenQuoted(@NonNull ConversationMessage message) {
    if (message.hasBeenQuoted() && !isCondensedMode() && quotedIndicator != null && batchSelected.isEmpty()) {
      quotedIndicator.setVisibility(VISIBLE);
      quotedIndicator.setOnClickListener(quotedIndicatorClickListener);
    } else if (quotedIndicator != null) {
      quotedIndicator.setVisibility(GONE);
      quotedIndicator.setOnClickListener(null);
    }
  }

  private void setHasBeenScheduled(@NonNull ConversationMessage message) {
    if (scheduledIndicator == null) {
      return;
    }
    if (message.hasBeenScheduled()) {
      scheduledIndicator.setVisibility(View.VISIBLE);
      scheduledIndicator.setOnClickListener(scheduledIndicatorClickListener);
    } else {
      scheduledIndicator.setVisibility(View.GONE);
      scheduledIndicator.setOnClickListener(null);
    }
  }

  private boolean forceFooter(@NonNull MessageRecord messageRecord) {
    return hasAudio(messageRecord);
  }

  private ConversationItemFooter getActiveFooter(@NonNull MessageRecord messageRecord) {
    if (hasNoBubble(messageRecord) && stickerFooter != null) {
      return stickerFooter;
    } else if (hasSharedContact(messageRecord) && messageRecord.isDisplayBodyEmpty(getContext())) {
      return sharedContactStub.get().getFooter();
    } else if (hasOnlyThumbnail(messageRecord) && messageRecord.isDisplayBodyEmpty(getContext())) {
      return mediaThumbnailStub.require().getFooter().get();
    } else {
      return footer;
    }
  }

  private int readDimen(@DimenRes int dimenId) {
    return context.getResources().getDimensionPixelOffset(dimenId);
  }

  private boolean shouldInterceptClicks(MessageRecord messageRecord) {
    return batchSelected.isEmpty() &&
           ((messageRecord.isFailed() && !messageRecord.isMmsNotification()) ||
            (messageRecord.isRateLimited() && SignalStore.rateLimit().needsRecaptcha()) ||
            messageRecord.isPendingInsecureSmsFallback() ||
            messageRecord.isBundleKeyExchange());
  }

  @SuppressLint("SetTextI18n")
  private void setGroupMessageStatus(MessageRecord messageRecord, Recipient recipient) {
    if (groupThread && !messageRecord.isOutgoing() && groupSender != null) {
      groupSender.setText(recipient.getDisplayName(getContext()));
    }
  }

  private void setGroupAuthorColor(@NonNull MessageRecord messageRecord, boolean hasWallpaper, @NonNull Colorizer colorizer) {
    if (groupSender != null) {
      groupSender.setTextColor(colorizer.getIncomingGroupSenderColor(getContext(), messageRecord.getIndividualRecipient()));
    }
  }

  @SuppressWarnings("ConstantConditions")
  private void setAuthor(@NonNull MessageRecord current, @NonNull Optional<MessageRecord> previous, @NonNull Optional<MessageRecord> next, boolean isGroupThread, boolean hasWallpaper) {
    if (isGroupThread && !current.isOutgoing()) {
      contactPhotoHolder.setVisibility(VISIBLE);

      if (!previous.isPresent() || previous.get().isUpdate() || !current.getRecipient().equals(previous.get().getRecipient()) ||
          !DateUtils.isSameDay(previous.get().getTimestamp(), current.getTimestamp()) || !isWithinClusteringTime(current, previous.get()))
      {
        groupSenderHolder.setVisibility(VISIBLE);

        if (hasWallpaper && hasNoBubble(current)) {
          groupSenderHolder.setBackgroundResource(R.drawable.wallpaper_bubble_background_tintable_11);
          groupSenderHolder.getBackground().setColorFilter(getDefaultBubbleColor(hasWallpaper), PorterDuff.Mode.MULTIPLY);
        } else {
          groupSenderHolder.setBackground(null);
        }
      } else {
        groupSenderHolder.setVisibility(GONE);
      }

      if (!next.isPresent() || next.get().isUpdate() || !current.getRecipient().equals(next.get().getRecipient()) || !isWithinClusteringTime(current, next.get())) {
        contactPhoto.setVisibility(VISIBLE);
        badgeImageView.setVisibility(VISIBLE);
      } else {
        contactPhoto.setVisibility(GONE);
        badgeImageView.setVisibility(GONE);
      }
    } else {
      if (groupSenderHolder != null) {
        groupSenderHolder.setVisibility(GONE);
      }

      if (contactPhotoHolder != null) {
        contactPhotoHolder.setVisibility(GONE);
      }

      if (badgeImageView != null) {
        badgeImageView.setVisibility(GONE);
      }
    }
  }

  private void setOutlinerRadii(Outliner outliner, int topStart, int topEnd, int bottomEnd, int bottomStart) {
    if (ViewUtil.isRtl(this)) {
      outliner.setRadii(topEnd, topStart, bottomStart, bottomEnd);
    } else {
      outliner.setRadii(topStart, topEnd, bottomEnd, bottomStart);
    }
  }

  private @NonNull Projection.Corners getBodyBubbleCorners(int topStart, int topEnd, int bottomEnd, int bottomStart) {
    if (ViewUtil.isRtl(this)) {
      return new Projection.Corners(topEnd, topStart, bottomStart, bottomEnd);
    } else {
      return new Projection.Corners(topStart, topEnd, bottomEnd, bottomStart);
    }
  }

  private void setMessageShape(@NonNull MessageRecord current, @NonNull Optional<MessageRecord> previous, @NonNull Optional<MessageRecord> next, boolean isGroupThread) {
    int bigRadius   = readDimen(R.dimen.message_corner_radius);
    int smallRadius = readDimen(R.dimen.message_corner_collapse_radius);

    int background;

    if (isSingularMessage(current, previous, next, isGroupThread)) {
      if (current.isOutgoing()) {
        background = R.drawable.message_bubble_background_sent_alone;
        outliner.setRadius(bigRadius);
        pulseOutliner.setRadius(bigRadius);
        bodyBubbleCorners = new Projection.Corners(bigRadius);
      } else {
        background = R.drawable.message_bubble_background_received_alone;
        outliner.setRadius(bigRadius);
        pulseOutliner.setRadius(bigRadius);
        bodyBubbleCorners = new Projection.Corners(bigRadius);
      }
    } else if (isStartOfMessageCluster(current, previous, isGroupThread)) {
      if (current.isOutgoing()) {
        background = R.drawable.message_bubble_background_sent_start;
        setOutlinerRadii(outliner, bigRadius, bigRadius, smallRadius, bigRadius);
        setOutlinerRadii(pulseOutliner, bigRadius, bigRadius, smallRadius, bigRadius);
        bodyBubbleCorners = getBodyBubbleCorners(bigRadius, bigRadius, smallRadius, bigRadius);
      } else {
        background = R.drawable.message_bubble_background_received_start;
        setOutlinerRadii(outliner, bigRadius, bigRadius, bigRadius, smallRadius);
        setOutlinerRadii(pulseOutliner, bigRadius, bigRadius, bigRadius, smallRadius);
        bodyBubbleCorners = getBodyBubbleCorners(bigRadius, bigRadius, bigRadius, smallRadius);
      }
    } else if (isEndOfMessageCluster(current, next, isGroupThread)) {
      if (current.isOutgoing()) {
        background = R.drawable.message_bubble_background_sent_end;
        setOutlinerRadii(outliner, bigRadius, smallRadius, bigRadius, bigRadius);
        setOutlinerRadii(pulseOutliner, bigRadius, smallRadius, bigRadius, bigRadius);
        bodyBubbleCorners = getBodyBubbleCorners(bigRadius, smallRadius, bigRadius, bigRadius);
      } else {
        background = R.drawable.message_bubble_background_received_end;
        setOutlinerRadii(outliner, smallRadius, bigRadius, bigRadius, bigRadius);
        setOutlinerRadii(pulseOutliner, smallRadius, bigRadius, bigRadius, bigRadius);
        bodyBubbleCorners = getBodyBubbleCorners(smallRadius, bigRadius, bigRadius, bigRadius);
      }
    } else {
      if (current.isOutgoing()) {
        background = R.drawable.message_bubble_background_sent_middle;
        setOutlinerRadii(outliner, bigRadius, smallRadius, smallRadius, bigRadius);
        setOutlinerRadii(pulseOutliner, bigRadius, smallRadius, smallRadius, bigRadius);
        bodyBubbleCorners = getBodyBubbleCorners(bigRadius, smallRadius, smallRadius, bigRadius);
      } else {
        background = R.drawable.message_bubble_background_received_middle;
        setOutlinerRadii(outliner, smallRadius, bigRadius, bigRadius, smallRadius);
        setOutlinerRadii(pulseOutliner, smallRadius, bigRadius, bigRadius, smallRadius);
        bodyBubbleCorners = getBodyBubbleCorners(smallRadius, bigRadius, bigRadius, smallRadius);
      }
    }

    bodyBubble.setBackgroundResource(background);
  }

  private boolean isStartOfMessageCluster(@NonNull MessageRecord current, @NonNull Optional<MessageRecord> previous, boolean isGroupThread) {
    if (isGroupThread) {
      return !previous.isPresent() || previous.get().isUpdate() || !DateUtils.isSameDay(current.getTimestamp(), previous.get().getTimestamp()) ||
             !current.getRecipient().equals(previous.get().getRecipient()) || !isWithinClusteringTime(current, previous.get()) || MessageRecordUtil.isScheduled(current);
    } else {
      return !previous.isPresent() || previous.get().isUpdate() || !DateUtils.isSameDay(current.getTimestamp(), previous.get().getTimestamp()) ||
             current.isOutgoing() != previous.get().isOutgoing() || previous.get().isSecure() != current.isSecure() || !isWithinClusteringTime(current, previous.get()) ||
             MessageRecordUtil.isScheduled(current);
    }
  }

  private boolean isEndOfMessageCluster(@NonNull MessageRecord current, @NonNull Optional<MessageRecord> next, boolean isGroupThread) {
    if (isGroupThread) {
      return !next.isPresent() || next.get().isUpdate() || !DateUtils.isSameDay(current.getTimestamp(), next.get().getTimestamp()) ||
             !current.getRecipient().equals(next.get().getRecipient()) || !current.getReactions().isEmpty() || !isWithinClusteringTime(current, next.get()) ||
             MessageRecordUtil.isScheduled(current);
    } else {
      return !next.isPresent() || next.get().isUpdate() || !DateUtils.isSameDay(current.getTimestamp(), next.get().getTimestamp()) ||
             current.isOutgoing() != next.get().isOutgoing() || !current.getReactions().isEmpty() || next.get().isSecure() != current.isSecure() ||
             !isWithinClusteringTime(current, next.get()) || MessageRecordUtil.isScheduled(current);
    }
  }

  private boolean isSingularMessage(@NonNull MessageRecord current, @NonNull Optional<MessageRecord> previous, @NonNull Optional<MessageRecord> next, boolean isGroupThread) {
    return isStartOfMessageCluster(current, previous, isGroupThread) && isEndOfMessageCluster(current, next, isGroupThread);
  }

  private boolean isFooterVisible(@NonNull MessageRecord current, @NonNull Optional<MessageRecord> next, boolean isGroupThread) {
    boolean differentTimestamps = next.isPresent() && !DateUtils.isSameExtendedRelativeTimestamp(next.get().getTimestamp(), current.getTimestamp());

    return forceFooter(messageRecord) || current.getExpiresIn() > 0 || !current.isSecure() || current.isPending() || current.isPendingInsecureSmsFallback() ||
           current.isFailed() || current.isRateLimited() || differentTimestamps || isEndOfMessageCluster(current, next, isGroupThread);
  }

  private static boolean isWithinClusteringTime(@NonNull MessageRecord lhs, @NonNull MessageRecord rhs) {
    long timeDiff = Math.abs(lhs.getDateSent() - rhs.getDateSent());
    return timeDiff <= MAX_CLUSTERING_TIME_DIFF;
  }

  private void setMessageSpacing(@NonNull Context context, @NonNull MessageRecord current, @NonNull Optional<MessageRecord> previous, @NonNull Optional<MessageRecord> next, boolean isGroupThread) {
    int spacingTop    = readDimen(context, R.dimen.conversation_vertical_message_spacing_collapse);
    int spacingBottom = spacingTop;

    if (isStartOfMessageCluster(current, previous, isGroupThread)) {
      spacingTop = readDimen(context, R.dimen.conversation_vertical_message_spacing_default);
    }

    if (isEndOfMessageCluster(current, next, isGroupThread)) {
      spacingBottom = readDimen(context, R.dimen.conversation_vertical_message_spacing_default);
    }

    ViewUtil.setPaddingTop(this, spacingTop);
    ViewUtil.setPaddingBottom(this, spacingBottom);
  }

  private int readDimen(@NonNull Context context, @DimenRes int dimenId) {
    return context.getResources().getDimensionPixelOffset(dimenId);
  }

  /// Event handlers

  private Spannable getLongMessageSpan(@NonNull MessageRecord messageRecord) {
    String   message;
    Runnable action;

    if (messageRecord.isMms()) {
      TextSlide slide = ((MmsMessageRecord) messageRecord).getSlideDeck().getTextSlide();

      if (slide != null && slide.asAttachment().getTransferState() == AttachmentTable.TRANSFER_PROGRESS_DONE) {
        message = getResources().getString(R.string.ConversationItem_read_more);
        action  = () -> eventListener.onMoreTextClicked(conversationRecipient.getId(), messageRecord.getId(), messageRecord.isMms());
      } else if (slide != null && slide.asAttachment().getTransferState() == AttachmentTable.TRANSFER_PROGRESS_STARTED) {
        message = getResources().getString(R.string.ConversationItem_pending);
        action  = () -> {};
      } else if (slide != null) {
        message = getResources().getString(R.string.ConversationItem_download_more);
        action  = () -> singleDownloadClickListener.onClick(bodyText, slide);
      } else {
        message = getResources().getString(R.string.ConversationItem_read_more);
        action  = () -> eventListener.onMoreTextClicked(conversationRecipient.getId(), messageRecord.getId(), messageRecord.isMms());
      }
    } else {
      message = getResources().getString(R.string.ConversationItem_read_more);
      action  = () -> eventListener.onMoreTextClicked(conversationRecipient.getId(), messageRecord.getId(), messageRecord.isMms());
    }

    SpannableStringBuilder span = new SpannableStringBuilder(message);
    CharacterStyle style = new ClickableSpan() {
      @Override
      public void onClick(@NonNull View widget) {
        if (eventListener != null && batchSelected.isEmpty()) {
          action.run();
        }
      }

      @Override
      public void updateDrawState(@NonNull TextPaint ds) {
        ds.setTypeface(Typeface.DEFAULT_BOLD);
      }
    };
    span.setSpan(style, 0, span.length(), Spanned.SPAN_INCLUSIVE_EXCLUSIVE);
    return span;
  }

  @Override
  public void showProjectionArea() {
    if (mediaThumbnailStub != null && mediaThumbnailStub.resolved()) {
      mediaThumbnailStub.require().showThumbnailView();
      bodyBubble.setVideoPlayerProjection(null);
    }
  }

  @Override
  public void hideProjectionArea() {
    if (mediaThumbnailStub != null && mediaThumbnailStub.resolved()) {
      mediaThumbnailStub.require().hideThumbnailView();
      mediaThumbnailStub.require().getDrawingRect(thumbnailMaskingRect);
      bodyBubble.setVideoPlayerProjection(Projection.relativeToViewWithCommonRoot(mediaThumbnailStub.require(), bodyBubble, null));
    }
  }

  @Override
  public @Nullable MediaItem getMediaItem() {
    return mediaItem;
  }

  @Override
  public @Nullable GiphyMp4PlaybackPolicyEnforcer getPlaybackPolicyEnforcer() {
    if (GiphyMp4PlaybackPolicy.autoplay()) {
      return null;
    } else {
      return new GiphyMp4PlaybackPolicyEnforcer(() -> {
        if (eventListener != null) {
          eventListener.onPlayInlineContent(null);
        }
      });
    }
  }

  @Override
  public int getAdapterPosition() {
    throw new UnsupportedOperationException("Do not delegate to this method");
  }

  @Override
  public @NonNull Projection getGiphyMp4PlayableProjection(@NonNull ViewGroup recyclerView) {
    if (mediaThumbnailStub != null && mediaThumbnailStub.isResolvable()) {
      ConversationItemThumbnail thumbnail = mediaThumbnailStub.require();
      return Projection.relativeToParent(recyclerView, thumbnail, thumbnail.getCorners())
                       .scale(bodyBubble.getScaleX())
                       .translateX(Util.halfOffsetFromScale(thumbnail.getWidth(), bodyBubble.getScaleX()))
                       .translateY(Util.halfOffsetFromScale(thumbnail.getHeight(), bodyBubble.getScaleY()))
                       .translateY(getTranslationY())
                       .translateX(bodyBubble.getTranslationX())
                       .translateX(getTranslationX());
    } else {
      return Projection.relativeToParent(recyclerView, bodyBubble, bodyBubbleCorners)
                       .translateY(getTranslationY())
                       .translateX(bodyBubble.getTranslationX())
                       .translateX(getTranslationX());
    }
  }

  @Override
  public boolean canPlayContent() {
    return mediaThumbnailStub != null && mediaThumbnailStub.isResolvable() && canPlayContent;
  }

  @Override
  public boolean shouldProjectContent() {
    return canPlayContent() && bodyBubble.getVisibility() == VISIBLE;
  }

  @Override
  public @NonNull ProjectionList getColorizerProjections(@NonNull ViewGroup coordinateRoot) {
    return getSnapshotProjections(coordinateRoot, true, true);
  }

  public @NonNull ProjectionList getSnapshotProjections(@NonNull ViewGroup coordinateRoot, boolean clipOutMedia) {
    return getSnapshotProjections(coordinateRoot, clipOutMedia, true);
  }

  public @NonNull ProjectionList getSnapshotProjections(@NonNull ViewGroup coordinateRoot, boolean clipOutMedia, boolean outgoingOnly) {
    colorizerProjections.clear();

    if ((messageRecord.isOutgoing() || !outgoingOnly) &&
        !hasNoBubble(messageRecord) &&
        !messageRecord.isRemoteDelete() &&
        bodyBubbleCorners != null &&
        bodyBubble.getVisibility() == VISIBLE)
    {
      Projection bodyBubbleToRoot = Projection.relativeToParent(coordinateRoot, bodyBubble, bodyBubbleCorners).translateX(bodyBubble.getTranslationX());
      Projection videoToBubble    = bodyBubble.getVideoPlayerProjection();
      Projection mediaThumb       = clipOutMedia && mediaThumbnailStub.resolved() ? Projection.relativeToParent(coordinateRoot, mediaThumbnailStub.require(), null) : null;

      float translationX = Util.halfOffsetFromScale(bodyBubble.getWidth(), bodyBubble.getScaleX());
      float translationY = Util.halfOffsetFromScale(bodyBubble.getHeight(), bodyBubble.getScaleY());

      if (videoToBubble != null) {
        Projection videoToRoot = Projection.translateFromDescendantToParentCoords(videoToBubble, bodyBubble, coordinateRoot);

        List<Projection> projections = Projection.getCapAndTail(bodyBubbleToRoot, videoToRoot);
        if (!projections.isEmpty()) {
          projections.get(0)
                     .scale(bodyBubble.getScaleX())
                     .translateX(translationX)
                     .translateY(translationY);
          projections.get(1)
                     .scale(bodyBubble.getScaleX())
                     .translateX(translationX)
                     .translateY(-translationY);
        }

        colorizerProjections.addAll(projections);
      } else if (hasThumbnail(messageRecord) && mediaThumb != null) {
        if (hasQuote(messageRecord) && quoteView != null) {
          Projection quote        = Projection.relativeToParent(coordinateRoot, bodyBubble, bodyBubbleCorners).translateX(bodyBubble.getTranslationX());
          int        quoteViewTop = (int) quote.getY();
          int        mediaTop     = (int) mediaThumb.getY();

          colorizerProjections.add(
              quote.insetBottom(quote.getHeight() - (mediaTop - quoteViewTop))
                   .scale(bodyBubble.getScaleX())
                   .translateX(translationX)
                   .translateY(translationY)
          );
        }

        colorizerProjections.add(
            bodyBubbleToRoot.scale(bodyBubble.getScaleX())
                            .insetTop((int) (mediaThumb.getHeight() * bodyBubble.getScaleX()))
                            .translateX(translationX)
                            .translateY(translationY)
        );
      } else {
        colorizerProjections.add(
            bodyBubbleToRoot.scale(bodyBubble.getScaleX())
                            .translateX(translationX)
                            .translateY(translationY)
        );
      }

      if (mediaThumb != null) {
        mediaThumb.release();
      }
    }

    if ((messageRecord.isOutgoing() || !outgoingOnly) &&
        hasNoBubble(messageRecord) &&
        hasWallpaper &&
        bodyBubble.getVisibility() == VISIBLE)
    {
      ConversationItemFooter footer           = getActiveFooter(messageRecord);
      Projection             footerProjection = footer.getProjection(coordinateRoot);
      if (footerProjection != null) {
        colorizerProjections.add(
            footerProjection.translateX(bodyBubble.getTranslationX())
                            .scale(bodyBubble.getScaleX())
                            .translateX(Util.halfOffsetFromScale(footer.getWidth(), bodyBubble.getScaleX()))
                            .translateY(-Util.halfOffsetFromScale(footer.getHeight(), bodyBubble.getScaleY()))
        );
      }
    }

    for (int i = 0; i < colorizerProjections.size(); i++) {
      colorizerProjections.get(i).translateY(getTranslationY());
    }

    return colorizerProjections;
  }

  @Override
  public @Nullable View getHorizontalTranslationTarget() {
    if (messageRecord.isOutgoing()) {
      return null;
    } else if (groupThread) {
      return contactPhotoHolder;
    } else {
      return bodyBubble;
    }
  }

  @Override
  public @Nullable Projection getOpenableGiftProjection(boolean isAnimating) {
    if (!isGiftMessage(messageRecord) || messageRecord.isRemoteDelete() || (messageRecord.getViewedReceiptCount() > 0 && !isAnimating)) {
      return null;
    }

    return Projection.relativeToViewRoot(bodyBubble, bodyBubbleCorners)
                     .translateX(bodyBubble.getTranslationX())
                     .translateX(getTranslationX())
                     .scale(bodyBubble.getScaleX());
  }

  @Override
  public long getGiftId() {
    return messageRecord.getId();
  }

  @Override
  public void setOpenGiftCallback(@NonNull Function1<? super OpenableGift, Unit> openGift) {
    if (giftViewStub.resolved()) {
      bodyBubble.setOnClickListener(unused -> {
        openGift.invoke(this);
        eventListener.onGiftBadgeRevealed(messageRecord);
        bodyBubble.performHapticFeedback(Build.VERSION.SDK_INT >= 30 ? HapticFeedbackConstants.CONFIRM
                                                                     : HapticFeedbackConstants.KEYBOARD_TAP);
      });
      giftViewStub.get().onGiftNotOpened();
    }
  }

  @Override
  public void clearOpenGiftCallback() {
    if (giftViewStub.resolved()) {
      bodyBubble.setOnClickListener(null);
      bodyBubble.setClickable(false);
      giftViewStub.get().onGiftOpened();
    }
  }

  @Override
  public @NonNull AnimationSign getAnimationSign() {
    return AnimationSign.get(ViewUtil.isLtr(this), messageRecord.isOutgoing());
  }

  private class SharedContactEventListener implements SharedContactView.EventListener {
    @Override
    public void onAddToContactsClicked(@NonNull Contact contact) {
      if (eventListener != null && batchSelected.isEmpty()) {
        eventListener.onAddToContactsClicked(contact);
      } else {
        passthroughClickListener.onClick(sharedContactStub.get());
      }
    }

    @Override
    public void onInviteClicked(@NonNull List<Recipient> choices) {
      if (eventListener != null && batchSelected.isEmpty()) {
        eventListener.onInviteSharedContactClicked(choices);
      } else {
        passthroughClickListener.onClick(sharedContactStub.get());
      }
    }

    @Override
    public void onMessageClicked(@NonNull List<Recipient> choices) {
      if (eventListener != null && batchSelected.isEmpty()) {
        eventListener.onMessageSharedContactClicked(choices);
      } else {
        passthroughClickListener.onClick(sharedContactStub.get());
      }
    }
  }

  private class SharedContactClickListener implements View.OnClickListener {
    @Override
    public void onClick(View view) {
      if (eventListener != null && batchSelected.isEmpty() && messageRecord.isMms() && !((MmsMessageRecord) messageRecord).getSharedContacts().isEmpty()) {
        eventListener.onSharedContactDetailsClicked(((MmsMessageRecord) messageRecord).getSharedContacts().get(0), (View) sharedContactStub.get().getAvatarView().getParent());
      } else {
        passthroughClickListener.onClick(view);
      }
    }
  }

  private class LinkPreviewClickListener implements View.OnClickListener {
    @Override
    public void onClick(View view) {
      if (eventListener != null && batchSelected.isEmpty() && messageRecord.isMms() && !((MmsMessageRecord) messageRecord).getLinkPreviews().isEmpty()) {
        eventListener.onLinkPreviewClicked(((MmsMessageRecord) messageRecord).getLinkPreviews().get(0));
      } else {
        passthroughClickListener.onClick(view);
      }
    }
  }

  private class ViewOnceMessageClickListener implements View.OnClickListener {
    @Override
    public void onClick(View view) {
      ViewOnceMessageView revealView = (ViewOnceMessageView) view;

      if (batchSelected.isEmpty() && messageRecord.isMms() && revealView.requiresTapToDownload((MmsMessageRecord) messageRecord)) {
        singleDownloadClickListener.onClick(view, ((MmsMessageRecord) messageRecord).getSlideDeck().getThumbnailSlide());
      } else if (eventListener != null && batchSelected.isEmpty() && messageRecord.isMms()) {
        eventListener.onViewOnceMessageClicked((MmsMessageRecord) messageRecord);
      } else {
        passthroughClickListener.onClick(view);
      }
    }
  }

  private class LinkPreviewThumbnailClickListener implements SlideClickListener {
    public void onClick(final View v, final Slide slide) {
      if (eventListener != null && batchSelected.isEmpty() && messageRecord.isMms() && !((MmsMessageRecord) messageRecord).getLinkPreviews().isEmpty()) {
        eventListener.onLinkPreviewClicked(((MmsMessageRecord) messageRecord).getLinkPreviews().get(0));
      } else {
        performClick();
      }
    }
  }

  private class QuotedIndicatorClickListener implements View.OnClickListener {
    public void onClick(final View view) {
      if (eventListener != null && batchSelected.isEmpty() && conversationMessage.hasBeenQuoted()) {
        eventListener.onQuotedIndicatorClicked((messageRecord));
      } else {
        passthroughClickListener.onClick(view);
      }
    }
  }

  private class ScheduledIndicatorClickListener implements View.OnClickListener {
    public void onClick(final View view) {
      if (eventListener != null && batchSelected.isEmpty()) {
        eventListener.onScheduledIndicatorClicked(view, (messageRecord));
      } else {
        passthroughClickListener.onClick(view);
      }
    }
  }

  private class AttachmentDownloadClickListener implements SlidesClickedListener {
    @Override
    public void onClick(View v, final List<Slide> slides) {
      Log.i(TAG, "onClick() for attachment download");
      if (messageRecord.isMmsNotification()) {
        Log.i(TAG, "Scheduling MMS attachment download");
        ApplicationDependencies.getJobManager().add(new MmsDownloadJob(messageRecord.getId(),
                                                                       messageRecord.getThreadId(),
                                                                       false));
      } else {
        Log.i(TAG, "Scheduling push attachment downloads for " + slides.size() + " items");

        for (Slide slide : slides) {
          ApplicationDependencies.getJobManager().add(new AttachmentDownloadJob(messageRecord.getId(),
                                                                                ((DatabaseAttachment) slide.asAttachment()).getAttachmentId(),
                                                                                true));
        }
      }
    }
  }

  private class SlideClickPassthroughListener implements SlideClickListener {

    private final SlidesClickedListener original;

    private SlideClickPassthroughListener(@NonNull SlidesClickedListener original) {
      this.original = original;
    }

    @Override
    public void onClick(View v, Slide slide) {
      original.onClick(v, Collections.singletonList(slide));
    }
  }

  private class StickerClickListener implements SlideClickListener {
    @Override
    public void onClick(View v, Slide slide) {
      if (shouldInterceptClicks(messageRecord) || !batchSelected.isEmpty()) {
        performClick();
      } else if (eventListener != null && hasSticker(messageRecord)) {
        //noinspection ConstantConditions
        eventListener.onStickerClicked(((MmsMessageRecord) messageRecord).getSlideDeck().getStickerSlide().asAttachment().getSticker());
      }
    }
  }

  private class ThumbnailClickListener implements SlideClickListener {
    public void onClick(final View v, final Slide slide) {
      if (shouldInterceptClicks(messageRecord) || !batchSelected.isEmpty() || isCondensedMode()) {
        performClick();
      } else if (!canPlayContent && mediaItem != null && eventListener != null) {
        eventListener.onPlayInlineContent(conversationMessage);
      } else if (MediaPreviewV2Fragment.isContentTypeSupported(slide.getContentType()) && slide.getUri() != null) {
        if (eventListener == null) {
          return;
        }

        MediaIntentFactory.MediaPreviewArgs args = new MediaIntentFactory.MediaPreviewArgs(
            messageRecord.getThreadId(),
            messageRecord.getTimestamp(),
            slide.getUri(),
            slide.getContentType(),
            slide.asAttachment().getSize(),
            slide.getCaption().orElse(null),
            false,
            false,
            false,
            false,
            MediaTable.Sorting.Newest,
            slide.isVideoGif(),
            new MediaIntentFactory.SharedElementArgs(
                slide.asAttachment().getWidth(),
                slide.asAttachment().getHeight(),
                mediaThumbnailStub.require().getCorners().getTopLeft(),
                mediaThumbnailStub.require().getCorners().getTopRight(),
                mediaThumbnailStub.require().getCorners().getBottomRight(),
                mediaThumbnailStub.require().getCorners().getBottomLeft()
            ));
        MediaPreviewCache.INSTANCE.setDrawable(((ThumbnailView) v).getImageDrawable());
        eventListener.goToMediaPreview(ConversationItem.this, v, args);
      } else if (slide.getUri() != null) {
        Log.i(TAG, "Clicked: " + slide.getUri() + " , " + slide.getContentType());
        Uri publicUri = PartAuthority.getAttachmentPublicUri(slide.getUri());
        Log.i(TAG, "Public URI: " + publicUri);
        Intent intent = new Intent(Intent.ACTION_VIEW);
        intent.addFlags(Intent.FLAG_GRANT_READ_URI_PERMISSION);
        intent.setDataAndType(PartAuthority.getAttachmentPublicUri(slide.getUri()), Intent.normalizeMimeType(slide.getContentType()));
        try {
          context.startActivity(intent);
        } catch (ActivityNotFoundException anfe) {
          Log.w(TAG, "No activity existed to view the media.");
          Toast.makeText(context, R.string.ConversationItem_unable_to_open_media, Toast.LENGTH_LONG).show();
        }
      } else if (slide.asAttachment().isPermanentlyFailed()) {
        String failedMessage;

        if (slide instanceof ImageSlide) {
          failedMessage = messageRecord.isOutgoing() ? context.getString(R.string.ConversationItem_cant_download_image_you_will_need_to_send_it_again)
                                                     : context.getString(R.string.ConversationItem_cant_download_image_s_will_need_to_send_it_again, messageRecord.getIndividualRecipient().getShortDisplayName(context));
        } else if (slide instanceof VideoSlide) {
          failedMessage = messageRecord.isOutgoing() ? context.getString(R.string.ConversationItem_cant_download_video_you_will_need_to_send_it_again)
                                                     : context.getString(R.string.ConversationItem_cant_download_video_s_will_need_to_send_it_again, messageRecord.getIndividualRecipient().getShortDisplayName(context));
        } else {
          failedMessage = messageRecord.isOutgoing() ? context.getString(R.string.ConversationItem_cant_download_message_you_will_need_to_send_it_again)
                                                     : context.getString(R.string.ConversationItem_cant_download_message_s_will_need_to_send_it_again, messageRecord.getIndividualRecipient().getShortDisplayName(context));
        }

        new MaterialAlertDialogBuilder(getContext())
            .setMessage(failedMessage)
            .setPositiveButton(android.R.string.ok, null)
            .setNegativeButton(android.R.string.cancel, null)
            .show();
      }
    }
  }

  private class PassthroughClickListener implements View.OnLongClickListener, View.OnClickListener {

    @Override
    public boolean onLongClick(View v) {
      if (bodyText.hasSelection()) {
        return false;
      }
      performLongClick();
      return true;
    }

    @Override
    public void onClick(View v) {
      performClick();
    }
  }

  private class GiftMessageViewCallback implements GiftMessageView.Callback {

    @Override
    public void onViewGiftBadgeClicked() {
      eventListener.onViewGiftBadgeClicked(messageRecord);
    }
  }

  private class ClickListener implements View.OnClickListener {
    private OnClickListener parent;

    ClickListener(@Nullable OnClickListener parent) {
      this.parent = parent;
    }

    public void onClick(View v) {
      if (!shouldInterceptClicks(messageRecord) && parent != null) {
        parent.onClick(v);
      } else if (messageRecord.isFailed()) {
        if (eventListener != null) {
          eventListener.onMessageWithErrorClicked(messageRecord);
        }
      } else if (messageRecord.isRateLimited() && SignalStore.rateLimit().needsRecaptcha()) {
        if (eventListener != null) {
          eventListener.onMessageWithRecaptchaNeededClicked(messageRecord);
        }
      } else if (!messageRecord.isOutgoing() && messageRecord.isIdentityMismatchFailure()) {
        if (eventListener != null) {
          eventListener.onIncomingIdentityMismatchClicked(messageRecord.getIndividualRecipient().getId());
        }
      } else if (messageRecord.isPendingInsecureSmsFallback()) {
        handleMessageApproval();
      }
    }
  }

  private final class TouchDelegateChangedListener implements ConversationItemFooter.OnTouchDelegateChangedListener {
    @Override
    public void onTouchDelegateChanged(@NonNull Rect delegateRect, @NonNull View delegateView) {
      offsetDescendantRectToMyCoords(footer, delegateRect);
      setTouchDelegate(new TouchDelegate(delegateRect, delegateView));
    }
  }

  private final class UrlClickListener implements UrlClickHandler {

    @Override
    public boolean handleOnClick(@NonNull String url) {
      return eventListener != null && eventListener.onUrlClicked(url);
    }
  }

  private class MentionClickableSpan extends ClickableSpan {
    private final RecipientId mentionedRecipientId;

    MentionClickableSpan(RecipientId mentionedRecipientId) {
      this.mentionedRecipientId = mentionedRecipientId;
    }

    @Override
    public void onClick(@NonNull View widget) {
      if (eventListener != null && batchSelected.isEmpty()) {
        VibrateUtil.vibrateTick(context);
        eventListener.onGroupMemberClicked(mentionedRecipientId, conversationRecipient.get().requireGroupId());
      }
    }

    @Override
    public void updateDrawState(@NonNull TextPaint ds) {}
  }

  private final class AudioPlaybackSpeedToggleListener implements PlaybackSpeedToggleTextView.PlaybackSpeedListener {
    @Override
    public void onPlaybackSpeedChanged(float speed) {
      if (eventListener == null || !audioViewStub.resolved()) {
        return;
      }

      Uri uri = audioViewStub.get().getAudioSlideUri();
      if (uri == null) {
        return;
      }

      eventListener.onVoiceNotePlaybackSpeedChanged(uri, speed);
    }
  }

  private final class AudioViewCallbacks implements AudioView.Callbacks {

    @Override
    public void onPlay(@NonNull Uri audioUri, double progress) {
      if (eventListener == null) return;

      eventListener.onVoiceNotePlay(audioUri, messageRecord.getId(), progress);
    }

    @Override
    public void onPause(@NonNull Uri audioUri) {
      if (eventListener == null) return;

      eventListener.onVoiceNotePause(audioUri);
    }

    @Override
    public void onSeekTo(@NonNull Uri audioUri, double progress) {
      if (eventListener == null) return;

      eventListener.onVoiceNoteSeekTo(audioUri, progress);
    }

    @Override
    public void onStopAndReset(@NonNull Uri audioUri) {
      throw new UnsupportedOperationException();
    }

    @Override
    public void onSpeedChanged(float speed, boolean isPlaying) {
      footer.setAudioPlaybackSpeed(speed, isPlaying);
    }

    @Override
    public void onProgressUpdated(long durationMillis, long playheadMillis) {
      footer.setAudioDuration(durationMillis, playheadMillis);
    }
  }

  private void handleMessageApproval() {
    final int title;
    final int message;

    if (messageRecord.isMms()) title = R.string.ConversationItem_click_to_approve_unencrypted_mms_dialog_title;
    else title = R.string.ConversationItem_click_to_approve_unencrypted_sms_dialog_title;

    message = R.string.ConversationItem_click_to_approve_unencrypted_dialog_message;

    AlertDialog.Builder builder = new AlertDialog.Builder(context);
    builder.setTitle(title);

    if (message > -1) builder.setMessage(message);

    builder.setPositiveButton(R.string.yes, (dialogInterface, i) -> {
      MessageTable db = messageRecord.isMms() ? SignalDatabase.messages()
                                              : SignalDatabase.messages();

      db.markAsInsecure(messageRecord.getId());
      db.markAsOutbox(messageRecord.getId());
      db.markAsForcedSms(messageRecord.getId());

      if (messageRecord.isMms()) {
        MmsSendJob.enqueue(context,
                           ApplicationDependencies.getJobManager(),
                           messageRecord.getId());
      } else {
        ApplicationDependencies.getJobManager().add(new SmsSendJob(messageRecord.getId(),
                                                                   messageRecord.getIndividualRecipient()));
      }
    });

    builder.setNegativeButton(R.string.no, (dialogInterface, i) -> {
      if (messageRecord.isMms()) {
        SignalDatabase.messages().markAsSentFailed(messageRecord.getId());
      } else {
        SignalDatabase.messages().markAsSentFailed(messageRecord.getId());
      }
    });
    builder.show();
  }
}<|MERGE_RESOLUTION|>--- conflicted
+++ resolved
@@ -196,17 +196,11 @@
   private Optional<MessageRecord>     previousMessage;
   private ConversationItemDisplayMode displayMode;
 
-<<<<<<< HEAD
-            protected ConversationItemBodyBubble bodyBubble;
-            protected View                       reply;
-            protected View                       replyIcon;
-            protected View                       swipeToLeft;
-            protected View                       swipeToLeftIcon;
-=======
   protected           ConversationItemBodyBubble bodyBubble;
   protected           View                       reply;
   protected           View                       replyIcon;
->>>>>>> 66c650e8
+  protected           View                       swipeToLeft;
+  protected           View                       swipeToLeftIcon;
   @Nullable protected ViewGroup                  contactPhotoHolder;
   @Nullable private   QuoteView                  quoteView;
   private             EmojiTextView              bodyText;
@@ -328,29 +322,6 @@
     this.contactPhotoHolder        = findViewById(R.id.contact_photo_container);
     this.bodyBubble                = findViewById(R.id.body_bubble);
     this.mediaThumbnailStub        = new NullableStub<>(findViewById(R.id.image_view_stub));
-<<<<<<< HEAD
-    this.audioViewStub             =         new Stub<>(findViewById(R.id.audio_view_stub));
-    this.documentViewStub          =         new Stub<>(findViewById(R.id.document_view_stub));
-    this.sharedContactStub         =         new Stub<>(findViewById(R.id.shared_contact_view_stub));
-    this.linkPreviewStub           =         new Stub<>(findViewById(R.id.link_preview_stub));
-    this.stickerStub               =         new Stub<>(findViewById(R.id.sticker_view_stub));
-    this.revealableStub            =         new Stub<>(findViewById(R.id.revealable_view_stub));
-    this.callToActionStub          =           ViewUtil.findStubById(this, R.id.conversation_item_call_to_action_stub);
-    this.groupSenderHolder         =                    findViewById(R.id.group_sender_holder);
-    this.quoteView                 =                    findViewById(R.id.quote_view);
-    this.reply                     =                    findViewById(R.id.reply_icon_wrapper);
-    this.replyIcon                 =                    findViewById(R.id.reply_icon);
-    this.swipeToLeft               =                    findViewById(R.id.swipe_to_left_icon_wrapper);
-    this.swipeToLeftIcon           =                    findViewById(R.id.swipe_to_left_icon);
-    this.reactionsView             =                    findViewById(R.id.reactions_view);
-    this.badgeImageView            =                    findViewById(R.id.badge);
-    this.storyReactionLabelWrapper =                    findViewById(R.id.story_reacted_label_holder);
-    this.storyReactionLabel        =                    findViewById(R.id.story_reacted_label);
-    this.giftViewStub              =         new Stub<>(findViewById(R.id.gift_view_stub));
-    this.quotedIndicator           =                    findViewById(R.id.quoted_indicator);
-    this.paymentViewStub           =         new Stub<>(findViewById(R.id.payment_view_stub));
-    this.scheduledIndicator        =                    findViewById(R.id.scheduled_indicator);
-=======
     this.audioViewStub             = new Stub<>(findViewById(R.id.audio_view_stub));
     this.documentViewStub          = new Stub<>(findViewById(R.id.document_view_stub));
     this.sharedContactStub         = new Stub<>(findViewById(R.id.shared_contact_view_stub));
@@ -362,6 +333,8 @@
     this.quoteView                 = findViewById(R.id.quote_view);
     this.reply                     = findViewById(R.id.reply_icon_wrapper);
     this.replyIcon                 = findViewById(R.id.reply_icon);
+    this.swipeToLeft               = findViewById(R.id.swipe_to_left_icon_wrapper);
+    this.swipeToLeftIcon           = findViewById(R.id.swipe_to_left_icon);
     this.reactionsView             = findViewById(R.id.reactions_view);
     this.badgeImageView            = findViewById(R.id.badge);
     this.storyReactionLabelWrapper = findViewById(R.id.story_reacted_label_holder);
@@ -370,7 +343,6 @@
     this.quotedIndicator           = findViewById(R.id.quoted_indicator);
     this.paymentViewStub           = new Stub<>(findViewById(R.id.payment_view_stub));
     this.scheduledIndicator        = findViewById(R.id.scheduled_indicator);
->>>>>>> 66c650e8
 
     setOnClickListener(new ClickListener(null));
 

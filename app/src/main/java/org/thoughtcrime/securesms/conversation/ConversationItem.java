--- conflicted
+++ resolved
@@ -205,49 +205,11 @@
   private Optional<MessageRecord>     previousMessage;
   private ConversationItemDisplayMode displayMode;
 
-<<<<<<< HEAD
-  protected           ConversationItemBodyBubble bodyBubble;
-  protected           View                       reply;
-  protected           View                       replyIcon;
-  protected           View                       swipeToLeft;
-  protected           View                       swipeToLeftIcon;
-  @Nullable protected ViewGroup                  contactPhotoHolder;
-  @Nullable private   QuoteView                  quoteView;
-  private             EmojiTextView              bodyText;
-  private             ConversationItemFooter     footer;
-  @Nullable private   ConversationItemFooter     stickerFooter;
-  @Nullable private   TextView                   groupSender;
-  @Nullable private   View                       groupSenderHolder;
-  private             AvatarImageView            contactPhoto;
-  private             AlertView                  alertView;
-  protected           ReactionsConversationView  reactionsView;
-  protected           BadgeImageView             badgeImageView;
-  private             View                       storyReactionLabelWrapper;
-  private             TextView                   storyReactionLabel;
-  protected           View                       quotedIndicator;
-  protected           View                       scheduledIndicator;
-
-  private @NonNull  Set<MultiselectPart>                    batchSelected = new HashSet<>();
-  private @NonNull  Outliner                                outliner      = new Outliner();
-  private @NonNull  Outliner                                pulseOutliner = new Outliner();
-  private @NonNull  List<Outliner>                          outliners     = new ArrayList<>(2);
-  private           LiveRecipient                           conversationRecipient;
-  private           NullableStub<ConversationItemThumbnail> mediaThumbnailStub;
-  private           Stub<AudioView>                         audioViewStub;
-  private           Stub<DocumentView>                      documentViewStub;
-  private           Stub<SharedContactView>                 sharedContactStub;
-  private           Stub<LinkPreviewView>                   linkPreviewStub;
-  private           Stub<BorderlessImageView>               stickerStub;
-  private           Stub<ViewOnceMessageView>               revealableStub;
-  private           Stub<CallLinkJoinButton>                joinCallLinkStub;
-  private           Stub<Button>                            callToActionStub;
-  private           Stub<GiftMessageView>                   giftViewStub;
-  private           Stub<PaymentMessageView>                paymentViewStub;
-  private @Nullable EventListener                           eventListener;
-=======
   private           ConversationItemBodyBubble bodyBubble;
   private           View                       reply;
   private           View                       replyIcon;
+  private           View                       swipeToLeft;
+  private           View                       swipeToLeftIcon;
   @Nullable private ViewGroup                  contactPhotoHolder;
   @Nullable private QuoteView                  quoteView;
   private           EmojiTextView              bodyText;
@@ -281,7 +243,6 @@
   private                Stub<GiftMessageView>                   giftViewStub;
   private                Stub<PaymentMessageView>                paymentViewStub;
   private @Nullable      EventListener                           eventListener;
->>>>>>> c7447439
 
   private int     defaultBubbleColor;
   private int     defaultBubbleColorForWallpaper;

--- conflicted
+++ resolved
@@ -394,10 +394,6 @@
     this.displayMode           = displayMode;
     this.previousMessage       = previousMessageRecord;
 
-<<<<<<< HEAD
-    this.author.observeForever(this);
-    this.conversationRecipient.observeForever(this);
-
     if (replyIcon != null) {
       setSwipeIcon(((AppCompatImageView)replyIcon), SignalStore.settings().getSwipeToRightAction(), SwipeActionTypes.DEFAULT_DRAWABLE_FOR_RIGHT);
     }
@@ -406,8 +402,6 @@
       setSwipeIcon(((AppCompatImageView)swipeToLeftIcon), SignalStore.settings().getSwipeToLeftAction(), SwipeActionTypes.DEFAULT_DRAWABLE_FOR_LEFT);
     }
 
-=======
->>>>>>> f25a716d
     setGutterSizes(messageRecord, groupThread);
     setMessageShape(messageRecord, previousMessageRecord, nextMessageRecord, groupThread);
     setMediaAttributes(messageRecord, previousMessageRecord, nextMessageRecord, groupThread, hasWallpaper, isMessageRequestAccepted, allowedToPlayInline);

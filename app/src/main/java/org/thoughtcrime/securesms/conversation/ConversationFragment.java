--- conflicted
+++ resolved
@@ -1437,28 +1437,6 @@
 
 
   public interface ConversationFragmentListener extends VoiceNoteMediaControllerOwner {
-<<<<<<< HEAD
-    void setThreadId(long threadId);
-    void handleReplyMessage(ConversationMessage conversationMessage);
-    void onMessageActionToolbarOpened();
-    void onBottomActionBarVisibilityChanged(int visibility);
-    void onForwardClicked();
-    void onMessageRequest(@NonNull MessageRequestViewModel viewModel);
-    void handleReaction(@NonNull ConversationMessage conversationMessage,
-                        @NonNull ConversationReactionOverlay.OnActionSelectedListener onActionSelectedListener,
-                        @NonNull SelectedConversationModel selectedConversationModel,
-                        @NonNull ConversationReactionOverlay.OnHideListener onHideListener,
-                        @Nullable MotionEvent motionEvent);
-    void onCursorChanged();
-    void onMessageWithErrorClicked(@NonNull MessageRecord messageRecord);
-    void onVoiceNotePause(@NonNull Uri uri);
-    void onVoiceNotePlay(@NonNull Uri uri, long messageId, double progress);
-    void onVoiceNoteResume(@NonNull Uri uri, long messageId);
-    void onVoiceNoteSeekTo(@NonNull Uri uri, double progress);
-    void onVoiceNotePlaybackSpeedChanged(@NonNull Uri uri, float speed);
-    void onRegisterVoiceNoteCallbacks(@NonNull Observer<VoiceNotePlaybackState> onPlaybackStartObserver);
-    void onUnregisterVoiceNoteCallbacks(@NonNull Observer<VoiceNotePlaybackState> onPlaybackStartObserver);
-=======
     boolean isKeyboardOpen();
     void    setThreadId(long threadId);
     void    handleReplyMessage(ConversationMessage conversationMessage);
@@ -1469,7 +1447,8 @@
     void    handleReaction(@NonNull ConversationMessage conversationMessage,
                            @NonNull ConversationReactionOverlay.OnActionSelectedListener onActionSelectedListener,
                            @NonNull SelectedConversationModel selectedConversationModel,
-                           @NonNull ConversationReactionOverlay.OnHideListener onHideListener);
+                           @NonNull ConversationReactionOverlay.OnHideListener onHideListener,
+                           @Nullable MotionEvent motionEvent);
     void    onCursorChanged();
     void    onMessageWithErrorClicked(@NonNull MessageRecord messageRecord);
     void    onVoiceNotePause(@NonNull Uri uri);
@@ -1479,7 +1458,6 @@
     void    onVoiceNotePlaybackSpeedChanged(@NonNull Uri uri, float speed);
     void    onRegisterVoiceNoteCallbacks(@NonNull Observer<VoiceNotePlaybackState> onPlaybackStartObserver);
     void    onUnregisterVoiceNoteCallbacks(@NonNull Observer<VoiceNotePlaybackState> onPlaybackStartObserver);
->>>>>>> a2bf15d1
   }
 
   private class ConversationScrollListener extends OnScrollListener {
@@ -1604,7 +1582,6 @@
             list.setLayoutFrozen(true);
           }
 
-<<<<<<< HEAD
           if (itemView instanceof ConversationItem) {
             Uri audioUri = getAudioUriForLongClick(messageRecord);
             if (audioUri != null) {
@@ -1614,21 +1591,24 @@
             Bitmap videoBitmap          = null;
             int    childAdapterPosition = list.getChildAdapterPosition(itemView);
   
-            final GiphyMp4ProjectionPlayerHolder mp4Holder;
+            GiphyMp4ProjectionPlayerHolder mp4Holder = null;
             if (childAdapterPosition != RecyclerView.NO_POSITION) {
               mp4Holder = giphyMp4ProjectionRecycler.getCurrentHolder(childAdapterPosition);
-              if (mp4Holder != null) {
+              if (mp4Holder != null && mp4Holder.isVisible()) {
                 mp4Holder.pause();
                 videoBitmap = mp4Holder.getBitmap();
                 mp4Holder.hide();
+              } else {
+                mp4Holder = null;
               }
-            } else {
-              mp4Holder = null;
             }
-  
+            final GiphyMp4ProjectionPlayerHolder finalMp4Holder = mp4Holder;
+            
             ConversationItem conversationItem = (ConversationItem) itemView;
             Bitmap           bitmap           = ConversationItemSelection.snapshotView(conversationItem, list, messageRecord, videoBitmap);
   
+            View focusedView = listener.isKeyboardOpen() ? conversationItem.getRootView().findFocus() : null;
+
             final ConversationItemBodyBubble bodyBubble                = conversationItem.bodyBubble;
                   SelectedConversationModel  selectedConversationModel = new SelectedConversationModel(bitmap,
                                                                                                        itemView.getX(),
@@ -1637,30 +1617,55 @@
                                                                                                        bodyBubble.getY(),
                                                                                                        bodyBubble.getWidth(),
                                                                                                        audioUri,
-                                                                                                       messageRecord.isOutgoing());
+                                                                                                       messageRecord.isOutgoing(),
+                                                                                                       focusedView);
   
             bodyBubble.setVisibility(View.INVISIBLE);
   
-            listener.handleReaction(item.getConversationMessage(), new ReactionsToolbarListener(item.getConversationMessage()), selectedConversationModel, () -> {
-              reactionsShade.setVisibility(View.GONE);
-              if (motionEvent == null) {
-                list.setLayoutFrozen(false);
-              }
+            ViewUtil.hideKeyboard(requireContext(), conversationItem);
+
+            boolean showScrollButtons = conversationViewModel.getShowScrollButtons();
+            if (showScrollButtons) {
+              conversationViewModel.setShowScrollButtons(false);
+            }
   
-              if (selectedConversationModel.getAudioUri() != null) {
-                listener.onVoiceNoteResume(selectedConversationModel.getAudioUri(), messageRecord.getId());
-              }
+            final boolean layoutFrozen = (motionEvent == null);
+
+            listener.handleReaction(item.getConversationMessage(),
+                                    new ReactionsToolbarListener(item.getConversationMessage()),
+                                    selectedConversationModel,
+                                    new ConversationReactionOverlay.OnHideListener() {
+                                      @Override public void startHide() {
+                                        multiselectItemDecoration.hideShade(list);
+                                        ViewUtil.fadeOut(reactionsShade, getResources().getInteger(R.integer.reaction_scrubber_hide_duration), View.GONE);
+                                      }
+
+                                      @Override public void onHide() {
+                                        reactionsShade.setVisibility(View.GONE);
+                                        if (layoutFrozen) {
+                                          list.setLayoutFrozen(false);
+                                        }
+
+                                        if (selectedConversationModel.getAudioUri() != null) {
+                                          listener.onVoiceNoteResume(selectedConversationModel.getAudioUri(), messageRecord.getId());
+                                        }
+
+                                        WindowUtil.setLightStatusBarFromTheme(requireActivity());
+                                        WindowUtil.setLightNavigationBarFromTheme(requireActivity());
+                                        clearFocusedItem();
   
-              WindowUtil.setLightStatusBarFromTheme(requireActivity());
-              clearFocusedItem();
+                                        if (finalMp4Holder != null) {
+                                          finalMp4Holder.show();
+                                          finalMp4Holder.resume();
+                                        }
   
-              if (mp4Holder != null) {
-                mp4Holder.show();
-                mp4Holder.resume();
-              }
-  
-              bodyBubble.setVisibility(View.VISIBLE);
-            }, motionEvent);
+                                        bodyBubble.setVisibility(View.VISIBLE);
+
+                                        if (showScrollButtons) {
+                                          conversationViewModel.setShowScrollButtons(true);
+                                        }
+                                      }
+                                    }, motionEvent);
           }
           return;
         }
@@ -1672,86 +1677,6 @@
 
       actionMode = ((AppCompatActivity)getActivity()).startSupportActionMode(actionModeCallback);
     }
-=======
-          Bitmap videoBitmap          = null;
-          int    childAdapterPosition = list.getChildAdapterPosition(itemView);
-
-          GiphyMp4ProjectionPlayerHolder mp4Holder = null;
-          if (childAdapterPosition != RecyclerView.NO_POSITION) {
-            mp4Holder = giphyMp4ProjectionRecycler.getCurrentHolder(childAdapterPosition);
-            if (mp4Holder != null && mp4Holder.isVisible()) {
-              mp4Holder.pause();
-              videoBitmap = mp4Holder.getBitmap();
-              mp4Holder.hide();
-            } else {
-              mp4Holder = null;
-            }
-          }
-          final GiphyMp4ProjectionPlayerHolder finalMp4Holder = mp4Holder;
-
-          ConversationItem conversationItem = (ConversationItem) itemView;
-          Bitmap           bitmap           = ConversationItemSelection.snapshotView(conversationItem, list, messageRecord, videoBitmap);
-
-          View focusedView = listener.isKeyboardOpen() ? conversationItem.getRootView().findFocus() : null;
-
-          final ConversationItemBodyBubble bodyBubble                = conversationItem.bodyBubble;
-                SelectedConversationModel  selectedConversationModel = new SelectedConversationModel(bitmap,
-                                                                                                     itemView.getX(),
-                                                                                                     itemView.getY() + list.getTranslationY(),
-                                                                                                     bodyBubble.getX(),
-                                                                                                     bodyBubble.getY(),
-                                                                                                     bodyBubble.getWidth(),
-                                                                                                     audioUri,
-                                                                                                     messageRecord.isOutgoing(),
-                                                                                                     focusedView);
-
-          bodyBubble.setVisibility(View.INVISIBLE);
-
-          ViewUtil.hideKeyboard(requireContext(), conversationItem);
-
-          boolean showScrollButtons = conversationViewModel.getShowScrollButtons();
-          if (showScrollButtons) {
-            conversationViewModel.setShowScrollButtons(false);
-          }
-
-          listener.handleReaction(item.getConversationMessage(),
-                                  new ReactionsToolbarListener(item.getConversationMessage()),
-                                  selectedConversationModel,
-                                  new ConversationReactionOverlay.OnHideListener() {
-                                    @Override public void startHide() {
-                                      multiselectItemDecoration.hideShade(list);
-                                      ViewUtil.fadeOut(reactionsShade, getResources().getInteger(R.integer.reaction_scrubber_hide_duration), View.GONE);
-                                    }
-
-                                    @Override public void onHide() {
-                                      list.setLayoutFrozen(false);
-
-                                      if (selectedConversationModel.getAudioUri() != null) {
-                                        listener.onVoiceNoteResume(selectedConversationModel.getAudioUri(), messageRecord.getId());
-                                      }
-
-                                      WindowUtil.setLightStatusBarFromTheme(requireActivity());
-                                      WindowUtil.setLightNavigationBarFromTheme(requireActivity());
-                                      clearFocusedItem();
-
-                                      if (finalMp4Holder != null) {
-                                        finalMp4Holder.show();
-                                        finalMp4Holder.resume();
-                                      }
-
-                                      bodyBubble.setVisibility(View.VISIBLE);
-
-                                      if (showScrollButtons) {
-                                        conversationViewModel.setShowScrollButtons(true);
-                                      }
-                                    }
-                                  });
-        }
-      } else {
-        clearFocusedItem();
-        ((ConversationAdapter) list.getAdapter()).toggleSelection(item);
-        list.invalidateItemDecorations();
->>>>>>> a2bf15d1
 
     @Override
     public void onItemLongClick(View itemView, MultiselectPart item) {

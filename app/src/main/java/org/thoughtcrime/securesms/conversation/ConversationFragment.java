/*
 * Copyright (C) 2015 Open Whisper Systems
 *
 * This program is free software: you can redistribute it and/or modify
 * it under the terms of the GNU General Public License as published by
 * the Free Software Foundation, either version 3 of the License, or
 * (at your option) any later version.
 *
 * This program is distributed in the hope that it will be useful,
 * but WITHOUT ANY WARRANTY; without even the implied warranty of
 * MERCHANTABILITY or FITNESS FOR A PARTICULAR PURPOSE.  See the
 * GNU General Public License for more details.
 *
 * You should have received a copy of the GNU General Public License
 * along with this program.  If not, see <http://www.gnu.org/licenses/>.
 */
package org.thoughtcrime.securesms.conversation;

import android.Manifest;
import android.animation.Animator;
import android.animation.LayoutTransition;
import android.animation.ValueAnimator;
import android.annotation.SuppressLint;
import android.content.ActivityNotFoundException;
import android.content.Context;
import android.content.Intent;
import android.content.res.Configuration;
import android.graphics.Bitmap;
import android.graphics.Rect;
import android.net.Uri;
import android.os.AsyncTask;
import android.os.Bundle;
import android.text.SpannableStringBuilder;
import android.text.TextUtils;
import android.view.LayoutInflater;
import android.view.Menu;
import android.view.MenuItem;
import android.view.MotionEvent;
import android.view.View;
import android.view.ViewGroup;
import android.view.ViewTreeObserver;
import android.view.animation.Animation;
import android.view.animation.AnimationUtils;
import android.widget.EditText;
import android.widget.FrameLayout;
import android.widget.TextView;
import android.widget.Toast;
import android.widget.ViewSwitcher;

import androidx.annotation.NonNull;
import androidx.annotation.Nullable;
import androidx.appcompat.app.AlertDialog;
import androidx.appcompat.app.AppCompatActivity;
import androidx.appcompat.view.ActionMode;
import androidx.appcompat.widget.Toolbar;
import androidx.core.app.ActivityCompat;
import androidx.core.app.ActivityOptionsCompat;
import androidx.core.content.ContextCompat;
import androidx.core.text.HtmlCompat;
import androidx.core.view.ViewCompat;
import androidx.core.view.ViewKt;
import androidx.lifecycle.LiveData;
import androidx.lifecycle.Observer;
import androidx.lifecycle.ViewModelProvider;
import androidx.recyclerview.widget.LinearLayoutManager;
import androidx.recyclerview.widget.RecyclerView;
import androidx.recyclerview.widget.RecyclerView.OnScrollListener;

import com.annimon.stream.Collectors;
import com.annimon.stream.Stream;
import com.google.android.material.dialog.MaterialAlertDialogBuilder;
import com.google.android.material.snackbar.Snackbar;

import org.jetbrains.annotations.NotNull;
import org.signal.core.util.DimensionUnit;
import org.signal.core.util.Stopwatch;
import org.signal.core.util.StreamUtil;
import org.signal.core.util.concurrent.SignalExecutors;
import org.signal.core.util.concurrent.SimpleTask;
import org.signal.core.util.logging.Log;
import org.thoughtcrime.securesms.LoggingFragment;
import org.thoughtcrime.securesms.R;
import org.thoughtcrime.securesms.badges.gifts.OpenableGift;
import org.thoughtcrime.securesms.badges.gifts.OpenableGiftItemDecoration;
import org.thoughtcrime.securesms.badges.gifts.flow.GiftFlowActivity;
import org.thoughtcrime.securesms.badges.gifts.viewgift.received.ViewReceivedGiftBottomSheet;
import org.thoughtcrime.securesms.badges.gifts.viewgift.sent.ViewSentGiftBottomSheet;
import org.thoughtcrime.securesms.components.ConversationScrollToView;
import org.thoughtcrime.securesms.components.ConversationTypingView;
import org.thoughtcrime.securesms.components.TypingStatusRepository;
import org.thoughtcrime.securesms.components.menu.ActionItem;
import org.thoughtcrime.securesms.components.menu.SignalBottomActionBar;
import org.thoughtcrime.securesms.components.recyclerview.SmoothScrollingLinearLayoutManager;
import org.thoughtcrime.securesms.components.settings.app.AppSettingsActivity;
import org.thoughtcrime.securesms.components.settings.app.subscription.donate.DonateToSignalFragment;
import org.thoughtcrime.securesms.components.settings.app.subscription.donate.DonateToSignalType;
import org.thoughtcrime.securesms.components.voice.VoiceNoteMediaControllerOwner;
import org.thoughtcrime.securesms.components.voice.VoiceNotePlaybackState;
import org.thoughtcrime.securesms.contactshare.Contact;
import org.thoughtcrime.securesms.contactshare.ContactUtil;
import org.thoughtcrime.securesms.contactshare.SharedContactDetailsActivity;
import org.thoughtcrime.securesms.conversation.ConversationAdapter.ItemClickListener;
import org.thoughtcrime.securesms.conversation.ConversationAdapter.StickyHeaderViewHolder;
import org.thoughtcrime.securesms.conversation.colors.Colorizer;
import org.thoughtcrime.securesms.conversation.colors.RecyclerViewColorizer;
import org.thoughtcrime.securesms.conversation.mutiselect.ConversationItemAnimator;
import org.thoughtcrime.securesms.conversation.mutiselect.MultiselectItemDecoration;
import org.thoughtcrime.securesms.conversation.mutiselect.MultiselectPart;
import org.thoughtcrime.securesms.conversation.mutiselect.forward.MultiselectForwardBottomSheet;
import org.thoughtcrime.securesms.conversation.mutiselect.forward.MultiselectForwardFragment;
import org.thoughtcrime.securesms.conversation.mutiselect.forward.MultiselectForwardFragmentArgs;
import org.thoughtcrime.securesms.conversation.mutiselect.forward.MultiselectForwardRepository;
import org.thoughtcrime.securesms.conversation.quotes.MessageQuotesBottomSheet;
import org.thoughtcrime.securesms.conversation.ui.error.EnableCallNotificationSettingsDialog;
import org.thoughtcrime.securesms.database.MessageTable;
import org.thoughtcrime.securesms.database.MmsTable;
import org.thoughtcrime.securesms.database.SignalDatabase;
import org.thoughtcrime.securesms.database.SmsTable;
import org.thoughtcrime.securesms.database.model.InMemoryMessageRecord;
import org.thoughtcrime.securesms.database.model.MediaMmsMessageRecord;
import org.thoughtcrime.securesms.database.model.MessageId;
import org.thoughtcrime.securesms.database.model.MessageRecord;
import org.thoughtcrime.securesms.database.model.MmsMessageRecord;
import org.thoughtcrime.securesms.database.model.ReactionRecord;
import org.thoughtcrime.securesms.dependencies.ApplicationDependencies;
import org.thoughtcrime.securesms.giph.mp4.GiphyMp4ItemDecoration;
import org.thoughtcrime.securesms.giph.mp4.GiphyMp4PlaybackController;
import org.thoughtcrime.securesms.giph.mp4.GiphyMp4PlaybackPolicy;
import org.thoughtcrime.securesms.giph.mp4.GiphyMp4ProjectionPlayerHolder;
import org.thoughtcrime.securesms.giph.mp4.GiphyMp4ProjectionRecycler;
import org.thoughtcrime.securesms.groups.GroupId;
import org.thoughtcrime.securesms.groups.GroupMigrationMembershipChange;
import org.thoughtcrime.securesms.groups.ui.GroupErrors;
import org.thoughtcrime.securesms.groups.ui.invitesandrequests.invite.GroupLinkInviteFriendsBottomSheetDialogFragment;
import org.thoughtcrime.securesms.groups.ui.managegroup.dialogs.GroupDescriptionDialog;
import org.thoughtcrime.securesms.groups.ui.migration.GroupsV1MigrationInfoBottomSheetDialogFragment;
import org.thoughtcrime.securesms.groups.v2.GroupBlockJoinRequestResult;
import org.thoughtcrime.securesms.groups.v2.GroupDescriptionUtil;
import org.thoughtcrime.securesms.jobs.DirectoryRefreshJob;
import org.thoughtcrime.securesms.jobs.MultiDeviceViewOnceOpenJob;
import org.thoughtcrime.securesms.keyvalue.SignalStore;
import org.thoughtcrime.securesms.linkpreview.LinkPreview;
import org.thoughtcrime.securesms.longmessage.LongMessageFragment;
import org.thoughtcrime.securesms.main.Material3OnScrollHelperBinder;
import org.thoughtcrime.securesms.messagedetails.MessageDetailsFragment;
import org.thoughtcrime.securesms.messagerequests.MessageRequestState;
import org.thoughtcrime.securesms.messagerequests.MessageRequestViewModel;
import org.thoughtcrime.securesms.mms.AttachmentManager;
import org.thoughtcrime.securesms.mms.GlideApp;
import org.thoughtcrime.securesms.mms.OutgoingMediaMessage;
import org.thoughtcrime.securesms.mms.PartAuthority;
import org.thoughtcrime.securesms.mms.Slide;
import org.thoughtcrime.securesms.mms.TextSlide;
import org.thoughtcrime.securesms.notifications.profiles.NotificationProfile;
import org.thoughtcrime.securesms.notifications.v2.ConversationId;
import org.thoughtcrime.securesms.payments.preferences.PaymentsActivity;
import org.thoughtcrime.securesms.permissions.Permissions;
import org.thoughtcrime.securesms.phonenumbers.PhoneNumberFormatter;
import org.thoughtcrime.securesms.providers.BlobProvider;
import org.thoughtcrime.securesms.ratelimit.RecaptchaProofBottomSheetFragment;
import org.thoughtcrime.securesms.reactions.ReactionsBottomSheetDialogFragment;
import org.thoughtcrime.securesms.recipients.LiveRecipient;
import org.thoughtcrime.securesms.recipients.Recipient;
import org.thoughtcrime.securesms.recipients.RecipientExporter;
import org.thoughtcrime.securesms.recipients.RecipientId;
import org.thoughtcrime.securesms.recipients.ui.bottomsheet.RecipientBottomSheetDialogFragment;
import org.thoughtcrime.securesms.revealable.ViewOnceMessageActivity;
import org.thoughtcrime.securesms.revealable.ViewOnceUtil;
import org.thoughtcrime.securesms.safety.SafetyNumberBottomSheet;
import org.thoughtcrime.securesms.sms.MessageSender;
import org.thoughtcrime.securesms.sms.OutgoingTextMessage;
import org.thoughtcrime.securesms.stickers.StickerLocator;
import org.thoughtcrime.securesms.stickers.StickerPackPreviewActivity;
import org.thoughtcrime.securesms.stories.Stories;
import org.thoughtcrime.securesms.stories.StoryViewerArgs;
import org.thoughtcrime.securesms.stories.viewer.StoryViewerActivity;
import org.thoughtcrime.securesms.util.CachedInflater;
import org.thoughtcrime.securesms.util.CommunicationActions;
import org.thoughtcrime.securesms.util.HtmlUtil;
import org.thoughtcrime.securesms.util.LifecycleDisposable;
import org.thoughtcrime.securesms.util.MessageRecordUtil;
import org.thoughtcrime.securesms.util.Projection;
import org.thoughtcrime.securesms.util.RemoteDeleteUtil;
import org.thoughtcrime.securesms.util.SaveAttachmentTask;
import org.thoughtcrime.securesms.util.SignalLocalMetrics;
import org.thoughtcrime.securesms.util.SignalProxyUtil;
import org.thoughtcrime.securesms.util.SnapToTopDataObserver;
import org.thoughtcrime.securesms.util.StickyHeaderDecoration;
import org.thoughtcrime.securesms.util.StorageUtil;
import org.thoughtcrime.securesms.util.SwipeActionTypes;
import org.thoughtcrime.securesms.util.TextSecurePreferences;
import org.thoughtcrime.securesms.util.TopToastPopup;
import org.thoughtcrime.securesms.util.Util;
import org.thoughtcrime.securesms.util.ViewUtil;
import org.thoughtcrime.securesms.util.WindowUtil;
import org.thoughtcrime.securesms.util.concurrent.ListenableFuture;
import org.thoughtcrime.securesms.util.task.ProgressDialogAsyncTask;
import org.thoughtcrime.securesms.verify.VerifyIdentityActivity;
import org.thoughtcrime.securesms.wallpaper.ChatWallpaper;

import java.io.IOException;
import java.io.InputStream;
import java.util.ArrayList;
import java.util.Collections;
import java.util.HashSet;
import java.util.List;
import java.util.Locale;
import java.util.Objects;
import java.util.Optional;
import java.util.Set;
import java.util.concurrent.ExecutionException;

import io.reactivex.rxjava3.android.schedulers.AndroidSchedulers;
import kotlin.Unit;

@SuppressLint("StaticFieldLeak")
public class ConversationFragment extends LoggingFragment implements MultiselectForwardBottomSheet.Callback, MessageQuotesBottomSheet.Callback {
  private static final String TAG = Log.tag(ConversationFragment.class);

  private static final int SCROLL_ANIMATION_THRESHOLD = 50;
  private static final int CODE_ADD_EDIT_CONTACT      = 77;
  private static final int MAX_SCROLL_DELAY_COUNT     = 5;

  private final ActionModeCallback  actionModeCallback     = new ActionModeCallback();
  private final ItemClickListener   selectionClickListener = new ConversationFragmentItemClickListener();
  private final LifecycleDisposable disposables            = new LifecycleDisposable();
  private final LifecycleDisposable lastSeenDisposable     = new LifecycleDisposable();

  private ConversationFragmentListener listener;

  private LiveRecipient               recipient;
  private long                        threadId;
  private ActionMode                  actionMode;
  private Locale                      locale;
  private FrameLayout                 videoContainer;
  private RecyclerView                list;
  private LastSeenHeader              lastSeenDecoration;
  private RecyclerView.ItemDecoration inlineDateDecoration;
  private ViewSwitcher                topLoadMoreView;
  private ViewSwitcher                bottomLoadMoreView;
  private ConversationTypingView      typingView;
  private View                        composeDivider;
  private ConversationScrollToView    scrollToBottomButton;
  private ConversationScrollToView    scrollToMentionButton;
  private TextView                    scrollDateHeader;
  private ConversationBannerView      conversationBanner;
  private MessageRequestViewModel     messageRequestViewModel;
  private MessageCountsViewModel      messageCountsViewModel;
  private ConversationViewModel       conversationViewModel;
  private ConversationGroupViewModel  groupViewModel;
  private SnapToTopDataObserver       snapToTopDataObserver;
  private MarkReadHelper              markReadHelper;
  private Animation                   scrollButtonInAnimation;
  private Animation                   mentionButtonInAnimation;
  private Animation                   scrollButtonOutAnimation;
  private Animation                   mentionButtonOutAnimation;
  private OnScrollListener            conversationScrollListener;
  private int                         lastSeenScrollOffset;
  private Stopwatch                   startupStopwatch;
  private LayoutTransition            layoutTransition;
  private TransitionListener          transitionListener;
  private View                        reactionsShade;
  private SignalBottomActionBar       bottomActionBar;
  private OpenableGiftItemDecoration  openableGiftItemDecoration;

  private GiphyMp4ProjectionRecycler giphyMp4ProjectionRecycler;
  private Colorizer                  colorizer;
  private ConversationUpdateTick     conversationUpdateTick;
  private MultiselectItemDecoration  multiselectItemDecoration;

  private @Nullable ConversationData conversationData;
  private @Nullable ChatWallpaper    chatWallpaper;

  public static void prepare(@NonNull Context context) {
    FrameLayout parent = new FrameLayout(context);
    parent.setLayoutParams(new FrameLayout.LayoutParams(FrameLayout.LayoutParams.MATCH_PARENT, FrameLayout.LayoutParams.WRAP_CONTENT));

    CachedInflater.from(context).cacheUntilLimit(R.layout.conversation_item_received_text_only, parent, 25);
    CachedInflater.from(context).cacheUntilLimit(R.layout.conversation_item_sent_text_only, parent, 25);
    CachedInflater.from(context).cacheUntilLimit(R.layout.conversation_item_received_multimedia, parent, 10);
    CachedInflater.from(context).cacheUntilLimit(R.layout.conversation_item_sent_multimedia, parent, 10);
    CachedInflater.from(context).cacheUntilLimit(R.layout.conversation_item_update, parent, 5);
    CachedInflater.from(context).cacheUntilLimit(R.layout.cursor_adapter_header_footer_view, parent, 2);
  }

  @Override
  public void onCreate(Bundle icicle) {
    super.onCreate(icicle);
    this.locale = Locale.getDefault();
    startupStopwatch = new Stopwatch("conversation-open");
    SignalLocalMetrics.ConversationOpen.start();
  }

  @Override
  public View onCreateView(@NonNull LayoutInflater inflater, ViewGroup container, Bundle bundle) {
    disposables.bindTo(getViewLifecycleOwner());
    lastSeenDisposable.bindTo(getViewLifecycleOwner());

    final View view = inflater.inflate(R.layout.conversation_fragment, container, false);
    videoContainer = view.findViewById(R.id.video_container);
    list           = view.findViewById(android.R.id.list);
    composeDivider = view.findViewById(R.id.compose_divider);

    layoutTransition   = new LayoutTransition();
    transitionListener = new TransitionListener(list);

    scrollToBottomButton  = view.findViewById(R.id.scroll_to_bottom);
    scrollToMentionButton = view.findViewById(R.id.scroll_to_mention);
    scrollDateHeader      = view.findViewById(R.id.scroll_date_header);
    reactionsShade        = view.findViewById(R.id.reactions_shade);
    bottomActionBar       = view.findViewById(R.id.conversation_bottom_action_bar);

    final LinearLayoutManager      layoutManager            = new SmoothScrollingLinearLayoutManager(getActivity(), true);
    final ConversationItemAnimator conversationItemAnimator = new ConversationItemAnimator(
        () -> {
          ConversationAdapter adapter = getListAdapter();
          if (adapter == null) {
            return false;
          } else {
            return Util.hasItems(adapter.getSelectedItems());
          }
        },
        () -> conversationViewModel.shouldPlayMessageAnimations() && list.getScrollState() == RecyclerView.SCROLL_STATE_IDLE,
        () -> list.canScrollVertically(1) || list.canScrollVertically(-1));

    multiselectItemDecoration = new MultiselectItemDecoration(requireContext(), () -> chatWallpaper);

    list.setHasFixedSize(false);
    list.setLayoutManager(layoutManager);

    RecyclerViewColorizer recyclerViewColorizer = new RecyclerViewColorizer(list);

    openableGiftItemDecoration = new OpenableGiftItemDecoration(requireContext());
    getViewLifecycleOwner().getLifecycle().addObserver(openableGiftItemDecoration);

    list.addItemDecoration(openableGiftItemDecoration);
    list.addItemDecoration(multiselectItemDecoration);
    list.setItemAnimator(conversationItemAnimator);

    ((Material3OnScrollHelperBinder) requireParentFragment()).bindScrollHelper(list);

    getViewLifecycleOwner().getLifecycle().addObserver(multiselectItemDecoration);

    snapToTopDataObserver = new ConversationSnapToTopDataObserver(list, new ConversationScrollRequestValidator());
    conversationBanner    = (ConversationBannerView) inflater.inflate(R.layout.conversation_item_banner, container, false);
    topLoadMoreView       = (ViewSwitcher) inflater.inflate(R.layout.load_more_header, container, false);
    bottomLoadMoreView    = (ViewSwitcher) inflater.inflate(R.layout.load_more_header, container, false);

    initializeLoadMoreView(topLoadMoreView);
    initializeLoadMoreView(bottomLoadMoreView);

    typingView = (ConversationTypingView) inflater.inflate(R.layout.conversation_typing_view, container, false);

    SetupSwipeResult ssrRight = setupSwipe(TextSecurePreferences.getSwipeToRightAction(requireContext()), SwipeActionTypes.DEFAULT_FOR_RIGHT);
    SetupSwipeResult ssrLeft = setupSwipe(TextSecurePreferences.getSwipeToLeftAction(requireContext()), SwipeActionTypes.DEFAULT_FOR_LEFT);

    new ConversationItemSwipeCallback(
            ssrRight.SAP(),
            ssrRight.OSL(),
            ssrLeft.SAP(),
            ssrLeft.OSL()
    ).attachToRecyclerView(list);

    giphyMp4ProjectionRecycler = initializeGiphyMp4();

    this.groupViewModel         = new ViewModelProvider(getParentFragment(), (ViewModelProvider.Factory) new ConversationGroupViewModel.Factory()).get(ConversationGroupViewModel.class);
    this.messageCountsViewModel = new ViewModelProvider(getParentFragment()).get(MessageCountsViewModel.class);
    this.conversationViewModel  = new ViewModelProvider(getParentFragment(), (ViewModelProvider.Factory) new ConversationViewModel.Factory()).get(ConversationViewModel.class);

    disposables.add(conversationViewModel.getChatColors().subscribe(chatColors -> {
      recyclerViewColorizer.setChatColors(chatColors);
      scrollToMentionButton.setUnreadCountBackgroundTint(chatColors.asSingleColor());
      scrollToBottomButton.setUnreadCountBackgroundTint(chatColors.asSingleColor());
    }));

    disposables.add(conversationViewModel.getMessageData().subscribe(messageData -> {
      SignalLocalMetrics.ConversationOpen.onDataPostedToMain();

      ConversationAdapter adapter = getListAdapter();
      if (adapter != null) {
        List<ConversationMessage> messages = messageData.getMessages();
        getListAdapter().submitList(messages, () -> {
          list.post(() -> {
            conversationViewModel.onMessagesCommitted(messages);
          });
        });
      }

      presentConversationMetadata(messageData.getMetadata());
    }));

    disposables.add(conversationViewModel.getWallpaper().subscribe(w -> {
      chatWallpaper = w.orElse(null);
      scrollToBottomButton.setWallpaperEnabled(w.isPresent());
      scrollToMentionButton.setWallpaperEnabled(w.isPresent());
    }));

    conversationViewModel.getShowMentionsButton().observe(getViewLifecycleOwner(), shouldShow -> {
      if (shouldShow) {
        ViewUtil.animateIn(scrollToMentionButton, mentionButtonInAnimation);
      } else {
        ViewUtil.animateOut(scrollToMentionButton, mentionButtonOutAnimation, View.INVISIBLE);
      }
    });

    conversationViewModel.getShowScrollToBottom().observe(getViewLifecycleOwner(), shouldShow -> {
      if (shouldShow) {
        ViewUtil.animateIn(scrollToBottomButton, scrollButtonInAnimation);
      } else {
        ViewUtil.animateOut(scrollToBottomButton, scrollButtonOutAnimation, View.INVISIBLE);
      }
    });

    scrollToBottomButton.setOnClickListener(v -> scrollToBottom());
    scrollToMentionButton.setOnClickListener(v -> scrollToNextMention());

    updateToolbarDependentMargins();

    colorizer = new Colorizer();
    disposables.add(conversationViewModel.getNameColorsMap().subscribe(nameColorsMap -> {
      colorizer.onNameColorsChanged(nameColorsMap);

      ConversationAdapter adapter = getListAdapter();
      if (adapter != null) {
        adapter.notifyItemRangeChanged(0, adapter.getItemCount(), ConversationAdapter.PAYLOAD_NAME_COLORS);
      }
    }));

    conversationUpdateTick = new ConversationUpdateTick(this::updateConversationItemTimestamps);
    getViewLifecycleOwner().getLifecycle().addObserver(conversationUpdateTick);

    listener.getVoiceNoteMediaController().getVoiceNotePlayerViewState().observe(getViewLifecycleOwner(), state -> conversationViewModel.setInlinePlayerVisible(state.isPresent()));
    conversationViewModel.getConversationTopMargin().observe(getViewLifecycleOwner(), topMargin -> {
      lastSeenScrollOffset = topMargin;
      ViewUtil.setTopMargin(scrollDateHeader, topMargin + ViewUtil.dpToPx(8));
    });

    conversationViewModel.getActiveNotificationProfile().observe(getViewLifecycleOwner(), this::updateNotificationProfileStatus);

    initializeScrollButtonAnimations();
    initializeResources();
    initializeMessageRequestViewModel();
    initializeListAdapter();

    conversationViewModel.getSearchQuery().observe(getViewLifecycleOwner(), this::onSearchQueryUpdated);

    disposables.add(conversationViewModel.getMarkReadRequests()
                                         .subscribe(timeSince -> markReadHelper.onViewsRevealed(timeSince)));

    return view;
  }

  @Override
  public void onViewCreated(@NonNull View view, @Nullable Bundle savedInstanceState) {
    getChildFragmentManager().setFragmentResultListener(ViewReceivedGiftBottomSheet.REQUEST_KEY, getViewLifecycleOwner(), (key, bundle) -> {
      if (bundle.getBoolean(ViewReceivedGiftBottomSheet.RESULT_NOT_NOW, false)) {
        Snackbar.make(view.getRootView(), R.string.ConversationFragment__you_can_redeem_your_badge_later, Snackbar.LENGTH_SHORT)
                .show();
      }
    });
  }

  private class SetupSwipeResult {
    private final @Nullable ConversationItemSwipeCallback.SwipeAvailabilityProvider sap;
    private final @Nullable ConversationItemSwipeCallback.OnSwipeListener osl;

    SetupSwipeResult(final @Nullable ConversationItemSwipeCallback.SwipeAvailabilityProvider sap,
                     final @Nullable ConversationItemSwipeCallback.OnSwipeListener osl) {
      this.sap = sap;
      this.osl = osl;
    }

    public @Nullable ConversationItemSwipeCallback.SwipeAvailabilityProvider SAP()
    {
      return sap;
    }

    public @Nullable ConversationItemSwipeCallback.OnSwipeListener OSL()
    {
      return osl;
    }
  }

  private @NonNull SetupSwipeResult setupSwipe(final @NonNull String swipeAction, final @Nullable String defaultAction) {
    final @NonNull String action = (defaultAction != null && SwipeActionTypes.DEFAULT.equals(swipeAction)) ? defaultAction : swipeAction;
    if (SwipeActionTypes.REPLY.equals(action)) {
      return new SetupSwipeResult(conversationMessage -> actionMode == null &&
                                                         MenuState.canReplyToMessage(recipient.get(),
                                                                                     MenuState.isActionMessage(conversationMessage.getMessageRecord()),
                                                                                     conversationMessage.getMessageRecord(),
                                                                                     messageRequestViewModel.shouldShowMessageRequest(),
                                                                                     groupViewModel.isNonAdminInAnnouncementGroup()),
                                  (conversationMessage, conversationItem, motionEvent) -> handleReplyMessage(conversationMessage));
    } else if (SwipeActionTypes.DELETE.equals(action)) {
      return new SetupSwipeResult(conversationMessage -> actionMode == null &&
                                                         MenuState.canDeleteMessage(conversationMessage.getMessageRecord()),
                                  (conversationMessage, conversationItem, motionEvent) -> handleDeleteMessages(conversationMessage.getMultiselectCollection().toSet(), false));
    } else if (SwipeActionTypes.DELETE_NO_PROMPT.equals(action)) {
      return new SetupSwipeResult(conversationMessage -> actionMode == null &&
                                                         MenuState.canDeleteMessage(conversationMessage.getMessageRecord()),
                                  (conversationMessage, conversationItem, motionEvent) -> handleDeleteMessagesForMe2(Collections.singleton(conversationMessage.getMessageRecord()), null));
    } else if (SwipeActionTypes.COPY_TEXT.equals(action)) {
      return new SetupSwipeResult(conversationMessage -> actionMode == null &&
                                                         MenuState.canCopyMessage(conversationMessage.getMessageRecord()),
                                  (conversationMessage, conversationItem, motionEvent) -> handleCopyMessage(conversationMessage.getMultiselectCollection().toSet(), false));
    } else if (SwipeActionTypes.COPY_TEXT_POPUP.equals(action)) {
      return new SetupSwipeResult(conversationMessage -> actionMode == null &&
                                                         MenuState.canCopyMessage(conversationMessage.getMessageRecord()),
                                  (conversationMessage, conversationItem, motionEvent) -> handleCopyMessage(conversationMessage.getMultiselectCollection().toSet(), true));
    } else if (SwipeActionTypes.FORWARD.equals(action)) {
      return new SetupSwipeResult(conversationMessage -> actionMode == null &&
                                                         MenuState.canForwardMessage(conversationMessage.getMessageRecord()),
                                  (conversationMessage, conversationItem, motionEvent) -> handleForwardMessageParts(conversationMessage.getMultiselectCollection().toSet()));
    } else if (SwipeActionTypes.MESSAGE_DETAILS.equals(action)) {
      return new SetupSwipeResult(conversationMessage -> actionMode == null &&
                                                         MenuState.canShowMessageDetails(conversationMessage.getMessageRecord()),
                                  (conversationMessage, conversationItem, motionEvent) -> handleDisplayDetails(conversationMessage));
    } else if (SwipeActionTypes.SHOW_OPTIONS.equals(action)) {
      return new SetupSwipeResult(conversationMessage -> actionMode == null,
                                  (conversationMessage, conversationItem, motionEvent) ->
                                    ((ConversationFragmentItemClickListener)selectionClickListener).onItemLongClick2(conversationItem, conversationItem.getMultiselectPartForLatestTouch(), motionEvent));
    } else if (SwipeActionTypes.NOTE_TO_SELF.equals(action)) {
      return new SetupSwipeResult(conversationMessage -> actionMode == null &&
                                                         MenuState.canForwardMessage(conversationMessage.getMessageRecord()),
                                  (conversationMessage, conversationItem, motionEvent) -> handleForwardMessagePartsNoteToSelf(conversationMessage.getMultiselectCollection().toSet()));
    } else if (SwipeActionTypes.MULTI_SELECT.equals(action)) {
      return new SetupSwipeResult(conversationMessage -> actionMode == null,
                                  (conversationMessage, conversationItem, motionEvent) -> handleEnterMultiSelect(conversationMessage));
    } else { // includes SwipeActionTypes.NONE and any other string
      return new SetupSwipeResult(null,
                                  null);
    }
  }

  private @NonNull GiphyMp4ProjectionRecycler initializeGiphyMp4() {
    int                                            maxPlayback = GiphyMp4PlaybackPolicy.maxSimultaneousPlaybackInConversation();
    List<GiphyMp4ProjectionPlayerHolder>           holders     = GiphyMp4ProjectionPlayerHolder.injectVideoViews(requireContext(),
                                                                                                                 getViewLifecycleOwner().getLifecycle(),
                                                                                                                 videoContainer,
                                                                                                                 maxPlayback);
    GiphyMp4ProjectionRecycler callback = new GiphyMp4ProjectionRecycler(holders);

    GiphyMp4PlaybackController.attach(list, callback, maxPlayback);
    list.addItemDecoration(new GiphyMp4ItemDecoration(callback, translationY -> {
      reactionsShade.setTranslationY(translationY + list.getHeight());
      return Unit.INSTANCE;
    }), 0);

    return callback;
  }

  public void clearFocusedItem() {
    multiselectItemDecoration.setFocusedItem(null);
    list.invalidateItemDecorations();
  }

  private void updateConversationItemTimestamps() {
    ConversationAdapter conversationAdapter = getListAdapter();
    if (conversationAdapter != null) {
      getListAdapter().updateTimestamps();
    }
  }

  @Override
  public void onAttach(Context context) {
    super.onAttach(context);
    this.listener = (ConversationFragmentListener) getParentFragment();
  }

  @Override
  public void onStart() {
    super.onStart();
    initializeTypingObserver();
    SignalProxyUtil.startListeningToWebsocket();
    layoutTransition.getAnimator(LayoutTransition.CHANGE_DISAPPEARING).addListener(transitionListener);
  }

  @Override
  public void onPause() {
    super.onPause();
    int lastVisiblePosition  = getListLayoutManager().findLastVisibleItemPosition();
    int firstVisiblePosition = getListLayoutManager().findFirstCompletelyVisibleItemPosition();

    final long lastVisibleMessageTimestamp;
    if (firstVisiblePosition > 0 && lastVisiblePosition != RecyclerView.NO_POSITION) {
      ConversationMessage message = getListAdapter().getLastVisibleConversationMessage(lastVisiblePosition);

      lastVisibleMessageTimestamp = message != null ? message.getMessageRecord().getDateReceived() : 0;
    } else {
      lastVisibleMessageTimestamp = 0;
    }
    SignalExecutors.BOUNDED.submit(() -> SignalDatabase.threads().setLastScrolled(threadId, lastVisibleMessageTimestamp));
  }

  @Override
  public void onStop() {
    super.onStop();
    ApplicationDependencies.getTypingStatusRepository().getTypists(threadId).removeObservers(getViewLifecycleOwner());
    layoutTransition.getAnimator(LayoutTransition.CHANGE_DISAPPEARING).removeListener(transitionListener);
  }

  @Override
  public void onConfigurationChanged(@NonNull Configuration newConfig) {
    super.onConfigurationChanged(newConfig);
    updateToolbarDependentMargins();
  }

  public void onNewIntent() {
    Log.d(TAG, "[onNewIntent]");

    if (actionMode != null) {
      actionMode.finish();
    }

    long oldThreadId = threadId;

    initializeResources();
    messageRequestViewModel.setConversationInfo(recipient.getId(), threadId);

    int startingPosition = getStartPosition();
    if (startingPosition != -1 && oldThreadId == threadId) {
      list.post(() -> moveToPosition(startingPosition, () -> Log.w(TAG, "Could not scroll to requested message.")));
    } else {
      initializeListAdapter();
    }
  }

  public void moveToLastSeen() {
    int lastSeenPosition = conversationData != null ? conversationData.getLastSeenPosition() : 0;
    if (lastSeenPosition <= 0) {
      Log.i(TAG, "No need to move to last seen.");
      return;
    }

    if (list == null || getListAdapter() == null) {
      Log.w(TAG, "Tried to move to last seen position, but we hadn't initialized the view yet.");
      return;
    }

    int position = getListAdapter().getAdapterPositionForMessagePosition(lastSeenPosition);
    snapToTopDataObserver.requestScrollPosition(position);
  }

  public void onWallpaperChanged(@Nullable ChatWallpaper wallpaper) {
    if (scrollDateHeader != null) {
      scrollDateHeader.setBackgroundResource(wallpaper != null ? R.drawable.sticky_date_header_background_wallpaper
                                                               : R.drawable.sticky_date_header_background);
      scrollDateHeader.setTextColor(ContextCompat.getColor(requireContext(), wallpaper != null ? R.color.sticky_header_foreground_wallpaper
                                                                                               : R.color.signal_colorOnSurfaceVariant));
    }

    if (list != null) {
      ConversationAdapter adapter = getListAdapter();

      if (adapter != null) {
        Log.d(TAG, "Notifying adapter that wallpaper state has changed.");

        if (adapter.onHasWallpaperChanged(wallpaper != null)) {
          setInlineDateDecoration(adapter);
        }
      }
    }
  }

  private int getStartPosition() {
    return conversationViewModel.getArgs().getStartingPosition();
  }

  private void initializeMessageRequestViewModel() {
    MessageRequestViewModel.Factory factory = new MessageRequestViewModel.Factory(requireContext());

    messageRequestViewModel = new ViewModelProvider(requireParentFragment(), factory).get(MessageRequestViewModel.class);
    messageRequestViewModel.setConversationInfo(recipient.getId(), threadId);

    listener.onMessageRequest(messageRequestViewModel);

    messageRequestViewModel.getRecipientInfo().observe(getViewLifecycleOwner(), recipientInfo -> {
      presentMessageRequestProfileView(requireContext(), recipientInfo, conversationBanner);
    });

    messageRequestViewModel.getMessageData().observe(getViewLifecycleOwner(), data -> {
      ConversationAdapter adapter = getListAdapter();
      if (adapter != null) {
        adapter.setMessageRequestAccepted(data.getMessageState() == MessageRequestState.NONE);
      }
    });
  }

  private void presentMessageRequestProfileView(@NonNull Context context, @NonNull MessageRequestViewModel.RecipientInfo recipientInfo, @Nullable ConversationBannerView conversationBanner) {
    if (conversationBanner == null) {
      return;
    }

    Recipient    recipient          = recipientInfo.getRecipient();
    boolean      isSelf             = Recipient.self().equals(recipient);
    int          memberCount        = recipientInfo.getGroupMemberCount();
    int          pendingMemberCount = recipientInfo.getGroupPendingMemberCount();
    List<String> groups             = recipientInfo.getSharedGroups();

    conversationBanner.setBadge(recipient);

    if (recipient != null) {
      conversationBanner.setAvatar(GlideApp.with(context), recipient);
      conversationBanner.showBackgroundBubble(recipient.hasWallpaper());

      String title = conversationBanner.setTitle(recipient);
      conversationBanner.setAbout(recipient);

      if (recipient.isGroup()) {
        if (pendingMemberCount > 0) {
          String invited = context.getResources().getQuantityString(R.plurals.MessageRequestProfileView_invited, pendingMemberCount, pendingMemberCount);
          conversationBanner.setSubtitle(context.getResources().getQuantityString(R.plurals.MessageRequestProfileView_members_and_invited, memberCount, memberCount, invited));
        } else if (memberCount > 0) {
          conversationBanner.setSubtitle(context.getResources().getQuantityString(R.plurals.MessageRequestProfileView_members, memberCount,
                                                                                  memberCount));
        } else {
          conversationBanner.setSubtitle(null);
        }
      } else if (isSelf) {
        conversationBanner.setSubtitle(context.getString(R.string.ConversationFragment__you_can_add_notes_for_yourself_in_this_conversation));
      } else {
        String subtitle = recipient.getE164().map(PhoneNumberFormatter::prettyPrint).orElse(null);

        if (subtitle == null || subtitle.equals(title)) {
          conversationBanner.hideSubtitle();
        } else {
          conversationBanner.setSubtitle(subtitle);
        }
      }
    }

    if (groups.isEmpty() || isSelf) {
      if (TextUtils.isEmpty(recipientInfo.getGroupDescription())) {
        conversationBanner.setLinkifyDescription(false);
        conversationBanner.hideDescription();
      } else {
        conversationBanner.setLinkifyDescription(true);
        boolean linkifyWebLinks = recipientInfo.getMessageRequestState() == MessageRequestState.NONE;
        conversationBanner.showDescription();
        GroupDescriptionUtil.setText(context,
                                     conversationBanner.getDescription(),
                                     recipientInfo.getGroupDescription(),
                                     linkifyWebLinks,
                                     () -> GroupDescriptionDialog.show(getChildFragmentManager(),
                                                                       recipient.getDisplayName(context),
                                                                       recipientInfo.getGroupDescription(),
                                                                       linkifyWebLinks));
      }
    } else {
      final String description;

      switch (groups.size()) {
        case 1:
          description = context.getString(R.string.MessageRequestProfileView_member_of_one_group, HtmlUtil.bold(groups.get(0)));
          break;
        case 2:
          description = context.getString(R.string.MessageRequestProfileView_member_of_two_groups, HtmlUtil.bold(groups.get(0)), HtmlUtil.bold(groups.get(1)));
          break;
        case 3:
          description = context.getString(R.string.MessageRequestProfileView_member_of_many_groups, HtmlUtil.bold(groups.get(0)), HtmlUtil.bold(groups.get(1)), HtmlUtil.bold(groups.get(2)));
          break;
        default:
          int others = groups.size() - 2;
          description = context.getString(R.string.MessageRequestProfileView_member_of_many_groups,
                                          HtmlUtil.bold(groups.get(0)),
                                          HtmlUtil.bold(groups.get(1)),
                                          context.getResources().getQuantityString(R.plurals.MessageRequestProfileView_member_of_d_additional_groups, others, others));
      }

      conversationBanner.setDescription(HtmlCompat.fromHtml(description, 0));
      conversationBanner.showDescription();
    }
  }

  private void initializeResources() {
    long oldThreadId      = threadId;
    int  startingPosition = getStartPosition();

    this.recipient      = Recipient.live(conversationViewModel.getArgs().getRecipientId());
    this.threadId       = conversationViewModel.getArgs().getThreadId();
    this.markReadHelper = new MarkReadHelper(ConversationId.forConversation(threadId), requireContext(), getViewLifecycleOwner());

    conversationViewModel.onConversationDataAvailable(recipient.getId(), threadId, startingPosition);
    messageCountsViewModel.setThreadId(threadId);

    messageCountsViewModel.getUnreadMessagesCount().observe(getViewLifecycleOwner(), scrollToBottomButton::setUnreadCount);
    messageCountsViewModel.getUnreadMentionsCount().observe(getViewLifecycleOwner(), count -> {
      scrollToMentionButton.setUnreadCount(count);
      conversationViewModel.setHasUnreadMentions(count > 0);
    });

    conversationScrollListener = new ConversationScrollListener(requireContext());
    list.addOnScrollListener(conversationScrollListener);

    if (oldThreadId != threadId) {
      ApplicationDependencies.getTypingStatusRepository().getTypists(oldThreadId).removeObservers(getViewLifecycleOwner());
    }
  }

  private void initializeListAdapter() {
    if (this.recipient != null) {
      if (getListAdapter() != null && getListAdapter().isForRecipientId(this.recipient.getId())) {
        Log.d(TAG, "List adapter already initialized for " + this.recipient.getId());
        return;
      }

      Log.d(TAG, "Initializing adapter for " + recipient.getId());
      ConversationAdapter adapter = new ConversationAdapter(requireContext(), this, GlideApp.with(this), locale, selectionClickListener, this.recipient.get(), colorizer);
      adapter.setPagingController(conversationViewModel.getPagingController());
      list.setAdapter(adapter);
      setInlineDateDecoration(adapter);
      ConversationAdapter.initializePool(list.getRecycledViewPool());

      adapter.registerAdapterDataObserver(snapToTopDataObserver);
      adapter.registerAdapterDataObserver(new CheckExpirationDataObserver());

      setLastSeen(conversationData != null ? conversationData.getLastSeen() : 0);

      adapter.registerAdapterDataObserver(new RecyclerView.AdapterDataObserver() {
        @Override
        public void onItemRangeInserted(int positionStart, int itemCount) {
          adapter.unregisterAdapterDataObserver(this);
          startupStopwatch.split("data-set");
          list.post(() -> {
            startupStopwatch.split("first-render");
            startupStopwatch.stop(TAG);
            SignalLocalMetrics.ConversationOpen.onRenderFinished();
          });
        }
      });
    }
  }

  private void initializeLoadMoreView(ViewSwitcher loadMoreView) {
    loadMoreView.setOnClickListener(v -> {
      loadMoreView.showNext();
      loadMoreView.setOnClickListener(null);
    });
  }

  private void initializeTypingObserver() {
    if (!TextSecurePreferences.isTypingIndicatorsEnabled(requireContext())) {
      return;
    }

    LiveData<TypingStatusRepository.TypingState> typists = ApplicationDependencies.getTypingStatusRepository().getTypists(threadId);

    typists.removeObservers(getViewLifecycleOwner());
    typists.observe(getViewLifecycleOwner(), typingState ->  {
      List<Recipient> recipients;
      boolean         replacedByIncomingMessage;

      if (typingState != null) {
        recipients                = typingState.getTypists();
        replacedByIncomingMessage = typingState.isReplacedByIncomingMessage();
      } else {
        recipients                = Collections.emptyList();
        replacedByIncomingMessage = false;
      }

      Recipient resolved = recipient.get();
      typingView.setTypists(GlideApp.with(ConversationFragment.this), recipients, resolved.isGroup(), resolved.hasWallpaper());

      ConversationAdapter adapter = getListAdapter();
      adapter.setTypingView(typingView);

      if (recipients.size() > 0) {
        if (!isTypingIndicatorShowing() && isAtBottom()) {
          adapter.setTypingViewEnabled(true);
          list.scrollToPosition(0);
        } else {
          adapter.setTypingViewEnabled(true);
        }
      } else {
        if (isTypingIndicatorShowing() && getListLayoutManager().findFirstCompletelyVisibleItemPosition() == 0 && getListLayoutManager().getItemCount() > 1 && !replacedByIncomingMessage) {
          adapter.setTypingViewEnabled(false);
        } else if (!replacedByIncomingMessage) {
          adapter.setTypingViewEnabled(false);
        } else {
          adapter.setTypingViewEnabled(false);
        }
      }
    });
  }

  private void setCorrectActionModeMenuVisibility() {
    Set<MultiselectPart> selectedParts = getListAdapter().getSelectedItems();

    if (actionMode != null && selectedParts.size() == 0) {
      actionMode.finish();
      return;
    }

    setBottomActionBarVisibility(true);

    MenuState menuState = MenuState.getMenuState(recipient.get(), selectedParts, messageRequestViewModel.shouldShowMessageRequest(), groupViewModel.isNonAdminInAnnouncementGroup());

    List<ActionItem> items = new ArrayList<>();

    if (menuState.shouldShowReplyAction()) {
      items.add(new ActionItem(R.drawable.ic_reply_24_tinted, getResources().getString(R.string.conversation_selection__menu_reply), () -> {
        maybeShowSwipeToReplyTooltip();
        handleReplyMessage(getSelectedConversationMessage());
        if (actionMode != null) {
          actionMode.finish();
        }
      }));
    }

    if (menuState.shouldShowForwardAction()) {
      items.add(new ActionItem(R.drawable.ic_forward_24_tinted, getResources().getString(R.string.conversation_selection__menu_forward), () -> handleForwardMessageParts(selectedParts)));
    }

    if (menuState.shouldShowSaveAttachmentAction()) {
      items.add(new ActionItem(R.drawable.ic_save_24_tinted, getResources().getString(R.string.conversation_selection__menu_save), () -> {
        handleSaveAttachment((MediaMmsMessageRecord) getSelectedConversationMessage().getMessageRecord());
        if (actionMode != null) {
          actionMode.finish();
        }
      }));
    }

    if (menuState.shouldShowCopyAction()) {
      items.add(new ActionItem(R.drawable.ic_copy_24_tinted, getResources().getString(R.string.conversation_selection__menu_copy), () -> {
        handleCopyMessage(selectedParts);
        if (actionMode != null) {
          actionMode.finish();
        }
      }));
    }

    if (menuState.shouldShowDetailsAction()) {
      items.add(new ActionItem(R.drawable.ic_info_tinted_24, getResources().getString(R.string.conversation_selection__menu_message_details), () -> {
        handleDisplayDetails(getSelectedConversationMessage());
        if (actionMode != null) {
          actionMode.finish();
        }
      }));
    }

    if (menuState.shouldShowDeleteAction()) {
      items.add(new ActionItem(R.drawable.ic_delete_tinted_24, getResources().getString(R.string.conversation_selection__menu_delete), () -> {
        handleDeleteMessages(selectedParts, true);
        if (actionMode != null) {
          actionMode.finish();
        }
      }));
    }

    bottomActionBar.setItems(items);
  }

  private void setBottomActionBarVisibility(boolean isVisible) {
    boolean isCurrentlyVisible = bottomActionBar.getVisibility() == View.VISIBLE;
    if (isVisible == isCurrentlyVisible) {
      return;
    }

    int additionalScrollOffset = (int) DimensionUnit.DP.toPixels(54);

    if (isVisible) {
      ViewUtil.animateIn(bottomActionBar, bottomActionBar.getEnterAnimation());
      listener.onBottomActionBarVisibilityChanged(View.VISIBLE);

      bottomActionBar.getViewTreeObserver().addOnPreDrawListener(new ViewTreeObserver.OnPreDrawListener() {
        @Override
        public boolean onPreDraw() {
          if (bottomActionBar.getHeight() == 0 && bottomActionBar.getVisibility() == View.VISIBLE) {
            return false;
          }

          bottomActionBar.getViewTreeObserver().removeOnPreDrawListener(this);

          int bottomPadding = bottomActionBar.getHeight() + (int) DimensionUnit.DP.toPixels(18);
          list.setPadding(list.getPaddingLeft(), list.getPaddingTop(), list.getPaddingRight(), bottomPadding);

          list.scrollBy(0, -(bottomPadding - additionalScrollOffset));

          return false;
        }
      });
    } else {
      ViewUtil.animateOut(bottomActionBar, bottomActionBar.getExitAnimation())
              .addListener(new ListenableFuture.Listener<Boolean>() {
                @Override public void onSuccess(Boolean result) {
                  int scrollOffset = list.getPaddingBottom() - additionalScrollOffset;
                  listener.onBottomActionBarVisibilityChanged(View.GONE);
                  list.setPadding(list.getPaddingLeft(), list.getPaddingTop(), list.getPaddingRight(), getResources().getDimensionPixelSize(R.dimen.conversation_bottom_padding));

                  ViewKt.doOnPreDraw(list, view -> {
                    list.scrollBy(0, scrollOffset);
                    return Unit.INSTANCE;
                  });
                }

                @Override public void onFailure(ExecutionException e) {
                }
              });
    }
  }

  private @Nullable ConversationAdapter getListAdapter() {
    return (ConversationAdapter) list.getAdapter();
  }

  private SmoothScrollingLinearLayoutManager getListLayoutManager() {
    return (SmoothScrollingLinearLayoutManager) list.getLayoutManager();
  }

  private ConversationMessage getSelectedConversationMessage() {
    Set<ConversationMessage> messageRecords = Stream.of(getListAdapter().getSelectedItems())
                                                    .map(MultiselectPart::getConversationMessage)
                                                    .distinct()
                                                    .collect(Collectors.toSet());

    if (messageRecords.size() == 1) return messageRecords.stream().findFirst().get();
    else                            throw new AssertionError();
  }

  public void reload(Recipient recipient, long threadId) {
    Log.d(TAG, "[reload] Recipient: " + recipient.getId() + ", ThreadId: " + threadId);
    this.recipient = recipient.live();

    if (this.threadId != threadId) {
      Log.i(TAG, "ThreadId changed from " + this.threadId + " to " + threadId + ". Recipient was " + this.recipient.getId() + " and is now " + recipient.getId());

      this.threadId = threadId;
      messageRequestViewModel.setConversationInfo(recipient.getId(), threadId);

      snapToTopDataObserver.requestScrollPosition(0);
      conversationViewModel.onConversationDataAvailable(recipient.getId(), threadId, -1);
      messageCountsViewModel.setThreadId(threadId);
      markReadHelper = new MarkReadHelper(ConversationId.forConversation(threadId), requireContext(), getViewLifecycleOwner());
      initializeListAdapter();
      initializeTypingObserver();
    }
  }

  public void scrollToBottom() {
    if (getListLayoutManager().findFirstVisibleItemPosition() < SCROLL_ANIMATION_THRESHOLD) {
      Log.d(TAG, "scrollToBottom: Smooth scrolling to bottom of screen.");
      list.smoothScrollToPosition(0);
    } else {
      Log.d(TAG, "scrollToBottom: Scrolling to bottom of screen.");
      list.scrollToPosition(0);
    }
  }

  public void setInlineDateDecoration(@NonNull ConversationAdapter adapter) {
    if (inlineDateDecoration != null) {
      list.removeItemDecoration(inlineDateDecoration);
    }

    inlineDateDecoration = new StickyHeaderDecoration(adapter, false, false, ConversationAdapter.HEADER_TYPE_INLINE_DATE);
    list.addItemDecoration(inlineDateDecoration, 0);
  }

  public void setLastSeen(long lastSeen) {
    lastSeenDisposable.clear();
    if (lastSeenDecoration != null) {
      list.removeItemDecoration(lastSeenDecoration);
    }

    lastSeenDecoration = new LastSeenHeader(getListAdapter(), lastSeen);
    list.addItemDecoration(lastSeenDecoration, 0);

    if (lastSeen > 0) {
      lastSeenDisposable.add(conversationViewModel.getThreadUnreadCount(lastSeen)
                                                  .distinctUntilChanged()
                                                  .observeOn(AndroidSchedulers.mainThread())
                                                  .subscribe(unreadCount -> {
                                                    lastSeenDecoration.setUnreadCount(unreadCount);
                                                    list.invalidateItemDecorations();
                                                  }));
    }
  }

  private void handleCopyMessage(final Set<MultiselectPart> multiselectParts) {
    handleCopyMessage(multiselectParts, TextSecurePreferences.isCopyTextOpensPopup(requireContext()));
  }

  private void handleCopyMessage(final Set<MultiselectPart> multiselectParts, boolean popup) {  
    SimpleTask.run(() -> extractBodies(multiselectParts),
                   bodies -> {
                     if (!Util.isEmpty(bodies)) {
                       if (popup) {
                        // https://stackoverflow.com/questions/7197939/copy-text-from-android-alertdialog
                        EditText v = new EditText(getActivity());
                        v.setText(bodies);
                        new MaterialAlertDialogBuilder(getActivity())
                          .setView(v)
                          .setPositiveButton("Close", (d, i) -> {
                            d.dismiss();
                          })
                          .setNegativeButton("Copy All", (d, i) -> {
                            Util.copyToClipboard(requireContext(), bodies);
                            d.dismiss();
                          })
                          .show();
                       } else {
                         Util.copyToClipboard(requireContext(), bodies);
                       }
                     }
                   });
  }

  private @NotNull CharSequence extractBodies(final Set<MultiselectPart> multiselectParts) {
    return Stream.of(multiselectParts)
                 .sortBy(m -> m.getMessageRecord().getDateReceived())
                 .map(MultiselectPart::getConversationMessage)
                 .distinct()
                 .map(message -> {
                   if (MessageRecordUtil.hasTextSlide(message.getMessageRecord())) {
                     TextSlide textSlide = MessageRecordUtil.requireTextSlide(message.getMessageRecord());
                     if (textSlide.getUri() == null) {
                       return message.getDisplayBody(requireContext());
                     }

                     try (InputStream stream = PartAuthority.getAttachmentStream(requireContext(), textSlide.getUri())) {
                       String body = StreamUtil.readFullyAsString(stream);
                       return ConversationMessage.ConversationMessageFactory.createWithUnresolvedData(requireContext(), message.getMessageRecord(), body)
                                                                            .getDisplayBody(requireContext());
                     } catch (IOException e) {
                       Log.w(TAG, "Failed to read text slide data.");
                     }
                   }

                   return message.getDisplayBody(requireContext());
                 })
                 .filterNot(Util::isEmpty)
                 .collect(SpannableStringBuilder::new, (bodyBuilder, body) -> {
                   if (bodyBuilder.length() > 0) {
                     bodyBuilder.append('\n');
                   }
                   bodyBuilder.append(body);
                 });
  }

  private void handleDeleteMessages(final Set<MultiselectPart> multiselectParts, boolean checkPref) {
    Set<MessageRecord> messageRecords = Stream.of(multiselectParts).map(MultiselectPart::getMessageRecord).collect(Collectors.toSet());
    if (checkPref && TextSecurePreferences.isTrashNoPromptForMe(requireContext())) {
      handleDeleteMessagesForMe(messageRecords, TextSecurePreferences.isRangeMultiSelect(requireContext()) ? Stream.of(multiselectParts).map(MultiselectPart::getConversationMessage).collect(Collectors.toSet()) : null);
    } else {
      buildRemoteDeleteConfirmationDialog(messageRecords, TextSecurePreferences.isRangeMultiSelect(requireContext()) ? Stream.of(multiselectParts).map(MultiselectPart::getConversationMessage).collect(Collectors.toSet()) : null).show();
    }
  }

  private void handleDeleteMessagesForMe2(Set<MessageRecord> messageRecords, @Nullable final Set<ConversationMessage> conversationMessages) {
    if (conversationMessages != null) {
      getListAdapter().clearMostRecentSelectedIfNecessary(conversationMessages);
    }
    for (MessageRecord messageRecord : messageRecords) {
      boolean threadDeleted;

      if (messageRecord.isMms()) {
        threadDeleted = SignalDatabase.mms().deleteMessage(messageRecord.getId());
      } else {
        threadDeleted = SignalDatabase.sms().deleteMessage(messageRecord.getId());
      }

<<<<<<< HEAD
      if (threadDeleted) {
        threadId = -1;
        conversationViewModel.clearThreadId();
        messageCountsViewModel.clearThreadId();
        listener.setThreadId(threadId);
      }
    }
  }

  private void handleDeleteMessagesForMe(Set<MessageRecord> messageRecords, @Nullable final Set<ConversationMessage> conversationMessages) {
    if (messageRecords.size() > 1)
    {
=======
    boolean isNoteToSelfDelete = isNoteToSelfDelete(messageRecords);

    int deleteForMeResId = isNoteToSelfDelete ? R.string.ConversationFragment_delete_on_this_device : R.string.ConversationFragment_delete_for_me;
    builder.setPositiveButton(deleteForMeResId, (dialog, which) -> {
>>>>>>> 63cca2de
      new ProgressDialogAsyncTask<Void, Void, Void>(getActivity(),
                                                    R.string.ConversationFragment_deleting,
                                                    R.string.ConversationFragment_deleting_messages)
      {
        @Override
        protected Void doInBackground(Void... voids) {
          handleDeleteMessagesForMe2(messageRecords, conversationMessages);
          return null;
        }
      }.executeOnExecutor(AsyncTask.THREAD_POOL_EXECUTOR);
    } else {
      AsyncTask.THREAD_POOL_EXECUTOR.execute(() -> {
        handleDeleteMessagesForMe2(messageRecords, conversationMessages);
      });
    }
  }

  private AlertDialog.Builder buildRemoteDeleteConfirmationDialog(Set<MessageRecord> messageRecords, @Nullable final Set<ConversationMessage> conversationMessages) {
    int                 messagesCount = messageRecords.size();
    AlertDialog.Builder builder       = new MaterialAlertDialogBuilder(getActivity());

    builder.setTitle(getActivity().getResources().getQuantityString(R.plurals.ConversationFragment_delete_selected_messages, messagesCount, messagesCount));
    builder.setCancelable(true);

    int deleteForMeResId = isNoteToSelfDelete(messageRecords) ? R.string.ConversationFragment_delete_on_this_device : R.string.ConversationFragment_delete_for_me;
    builder.setPositiveButton(deleteForMeResId, (dialog, which) -> handleDeleteMessagesForMe(messageRecords, conversationMessages));

    int deleteForEveryoneResId = isNoteToSelfDelete ? R.string.ConversationFragment_delete_everywhere : R.string.ConversationFragment_delete_for_everyone;

<<<<<<< HEAD
    if (RemoteDeleteUtil.isValidSend(messageRecords, System.currentTimeMillis())) {
      builder.setNeutralButton(deleteForEveryoneResId, (dialog, which) -> handleDeleteForEveryone(messageRecords, conversationMessages));
=======
    if (RemoteDeleteUtil.isValidSend(messageRecords, System.currentTimeMillis()) && (!isNoteToSelfDelete || TextSecurePreferences.isMultiDevice(requireContext()))) {
      builder.setNeutralButton(deleteForEveryoneResId, (dialog, which) -> handleDeleteForEveryone(messageRecords));
>>>>>>> 63cca2de
    }

    builder.setNegativeButton(android.R.string.cancel, null);
    return builder;
  }

  private static boolean isNoteToSelfDelete(Set<MessageRecord> messageRecords) {
    return messageRecords.stream().allMatch(messageRecord -> messageRecord.isOutgoing() && messageRecord.getRecipient().isSelf());
  }

  private void handleDeleteForEveryone(Set<MessageRecord> messageRecords, @Nullable final Set<ConversationMessage> conversationMessages) {
    Runnable deleteForEveryone = () -> {
      SignalExecutors.BOUNDED.execute(() -> {
        if (conversationMessages != null) {
          getListAdapter().clearMostRecentSelectedIfNecessary(conversationMessages);
        }
        for (MessageRecord message : messageRecords) {
          MessageSender.sendRemoteDelete(message.getId(), message.isMms());
        }
      });
    };

    if (SignalStore.uiHints().hasConfirmedDeleteForEveryoneOnce() || isNoteToSelfDelete(messageRecords)) {
      deleteForEveryone.run();
    } else {
      new MaterialAlertDialogBuilder(requireActivity())
                     .setMessage(R.string.ConversationFragment_this_message_will_be_deleted_for_everyone_in_the_conversation)
                     .setPositiveButton(R.string.ConversationFragment_delete_for_everyone, (dialog, which) -> {
                       SignalStore.uiHints().markHasConfirmedDeleteForEveryoneOnce();
                       deleteForEveryone.run();
                     })
                     .setNegativeButton(android.R.string.cancel, null)
                     .show();
    }
  }

  private void handleDisplayDetails(ConversationMessage message) {
    MessageDetailsFragment.create(message.getMessageRecord(), recipient.getId()).show(getParentFragment().getChildFragmentManager(), null);
  }

  private void handleForwardMessageParts(Set<MultiselectPart> multiselectParts) {
    listener.onForwardClicked();

    MultiselectForwardFragmentArgs.create(requireContext(),
                                          multiselectParts,
                                          args -> MultiselectForwardFragment.showBottomSheet(getChildFragmentManager(),
                                                                                             args.withSendButtonTint(listener.getSendButtonTint())));
  }

  private void handleForwardMessagePartsNoteToSelf(Set<MultiselectPart> multiselectParts) {
    listener.onForwardClicked();

    MultiselectForwardFragmentArgs.create(requireContext(),
                                          multiselectParts,
                                          args -> MultiselectForwardRepository.sendNoteToSelf(requireActivity(), args));
  }

  private void handleResendMessage(final MessageRecord message) {
    final Context context = getActivity().getApplicationContext();
    new AsyncTask<MessageRecord, Void, Void>() {
      @Override
      protected Void doInBackground(MessageRecord... messageRecords) {
        MessageSender.resend(context, messageRecords[0]);
        return null;
      }
    }.executeOnExecutor(AsyncTask.THREAD_POOL_EXECUTOR, message);
  }

  private void handleReplyMessage(final ConversationMessage message) {
    listener.handleReplyMessage(message);
  }

  private void handleSaveAttachment(final MediaMmsMessageRecord message) {
    if (message.isViewOnce()) {
      throw new AssertionError("Cannot save a view-once message.");
    }

    SaveAttachmentTask.showWarningDialog(getActivity(), (dialog, which) -> {
      if (StorageUtil.canWriteToMediaStore()) {
        performSave(message);
        return;
      }

      Permissions.with(this)
                 .request(Manifest.permission.WRITE_EXTERNAL_STORAGE)
                 .ifNecessary()
                 .withPermanentDenialDialog(getString(R.string.MediaPreviewActivity_signal_needs_the_storage_permission_in_order_to_write_to_external_storage_but_it_has_been_permanently_denied))
                 .onAnyDenied(() -> Toast.makeText(requireContext(), R.string.MediaPreviewActivity_unable_to_write_to_external_storage_without_permission, Toast.LENGTH_LONG).show())
                 .onAllGranted(() -> performSave(message))
                 .execute();
    });
  }

  private void handleViewPaymentDetails(MessageRecord message) {
    if (message instanceof MediaMmsMessageRecord) {
      MediaMmsMessageRecord mediaMessage = (MediaMmsMessageRecord) message;
      if (mediaMessage.isPaymentNotification() && mediaMessage.getPayment() != null) {
        startActivity(PaymentsActivity.navigateToPaymentDetails(requireContext(), mediaMessage.getPayment().getUuid()));
      }
    }
  }

  private void performSave(final MediaMmsMessageRecord message) {
    List<SaveAttachmentTask.Attachment> attachments = Stream.of(message.getSlideDeck().getSlides())
                                                            .filter(s -> s.getUri() != null && (s.hasImage() || s.hasVideo() || s.hasAudio() || s.hasDocument()))
                                                            .map(s -> new SaveAttachmentTask.Attachment(s.getUri(), s.getContentType(), message.getDateSent(), s.getFileName().orElse(null)))
                                                            .toList();

    if (!Util.isEmpty(attachments)) {
      SaveAttachmentTask saveTask = new SaveAttachmentTask(getActivity());
      saveTask.executeOnExecutor(AsyncTask.THREAD_POOL_EXECUTOR, attachments.toArray(new SaveAttachmentTask.Attachment[0]));
      return;
    }

    Log.w(TAG, "No slide with attachable media found, failing nicely.");
    Toast.makeText(getActivity(),
                   getResources().getQuantityString(R.plurals.ConversationFragment_error_while_saving_attachments_to_sd_card, 1),
                   Toast.LENGTH_LONG).show();
  }

  public long stageOutgoingMessage(OutgoingMediaMessage message) {
    MessageRecord messageRecord = MmsTable.readerFor(message, threadId).getCurrent();

    if (getListAdapter() != null) {
      setLastSeen(0);
      list.post(() -> list.scrollToPosition(0));
    }

    return messageRecord.getId();
  }

  public long stageOutgoingMessage(OutgoingTextMessage message, long messageId) {
    MessageRecord messageRecord = SmsTable.readerFor(message, threadId, messageId).getCurrent();

    if (getListAdapter() != null) {
      setLastSeen(0);
      list.post(() -> list.scrollToPosition(0));
    }

    return messageRecord.getId();
  }

  private void presentConversationMetadata(@NonNull ConversationData conversation) {
    if (conversationData != null && conversationData.getThreadId() == conversation.getThreadId()) {
      Log.d(TAG, "Already presented conversation data for thread " + threadId);
      return;
    }

    conversationData = conversation;

    ConversationAdapter adapter = getListAdapter();
    if (adapter == null) {
      return;
    }

    adapter.setFooterView(conversationBanner);

    Runnable afterScroll = () -> {
      if (!conversation.getMessageRequestData().isMessageRequestAccepted()) {
        snapToTopDataObserver.requestScrollPosition(adapter.getItemCount() - 1);
      }

      setLastSeen(conversation.getLastSeen());

      listener.onCursorChanged();

      conversationScrollListener.onScrolled(list, 0, 0);
    };

    int lastSeenPosition     = adapter.getAdapterPositionForMessagePosition(conversation.getLastSeenPosition());
    int lastScrolledPosition = adapter.getAdapterPositionForMessagePosition(conversation.getLastScrolledPosition());

    if (conversation.getThreadSize() == 0) {
      afterScroll.run();
    } else if (conversation.shouldJumpToMessage()) {
      snapToTopDataObserver.buildScrollPosition(conversation.getJumpToPosition())
                           .withOnScrollRequestComplete(() -> {
                             afterScroll.run();
                             getListAdapter().pulseAtPosition(conversation.getJumpToPosition());
                           })
                           .submit();
    } else if (conversation.getMessageRequestData().isMessageRequestAccepted()) {
      snapToTopDataObserver.buildScrollPosition(conversation.shouldScrollToLastSeen() ? lastSeenPosition : lastScrolledPosition)
                           .withOnPerformScroll((layoutManager, position) -> scrollToLastSeenIfNecessary(conversation, layoutManager, position, 0))
                           .withOnScrollRequestComplete(afterScroll)
                           .submit();
    } else {
      snapToTopDataObserver.buildScrollPosition(adapter.getItemCount() - 1)
                           .withOnScrollRequestComplete(afterScroll)
                           .submit();
    }
  }

  private void scrollToLastSeenIfNecessary(ConversationData conversation, LinearLayoutManager layoutManager, int position, int count) {
    if (getView() == null) {
      Log.w(TAG, "[scrollToLastSeenIfNecessary] No view! Skipping.");
      return;
    }

    if (count < MAX_SCROLL_DELAY_COUNT && (list.getHeight() == 0 || lastSeenScrollOffset == 0)) {
      Log.w(TAG, "[scrollToLastSeenIfNecessary] List height or scroll offsets not available yet. Delaying jumping to last seen.");
      requireView().post(() -> scrollToLastSeenIfNecessary(conversation, layoutManager, position, count + 1));
    } else {
      if (count >= MAX_SCROLL_DELAY_COUNT) {
        Log.w(TAG, "[scrollToLastSeeenIfNecessary] Hit maximum call count! Doing default behavior.");
      }

      int offset = list.getHeight() - (conversation.shouldScrollToLastSeen() ? lastSeenScrollOffset : 0);
      layoutManager.scrollToPositionWithOffset(position, offset);
    }
  }

  private void updateNotificationProfileStatus(@NonNull Optional<NotificationProfile> activeProfile) {
    if (activeProfile.isPresent() && activeProfile.get().getId() != SignalStore.notificationProfileValues().getLastProfilePopup()) {
      requireView().postDelayed(() -> {
        SignalStore.notificationProfileValues().setLastProfilePopup(activeProfile.get().getId());
        SignalStore.notificationProfileValues().setLastProfilePopupTime(System.currentTimeMillis());
        TopToastPopup.show(((ViewGroup) requireView()), R.drawable.ic_moon_16, getString(R.string.ConversationFragment__s_on, activeProfile.get().getName()));
      }, 500L);
    }
  }

  private boolean isAtBottom() {
    if (list.getChildCount() == 0) return true;

    int firstVisiblePosition = getListLayoutManager().findFirstVisibleItemPosition();

    if (isTypingIndicatorShowing()) {
      RecyclerView.ViewHolder item1 = list.findViewHolderForAdapterPosition(1);
      return firstVisiblePosition <= 1 && item1 != null && item1.itemView.getBottom() <= list.getHeight();
    }

    return firstVisiblePosition == 0 && list.getChildAt(0).getBottom() <= list.getHeight();
  }

  private boolean isTypingIndicatorShowing() {
    return getListAdapter().isTypingViewEnabled();
  }

  private void onSearchQueryUpdated(@Nullable String query) {
    if (getListAdapter() != null) {
      getListAdapter().onSearchQueryUpdated(query);
    }
  }

  public @NonNull Colorizer getColorizer() {
    return Objects.requireNonNull(colorizer);
  }

  @SuppressWarnings("CodeBlock2Expr")
  public void jumpToMessage(@NonNull RecipientId author, long timestamp, @Nullable Runnable onMessageNotFound) {
    SimpleTask.run(getLifecycle(), () -> {
      return SignalDatabase.mmsSms().getMessagePositionInConversation(threadId, timestamp, author);
    }, p -> moveToPosition(p + (isTypingIndicatorShowing() ? 1 : 0), onMessageNotFound));
  }

  private void moveToPosition(int position, @Nullable Runnable onMessageNotFound) {
    Log.d(TAG, "moveToPosition(" + position + ")");
    conversationViewModel.getPagingController().onDataNeededAroundIndex(position);
    snapToTopDataObserver.buildScrollPosition(position)
                         .withOnPerformScroll(((layoutManager, p) ->
                             list.post(() -> {
                               if (Math.abs(layoutManager.findFirstVisibleItemPosition() - p) < SCROLL_ANIMATION_THRESHOLD) {
                                 View child = layoutManager.findViewByPosition(position);

                                 if (child == null || !layoutManager.isViewPartiallyVisible(child, true, false)) {
                                   layoutManager.scrollToPositionWithOffset(p, list.getHeight() / 4);
                                 }
                               } else {
                                 layoutManager.scrollToPositionWithOffset(p, list.getHeight() / 4);
                               }
                               getListAdapter().pulseAtPosition(position);
                             })
                         ))
                         .withOnInvalidPosition(() -> {
                           if (onMessageNotFound != null) {
                             onMessageNotFound.run();
                           }
                           Log.w(TAG, "[moveToMentionPosition] Tried to navigate to mention, but it wasn't found.");
                         })
                         .submit();
  }

  private void maybeShowSwipeToReplyTooltip() {
    if (!TextSecurePreferences.hasSeenSwipeToReplyTooltip(requireContext())) {
      int text = ViewUtil.isLtr(requireContext()) ? R.string.ConversationFragment_you_can_swipe_to_the_right_reply
                                                  : R.string.ConversationFragment_you_can_swipe_to_the_left_reply;
      Snackbar.make(list, text, Snackbar.LENGTH_LONG).show();

      TextSecurePreferences.setHasSeenSwipeToReplyTooltip(requireContext(), true);
    }
  }

  private void initializeScrollButtonAnimations() {
    scrollButtonInAnimation  = AnimationUtils.loadAnimation(requireContext(), R.anim.fade_scale_in);
    scrollButtonOutAnimation = AnimationUtils.loadAnimation(requireContext(), R.anim.fade_scale_out);

    mentionButtonInAnimation  = AnimationUtils.loadAnimation(requireContext(), R.anim.fade_scale_in);
    mentionButtonOutAnimation = AnimationUtils.loadAnimation(requireContext(), R.anim.fade_scale_out);

    scrollButtonInAnimation.setDuration(100);
    scrollButtonOutAnimation.setDuration(50);

    mentionButtonInAnimation.setDuration(100);
    mentionButtonOutAnimation.setDuration(50);
  }

  private void scrollToNextMention() {
    SimpleTask.run(getViewLifecycleOwner().getLifecycle(), () -> {
      return SignalDatabase.mms().getOldestUnreadMentionDetails(threadId);
    }, (pair) -> {
      if (pair != null) {
        jumpToMessage(pair.first(), pair.second(), () -> {});
      }
    });
  }

  private void postMarkAsReadRequest() {
    if (getListAdapter().hasNoConversationMessages()) {
      return;
    }

    int position = getListLayoutManager().findFirstVisibleItemPosition();
    if (position == -1 || position == getListAdapter().getItemCount() - 1) {
      return;
    }

    ConversationMessage item = getListAdapter().getItem(position);
    if (item == null) {
      item = getListAdapter().getItem(position + 1);
    }

    if (item != null) {
      MessageRecord record = item.getMessageRecord();
      long latestReactionReceived = Stream.of(record.getReactions())
                                          .map(ReactionRecord::getDateReceived)
                                          .max(Long::compareTo)
                                          .orElse(0L);

      conversationViewModel.submitMarkReadRequest(Math.max(record.getDateReceived(), latestReactionReceived));
    }
  }

  private void updateToolbarDependentMargins() {
    Toolbar toolbar = requireActivity().findViewById(R.id.toolbar);
    toolbar.getViewTreeObserver().addOnGlobalLayoutListener(new ViewTreeObserver.OnGlobalLayoutListener() {
      @Override
      public void onGlobalLayout() {
        Rect rect = new Rect();
        toolbar.getGlobalVisibleRect(rect);
        conversationViewModel.setToolbarBottom(rect.bottom);
        ViewUtil.setTopMargin(conversationBanner, rect.bottom + ViewUtil.dpToPx(16));
        toolbar.getViewTreeObserver().removeOnGlobalLayoutListener(this);
      }
    });
  }

  private @NonNull String calculateSelectedItemCount() {
    ConversationAdapter adapter = getListAdapter();
    int count = 0;
    if (adapter != null && !adapter.getSelectedItems().isEmpty()) {
      count = (int) adapter.getSelectedItems()
                           .stream()
                           .map(MultiselectPart::getConversationMessage)
                           .distinct()
                           .count();
    }

    return requireContext().getResources().getQuantityString(R.plurals.conversation_context__s_selected, count, count);

  }

  @Override
  public void onFinishForwardAction() {
    if (actionMode != null) {
      actionMode.finish();
    }
  }

  @Override
  public void onDismissForwardSheet() {
  }

  @Override
  public @Nullable Stories.MediaTransform.SendRequirements getStorySendRequirements() {
    return null;
  }

  @Override
  public @NonNull ItemClickListener getConversationAdapterListener() {
    return selectionClickListener;
  }

  @Override
  public void jumpToMessage(@NonNull MessageRecord messageRecord) {
    SimpleTask.run(getLifecycle(), () -> {
      return SignalDatabase.mmsSms().getMessagePositionInConversation(threadId,
                                                                      messageRecord.getDateReceived(),
                                                                      messageRecord.isOutgoing() ? Recipient.self().getId() : messageRecord.getRecipient().getId());
    }, p -> moveToPosition(p + (isTypingIndicatorShowing() ? 1 : 0), () -> {
      Toast.makeText(getContext(), R.string.ConversationFragment_failed_to_open_message, Toast.LENGTH_SHORT).show();
    }));
  }

  public interface ConversationFragmentListener extends VoiceNoteMediaControllerOwner {
    int     getSendButtonTint();
    boolean isKeyboardOpen();
    boolean isAttachmentKeyboardOpen();
    void    openAttachmentKeyboard();
    void    setThreadId(long threadId);
    void    handleReplyMessage(ConversationMessage conversationMessage);
    void    onMessageActionToolbarOpened();
    void    onMessageActionToolbarClosed();
    void    onBottomActionBarVisibilityChanged(int visibility);
    void    onForwardClicked();
    void    onMessageRequest(@NonNull MessageRequestViewModel viewModel);
    void    handleReaction(@NonNull ConversationMessage conversationMessage,
                           @NonNull ConversationReactionOverlay.OnActionSelectedListener onActionSelectedListener,
                           @NonNull SelectedConversationModel selectedConversationModel,
                           @NonNull ConversationReactionOverlay.OnHideListener onHideListener,
                           @Nullable MotionEvent motionEvent);
    void    onCursorChanged();
    void    onMessageWithErrorClicked(@NonNull MessageRecord messageRecord);
    void    onVoiceNotePause(@NonNull Uri uri);
    void    onVoiceNotePlay(@NonNull Uri uri, long messageId, double progress);
    void    onVoiceNoteResume(@NonNull Uri uri, long messageId);
    void    onVoiceNoteSeekTo(@NonNull Uri uri, double progress);
    void    onVoiceNotePlaybackSpeedChanged(@NonNull Uri uri, float speed);
    void    onRegisterVoiceNoteCallbacks(@NonNull Observer<VoiceNotePlaybackState> onPlaybackStartObserver);
    void    onUnregisterVoiceNoteCallbacks(@NonNull Observer<VoiceNotePlaybackState> onPlaybackStartObserver);
    void    onInviteToSignal();
  }

  private class ConversationScrollListener extends OnScrollListener {

    private final ConversationDateHeader conversationDateHeader;

    private boolean wasAtBottom           = true;
    private long    lastPositionId        = -1;

    ConversationScrollListener(@NonNull Context context) {
      this.conversationDateHeader   = new ConversationDateHeader(context, scrollDateHeader);

    }

    @Override
    public void onScrolled(@NonNull final RecyclerView rv, final int dx, final int dy) {
      boolean currentlyAtBottom           = !rv.canScrollVertically(1);
      boolean currentlyAtZoomScrollHeight = isAtZoomScrollHeight();
      int     positionId                  = getHeaderPositionId();

      if (currentlyAtBottom && !wasAtBottom) {
        ViewUtil.fadeOut(composeDivider, 50, View.INVISIBLE);
      } else if (!currentlyAtBottom && wasAtBottom) {
        ViewUtil.fadeIn(composeDivider, 500);
      }

      if (currentlyAtBottom) {
        conversationViewModel.setShowScrollButtons(false);
      } else if (currentlyAtZoomScrollHeight) {
        conversationViewModel.setShowScrollButtons(true);
      }

      if (positionId != lastPositionId) {
        bindScrollHeader(conversationDateHeader, positionId);
      }

      wasAtBottom    = currentlyAtBottom;
      lastPositionId = positionId;

      postMarkAsReadRequest();
    }

    @Override
    public void onScrollStateChanged(@NonNull RecyclerView recyclerView, int newState) {
      if (newState == RecyclerView.SCROLL_STATE_DRAGGING) {
        conversationDateHeader.show();
      } else if (newState == RecyclerView.SCROLL_STATE_IDLE) {
        conversationDateHeader.hide();
      }
    }

    private boolean isAtZoomScrollHeight() {
      return getListLayoutManager().findFirstCompletelyVisibleItemPosition() > 4;
    }

    private int getHeaderPositionId() {
      return getListLayoutManager().findLastVisibleItemPosition();
    }

    private void bindScrollHeader(StickyHeaderViewHolder headerViewHolder, int positionId) {
      if (((ConversationAdapter)list.getAdapter()).getHeaderId(positionId) != -1) {
        ((ConversationAdapter) list.getAdapter()).onBindHeaderViewHolder(headerViewHolder, positionId, ConversationAdapter.HEADER_TYPE_POPOVER_DATE);
      }
    }
  }

  private class ConversationFragmentItemClickListener implements ItemClickListener {

    @Override
    public void onItemClick(MultiselectPart item) {
      if (actionMode != null) {
        ((ConversationAdapter) list.getAdapter()).toggleSelection(item);
        list.invalidateItemDecorations();

        if (getListAdapter().getSelectedItems().size() == 0) {
          actionMode.finish();
        } else {
          setCorrectActionModeMenuVisibility();
          actionMode.setTitle(calculateSelectedItemCount());
        }
      }
    }

    public void onItemLongClick2(View itemView, MultiselectPart item, @Nullable MotionEvent motionEvent) {

      if (actionMode != null) {
        if (TextSecurePreferences.isRangeMultiSelect(requireContext())) {
          ((ConversationAdapter) list.getAdapter()).toggleFromMostRecentSelectedTo(item.getConversationMessage());
          list.invalidateItemDecorations();
          setCorrectActionModeMenuVisibility();
          actionMode.setTitle(calculateSelectedItemCount());
        }
        return;
      }

      if (motionEvent != null || !TextSecurePreferences.isLongPressMultiSelect(requireContext())) {
        MessageRecord messageRecord = item.getMessageRecord();

        if (isUnopenedGift(itemView, messageRecord)) {
          return;
        }
  
        if (messageRecord.isSecure()                                        &&
            !messageRecord.isRemoteDelete()                                 &&
            !messageRecord.isUpdate()                                       &&
            !recipient.get().isBlocked()                                    &&
            !messageRequestViewModel.shouldShowMessageRequest()             &&
            (!recipient.get().isGroup() || recipient.get().isActiveGroup()) &&
            ((ConversationAdapter) list.getAdapter()).getSelectedItems().isEmpty())
        {
          multiselectItemDecoration.setFocusedItem(new MultiselectPart.Message(item.getConversationMessage()));
          list.invalidateItemDecorations();

          reactionsShade.setVisibility(View.VISIBLE);
          // https://stackoverflow.com/questions/34960749/setlayoutfrozenboolean-and-sethasfixedsizeboolean-purpose-for-recyclerview
          // motionEvent is only sent when using show options as a swipe option; when this happens and you swipe off the edge of the screen,
          // the event that causes the message to translate back to its original position is dropped (I think) (if you don't swipe off the
          // edge of the screen, it's fine); not freezing the layout for the list seems to work fine, but we'll only do that in this specific case
          // for now
          if (motionEvent == null) {
            list.setLayoutFrozen(true);
          }

          if (itemView instanceof ConversationItem) {
            Uri audioUri = getAudioUriForLongClick(messageRecord);
            if (audioUri != null) {
              listener.onVoiceNotePause(audioUri);
            }
  
            Bitmap videoBitmap          = null;
            int    childAdapterPosition = list.getChildAdapterPosition(itemView);
  
            GiphyMp4ProjectionPlayerHolder mp4Holder = null;
            if (childAdapterPosition != RecyclerView.NO_POSITION) {
              mp4Holder = giphyMp4ProjectionRecycler.getCurrentHolder(childAdapterPosition);
              if (mp4Holder != null && mp4Holder.isVisible()) {
                mp4Holder.pause();
                videoBitmap = mp4Holder.getBitmap();
                mp4Holder.hide();
              } else {
                mp4Holder = null;
              }
            }
            final GiphyMp4ProjectionPlayerHolder finalMp4Holder = mp4Holder;
            
            ConversationItem conversationItem = (ConversationItem) itemView;
            Bitmap           bitmap           = ConversationItemSelection.snapshotView(conversationItem, list, messageRecord, videoBitmap);
  
            View focusedView = listener.isKeyboardOpen() ? conversationItem.getRootView().findFocus() : null;

            final ConversationItemBodyBubble bodyBubble                = conversationItem.bodyBubble;
                  SelectedConversationModel  selectedConversationModel = new SelectedConversationModel(bitmap,
                                                                                                       itemView.getX(),
                                                                                                       itemView.getY() + list.getTranslationY(),
                                                                                                       bodyBubble.getX(),
                                                                                                       bodyBubble.getY(),
                                                                                                       bodyBubble.getWidth(),
                                                                                                       audioUri,
                                                                                                       messageRecord.isOutgoing(),
                                                                                                       focusedView);
  
            bodyBubble.setVisibility(View.INVISIBLE);
            conversationItem.reactionsView.setVisibility(View.INVISIBLE);

            boolean quotedIndicatorVisible = conversationItem.quotedIndicator != null && conversationItem.quotedIndicator.getVisibility() == View.VISIBLE;
            if (quotedIndicatorVisible && conversationItem.quotedIndicator != null) {
              ViewUtil.fadeOut(conversationItem.quotedIndicator, 150, View.INVISIBLE);
            }

            ViewUtil.hideKeyboard(requireContext(), conversationItem);

            boolean showScrollButtons = conversationViewModel.getShowScrollButtons();
            if (showScrollButtons) {
              conversationViewModel.setShowScrollButtons(false);
            }

            boolean isAttachmentKeyboardOpen = listener.isAttachmentKeyboardOpen();

            final boolean layoutFrozen = (motionEvent == null);

            listener.handleReaction(item.getConversationMessage(),
                                    new ReactionsToolbarListener(item.getConversationMessage()),
                                    selectedConversationModel,
                                    new ConversationReactionOverlay.OnHideListener() {
                                      @Override public void startHide() {
                                        multiselectItemDecoration.hideShade(list);
                                        ViewUtil.fadeOut(reactionsShade, getResources().getInteger(R.integer.reaction_scrubber_hide_duration), View.GONE);
                                      }

                                      @Override public void onHide() {
                                        reactionsShade.setVisibility(View.GONE);
                                        if (layoutFrozen) {
                                          list.setLayoutFrozen(false);
                                        }

                                        if (selectedConversationModel.getAudioUri() != null) {
                                          listener.onVoiceNoteResume(selectedConversationModel.getAudioUri(), messageRecord.getId());
                                        }

                                        WindowUtil.setLightStatusBarFromTheme(requireActivity());
                                        WindowUtil.setLightNavigationBarFromTheme(requireActivity());
                                        clearFocusedItem();
  
                                        if (finalMp4Holder != null) {
                                          finalMp4Holder.show();
                                          finalMp4Holder.resume();
                                        }
  
                                        bodyBubble.setVisibility(View.VISIBLE);
                                        conversationItem.reactionsView.setVisibility(View.VISIBLE);
                                        if (quotedIndicatorVisible && conversationItem.quotedIndicator != null) {
                                          ViewUtil.fadeIn(conversationItem.quotedIndicator, 150);
                                        }

                                        if (showScrollButtons) {
                                          conversationViewModel.setShowScrollButtons(true);
                                        }

                                        if (isAttachmentKeyboardOpen) {
                                          listener.openAttachmentKeyboard();
                                        }
                                      }
                                    }, motionEvent);
          }
          return;
        }
      }

      clearFocusedItem();
      ((ConversationAdapter) list.getAdapter()).toggleSelection(item);
      list.invalidateItemDecorations();

      actionMode = ((AppCompatActivity)getActivity()).startSupportActionMode(actionModeCallback);
    }

    @Override
    public void onItemLongClick(View itemView, MultiselectPart item) {
      onItemLongClick2(itemView, item, null);
    }

    @Nullable private Uri getAudioUriForLongClick(@NonNull MessageRecord messageRecord) {
      VoiceNotePlaybackState playbackState = listener.getVoiceNoteMediaController().getVoiceNotePlaybackState().getValue();
      if (playbackState == null || !playbackState.isPlaying()) {
        return null;
      }

      if (!MessageRecordUtil.hasAudio(messageRecord) || !messageRecord.isMms()) {
        return null;
      }

      Uri messageUri = ((MmsMessageRecord) messageRecord).getSlideDeck().getAudioSlide().getUri();
      return playbackState.getUri().equals(messageUri) ? messageUri : null;
    }

    @Override
    public void onQuoteClicked(MmsMessageRecord messageRecord) {
      if (messageRecord.getQuote() == null) {
        Log.w(TAG, "Received a 'quote clicked' event, but there's no quote...");
        return;
      }

      if (messageRecord.getQuote().isOriginalMissing()) {
        Log.i(TAG, "Clicked on a quote whose original message we never had.");
        Toast.makeText(getContext(), R.string.ConversationFragment_quoted_message_not_found, Toast.LENGTH_SHORT).show();
        return;
      }

      if (messageRecord.getParentStoryId() != null) {
        startActivity(StoryViewerActivity.createIntent(
            requireContext(),
            new StoryViewerArgs.Builder(messageRecord.getQuote().getAuthor(), Recipient.resolved(messageRecord.getQuote().getAuthor()).shouldHideStory())
                               .withStoryId(messageRecord.getParentStoryId().asMessageId().getId())
                               .isFromQuote(true)
                               .build()));
        return;
      }

      SimpleTask.run(getLifecycle(), () -> {
        return SignalDatabase.mmsSms().getQuotedMessagePosition(threadId,
                                                                messageRecord.getQuote().getId(),
                                                                messageRecord.getQuote().getAuthor());
      }, p -> moveToPosition(p + (isTypingIndicatorShowing() ? 1 : 0), () -> {
        Toast.makeText(getContext(), R.string.ConversationFragment_quoted_message_no_longer_available, Toast.LENGTH_SHORT).show();
      }));
    }

    @Override
    public void onLinkPreviewClicked(@NonNull LinkPreview linkPreview) {
      if (getContext() != null && getActivity() != null) {
        CommunicationActions.openBrowserLink(getActivity(), linkPreview.getUrl());
      }
    }

    @Override
    public void onQuotedIndicatorClicked(@NonNull MessageRecord messageRecord) {
      if (getContext() != null && getActivity() != null) {
        MessageQuotesBottomSheet.show(
            getChildFragmentManager(),
            new MessageId(messageRecord.getId(), messageRecord.isMms()),
            recipient.getId()
        );
      }
    }

    @Override
    public void onMoreTextClicked(@NonNull RecipientId conversationRecipientId, long messageId, boolean isMms) {
      if (getContext() != null && getActivity() != null) {
        LongMessageFragment.create(messageId, isMms).show(getChildFragmentManager(), null);
      }
    }

    @Override
    public void onStickerClicked(@NonNull StickerLocator sticker) {
      if (getContext() != null && getActivity() != null) {
        startActivity(StickerPackPreviewActivity.getIntent(sticker.getPackId(), sticker.getPackKey()));
      }
    }

    @Override
    public void onViewOnceMessageClicked(@NonNull MmsMessageRecord messageRecord) {
      if (!messageRecord.isViewOnce()) {
        throw new AssertionError("Non-revealable message clicked.");
      }

      if (!ViewOnceUtil.isViewable(messageRecord)) {
        int stringRes = messageRecord.isOutgoing() ? R.string.ConversationFragment_outgoing_view_once_media_files_are_automatically_removed
                                                   : R.string.ConversationFragment_you_already_viewed_this_message;
        Toast.makeText(requireContext(), stringRes, Toast.LENGTH_SHORT).show();
        return;
      }

      SimpleTask.run(getLifecycle(), () -> {
        Log.i(TAG, "Copying the view-once photo to temp storage and deleting underlying media.");

        try {
          Slide       thumbnailSlide = messageRecord.getSlideDeck().getThumbnailSlide();
          InputStream inputStream    = PartAuthority.getAttachmentStream(requireContext(), thumbnailSlide.getUri());
          Uri         tempUri        = BlobProvider.getInstance().forData(inputStream, thumbnailSlide.getFileSize())
                                                                 .withMimeType(thumbnailSlide.getContentType())
                                                                 .createForSingleSessionOnDisk(requireContext());

          SignalDatabase.attachments().deleteAttachmentFilesForViewOnceMessage(messageRecord.getId());

          ApplicationDependencies.getViewOnceMessageManager().scheduleIfNecessary();

          ApplicationDependencies.getJobManager().add(new MultiDeviceViewOnceOpenJob(new MessageTable.SyncMessageId(messageRecord.getIndividualRecipient().getId(), messageRecord.getDateSent())));

          return tempUri;
        } catch (IOException e) {
          return null;
        }
      }, (uri) -> {
        if (uri != null) {
          startActivity(ViewOnceMessageActivity.getIntent(requireContext(), messageRecord.getId(), uri));
        } else {
          Log.w(TAG, "Failed to open view-once photo. Showing a toast and deleting the attachments for the message just in case.");
          Toast.makeText(requireContext(), R.string.ConversationFragment_failed_to_open_message, Toast.LENGTH_SHORT).show();
          SignalExecutors.BOUNDED.execute(() -> SignalDatabase.attachments().deleteAttachmentFilesForViewOnceMessage(messageRecord.getId()));
        }
      });
    }

    @Override
    public void onSharedContactDetailsClicked(@NonNull Contact contact, @NonNull View avatarTransitionView) {
      if (getContext() != null && getActivity() != null) {
        ViewCompat.setTransitionName(avatarTransitionView, "avatar");
        Bundle bundle = ActivityOptionsCompat.makeSceneTransitionAnimation(getActivity(), avatarTransitionView, "avatar").toBundle();
        ActivityCompat.startActivity(getActivity(), SharedContactDetailsActivity.getIntent(getContext(), contact), bundle);
      }
    }

    @Override
    public void onAddToContactsClicked(@NonNull Contact contactWithAvatar) {
      if (getContext() != null) {
        new AsyncTask<Void, Void, Intent>() {
          @Override
          protected Intent doInBackground(Void... voids) {
            return ContactUtil.buildAddToContactsIntent(getContext(), contactWithAvatar);
          }

          @Override
          protected void onPostExecute(Intent intent) {
            try {
              startActivityForResult(intent, CODE_ADD_EDIT_CONTACT);
            } catch (ActivityNotFoundException e) {
              Log.w(TAG, "Could not locate contacts activity", e);
              Toast.makeText(requireContext(), R.string.ConversationFragment__contacts_app_not_found, Toast.LENGTH_SHORT).show();
            }
          }
        }.execute();
      }
    }

    @Override
    public void onMessageSharedContactClicked(@NonNull List<Recipient> choices) {
      if (getContext() == null) return;

      ContactUtil.selectRecipientThroughDialog(getContext(), choices, locale, recipient -> {
        CommunicationActions.startConversation(getContext(), recipient, null);
      });
    }

    @Override
    public void onInviteSharedContactClicked(@NonNull List<Recipient> choices) {
      if (getContext() == null) return;

      ContactUtil.selectRecipientThroughDialog(getContext(), choices, locale, recipient -> {
        CommunicationActions.composeSmsThroughDefaultApp(getContext(), recipient, getString(R.string.InviteActivity_lets_switch_to_signal, getString(R.string.install_url)));
      });
    }

    @Override
    public void onReactionClicked(@NonNull MultiselectPart multiselectPart, long messageId, boolean isMms) {
      if (getParentFragment() == null) return;

      ReactionsBottomSheetDialogFragment.create(messageId, isMms, TextSecurePreferences.isShowReactionTimeEnabled(requireContext()) ? locale : null)
                                        .show(getParentFragmentManager(), null);
    }

    @Override
    public void onGroupMemberClicked(@NonNull RecipientId recipientId, @NonNull GroupId groupId) {
      if (getParentFragment() == null) return;

      RecipientBottomSheetDialogFragment.create(recipientId, groupId).show(getParentFragmentManager(), "BOTTOM");
    }

    @Override
    public void onMessageWithErrorClicked(@NonNull MessageRecord messageRecord) {
      listener.onMessageWithErrorClicked(messageRecord);
    }

    @Override
    public void onMessageWithRecaptchaNeededClicked(@NonNull MessageRecord messageRecord) {
      RecaptchaProofBottomSheetFragment.show(getChildFragmentManager());
    }

    @Override
    public void onIncomingIdentityMismatchClicked(@NonNull RecipientId recipientId) {
      SafetyNumberBottomSheet.forRecipientId(recipientId)
                             .show(getParentFragmentManager());
    }

    @Override
    public void onVoiceNotePause(@NonNull Uri uri) {
      listener.onVoiceNotePause(uri);
    }

    @Override
    public void onVoiceNotePlay(@NonNull Uri uri, long messageId, double progress) {
      listener.onVoiceNotePlay(uri, messageId, progress);
    }

    @Override
    public void onVoiceNoteSeekTo(@NonNull Uri uri, double progress) {
      listener.onVoiceNoteSeekTo(uri, progress);
    }

    @Override
    public void onVoiceNotePlaybackSpeedChanged(@NonNull Uri uri, float speed) {
      listener.onVoiceNotePlaybackSpeedChanged(uri, speed);
    }

    @Override
    public void onRegisterVoiceNoteCallbacks(@NonNull Observer<VoiceNotePlaybackState> onPlaybackStartObserver) {
      listener.onRegisterVoiceNoteCallbacks(onPlaybackStartObserver);
    }

    @Override
    public void onUnregisterVoiceNoteCallbacks(@NonNull Observer<VoiceNotePlaybackState> onPlaybackStartObserver) {
      listener.onUnregisterVoiceNoteCallbacks(onPlaybackStartObserver);
    }

    @Override
    public boolean onUrlClicked(@NonNull String url) {
      return CommunicationActions.handlePotentialGroupLinkUrl(requireActivity(), url) ||
             CommunicationActions.handlePotentialProxyLinkUrl(requireActivity(), url);
    }

    @Override
    public void onGroupMigrationLearnMoreClicked(@NonNull GroupMigrationMembershipChange membershipChange) {
      if (getParentFragment() == null) {
        return;
      }

      GroupsV1MigrationInfoBottomSheetDialogFragment.show(getParentFragmentManager(), membershipChange);
    }

    @Override
    public void onChatSessionRefreshLearnMoreClicked() {
      new AlertDialog.Builder(requireContext())
          .setView(R.layout.decryption_failed_dialog)
          .setPositiveButton(android.R.string.ok, (d, w) -> {
            d.dismiss();
          })
          //.setNeutralButton(R.string.ConversationFragment_contact_us, (d, w) -> {
          //  startActivity(AppSettingsActivity.help(requireContext(), 0));
          //  d.dismiss();
          //})
          .show();
    }

    @Override
    public void onBadDecryptLearnMoreClicked(@NonNull RecipientId author) {
      SimpleTask.run(getLifecycle(),
                     () -> Recipient.resolved(author).getDisplayName(requireContext()),
                     name -> BadDecryptLearnMoreDialog.show(getParentFragmentManager(), name, recipient.get().isGroup()));
    }

    @Override
    public void onSafetyNumberLearnMoreClicked(@NonNull Recipient recipient) {
      if (recipient.isGroup()) {
        throw new AssertionError("Must be individual");
      }

      AlertDialog dialog = new AlertDialog.Builder(requireContext())
                                          .setView(R.layout.safety_number_changed_learn_more_dialog)
                                          .setPositiveButton(R.string.ConversationFragment_verify, (d, w) -> {
                                            SimpleTask.run(getLifecycle(), () -> {
                                              return ApplicationDependencies.getProtocolStore().aci().identities().getIdentityRecord(recipient.getId());
                                            }, identityRecord -> {
                                              if (identityRecord.isPresent()) {
                                                startActivity(VerifyIdentityActivity.newIntent(requireContext(), identityRecord.get()));
                                              }});
                                            d.dismiss();
                                          })
                                          .setNegativeButton(R.string.ConversationFragment_not_now, (d, w) -> {
                                            d.dismiss();
                                          })
                                          .create();
      dialog.setOnShowListener(d -> {
        TextView title = Objects.requireNonNull(dialog.findViewById(R.id.safety_number_learn_more_title));
        TextView body  = Objects.requireNonNull(dialog.findViewById(R.id.safety_number_learn_more_body));

        title.setText(getString(R.string.ConversationFragment_your_safety_number_with_s_changed, recipient.getDisplayName(requireContext())));
        body.setText(getString(R.string.ConversationFragment_your_safety_number_with_s_changed_likey_because_they_reinstalled_signal, recipient.getDisplayName(requireContext())));
      });

      dialog.show();
    }
    @Override
    public void onJoinGroupCallClicked() {
      CommunicationActions.startVideoCall(requireActivity(), recipient.get());
    }

    @Override
    public void onInviteFriendsToGroupClicked(@NonNull GroupId.V2 groupId) {
      GroupLinkInviteFriendsBottomSheetDialogFragment.show(requireActivity().getSupportFragmentManager(), groupId);
    }

    @Override
    public void onEnableCallNotificationsClicked() {
      EnableCallNotificationSettingsDialog.fixAutomatically(requireContext());
      if (EnableCallNotificationSettingsDialog.shouldShow(requireContext())) {
        EnableCallNotificationSettingsDialog.show(getChildFragmentManager());
      } else {
        refreshList();
      }
    }

    @Override
    public void onPlayInlineContent(ConversationMessage conversationMessage) {
      getListAdapter().playInlineContent(conversationMessage);
    }

    @Override
    public void onInMemoryMessageClicked(@NonNull InMemoryMessageRecord messageRecord) {
      if (messageRecord instanceof InMemoryMessageRecord.NoGroupsInCommon) {
        boolean isGroup = ((InMemoryMessageRecord.NoGroupsInCommon) messageRecord).isGroup();
        new MaterialAlertDialogBuilder(requireContext(), R.style.ThemeOverlay_Signal_MaterialAlertDialog)
            .setMessage(isGroup ? R.string.GroupsInCommonMessageRequest__none_of_your_contacts_or_people_you_chat_with_are_in_this_group
                                : R.string.GroupsInCommonMessageRequest__you_have_no_groups_in_common_with_this_person)
            .setNeutralButton(R.string.GroupsInCommonMessageRequest__about_message_requests, (d, w) -> CommunicationActions.openBrowserLink(requireContext(), getString(R.string.GroupsInCommonMessageRequest__support_article)))
            .setPositiveButton(R.string.GroupsInCommonMessageRequest__okay, null)
            .show();
      }
    }

    @Override
    public void onViewGroupDescriptionChange(@Nullable GroupId groupId, @NonNull String description, boolean isMessageRequestAccepted) {
      if (groupId != null) {
        GroupDescriptionDialog.show(getChildFragmentManager(), groupId, description, isMessageRequestAccepted);
      }
    }

    @Override
    public void onChangeNumberUpdateContact(@NonNull Recipient recipient) {
      startActivity(RecipientExporter.export(recipient).asAddContactIntent());
    }

    @Override
    public void onCallToAction(@NonNull String action) {
      if ("gift_badge".equals(action)) {
        startActivity(new Intent(requireContext(), GiftFlowActivity.class));
      }
    }

    @Override
    public void onDonateClicked() {
      requireActivity().getSupportFragmentManager()
                       .beginTransaction()
                       .add(DonateToSignalFragment.Dialog.create(DonateToSignalType.ONE_TIME), "one_time_nav")
                       .commitNow();
    }

    @Override
    public void onBlockJoinRequest(@NonNull Recipient recipient) {
      new MaterialAlertDialogBuilder(requireContext()).setTitle(R.string.ConversationFragment__block_request)
                                                      .setMessage(getString(R.string.ConversationFragment__s_will_not_be_able_to_join_or_request_to_join_this_group_via_the_group_link, recipient.getDisplayName(requireContext())))
                                                      .setNegativeButton(R.string.ConversationFragment__cancel, null)
                                                      .setPositiveButton(R.string.ConversationFragment__block_request_button, (d, w) -> handleBlockJoinRequest(recipient))
                                                      .show();
    }

    @Override
    public void onRecipientNameClicked(@NonNull RecipientId target) {
      if (getParentFragment() == null) return;

      RecipientBottomSheetDialogFragment.create(target, recipient.get().getGroupId().orElse(null)).show(getParentFragmentManager(), "BOTTOM");
    }

    @Override
    public void onInviteToSignalClicked() {
      listener.onInviteToSignal();
    }

    @Override
    public void onViewGiftBadgeClicked(@NonNull MessageRecord messageRecord) {
      if (!MessageRecordUtil.hasGiftBadge(messageRecord)) {
        return;
      }

      if (messageRecord.isOutgoing()) {
        ViewSentGiftBottomSheet.show(getChildFragmentManager(), (MmsMessageRecord) messageRecord);
      } else {
        ViewReceivedGiftBottomSheet.show(getChildFragmentManager(), (MmsMessageRecord) messageRecord);
      }
    }

    @Override
    public void onGiftBadgeRevealed(@NonNull MessageRecord messageRecord) {
      if (messageRecord.isOutgoing() && MessageRecordUtil.hasGiftBadge(messageRecord)) {
        conversationViewModel.markGiftBadgeRevealed(messageRecord.getId());
      }
    }

    @Override
    public void onActivatePaymentsClicked() {
      Intent intent = new Intent(requireContext(), PaymentsActivity.class);
      startActivity(intent);
    }

    @Override
    public void onSendPaymentClicked(@NonNull RecipientId recipientId) {
      AttachmentManager.selectPayment(ConversationFragment.this, recipient.get());
    }
  }

  private boolean isUnopenedGift(View itemView, MessageRecord messageRecord) {
    if (itemView instanceof OpenableGift) {
      Projection projection = ((OpenableGift) itemView).getOpenableGiftProjection(false);
      if (projection != null) {
        projection.release();
        return !openableGiftItemDecoration.hasOpenedGiftThisSession(messageRecord.getId());
      }
    }

    return false;
  }

  public void refreshList() {
    ConversationAdapter listAdapter = getListAdapter();
    if (listAdapter != null) {
      listAdapter.notifyDataSetChanged();
    }
  }

  @Override
  public void onActivityResult(int requestCode, int resultCode, Intent data) {
    super.onActivityResult(requestCode, resultCode, data);

    if (requestCode == CODE_ADD_EDIT_CONTACT && getContext() != null) {
      ApplicationDependencies.getJobManager().add(new DirectoryRefreshJob(false));
    }
  }

  private void handleEnterMultiSelect(@NonNull ConversationMessage conversationMessage) {
    Set<MultiselectPart> multiselectParts = conversationMessage.getMultiselectCollection().toSet();

    multiselectParts.stream().forEach(part -> {
      ((ConversationAdapter) list.getAdapter()).toggleSelection(part);
    });

    list.invalidateItemDecorations();

    actionMode = ((AppCompatActivity)getActivity()).startSupportActionMode(actionModeCallback);
  }

  private void handleBlockJoinRequest(@NonNull Recipient recipient) {
    disposables.add(
        groupViewModel.blockJoinRequests(ConversationFragment.this.recipient.get(), recipient)
                      .subscribe(result -> {
                        if (result.isFailure()) {
                          int failureReason = GroupErrors.getUserDisplayMessage(((GroupBlockJoinRequestResult.Failure) result).getReason());
                          Toast.makeText(requireContext(), failureReason, Toast.LENGTH_SHORT).show();
                        } else {
                          Toast.makeText(requireContext(), R.string.ConversationFragment__blocked, Toast.LENGTH_SHORT).show();
                        }
                      })
    );
  }

  private final class CheckExpirationDataObserver extends RecyclerView.AdapterDataObserver {
    @Override
    public void onItemRangeRemoved(int positionStart, int itemCount) {
      ConversationAdapter adapter = getListAdapter();
      if (adapter == null || actionMode == null) {
        return;
      }

      Set<MultiselectPart> selected = adapter.getSelectedItems();
      Set<MultiselectPart> expired  = new HashSet<>();

      for (final MultiselectPart multiselectPart : selected) {
        if (multiselectPart.isExpired()) {
          expired.add(multiselectPart);
        }
      }

      adapter.removeFromSelection(expired);

      if (adapter.getSelectedItems().isEmpty()) {
        actionMode.finish();
      } else {
        actionMode.setTitle(calculateSelectedItemCount());
      }
    }
  }

  private final class ConversationSnapToTopDataObserver extends SnapToTopDataObserver {

    public ConversationSnapToTopDataObserver(@NonNull RecyclerView recyclerView,
                                             @Nullable ScrollRequestValidator scrollRequestValidator)
    {
      super(recyclerView, scrollRequestValidator, () -> {
        list.scrollToPosition(0);
        list.post(ConversationFragment.this::postMarkAsReadRequest);
      });
    }

    @Override
    public void onItemRangeMoved(int fromPosition, int toPosition, int itemCount) {
      // Do nothing.
    }

    @Override
    public void onItemRangeInserted(int positionStart, int itemCount) {
      if (positionStart == 0 && itemCount == 1 && isTypingIndicatorShowing()) {
        return;
      }

      super.onItemRangeInserted(positionStart, itemCount);
    }

    @Override
    public void onItemRangeChanged(int positionStart, int itemCount) {
      super.onItemRangeChanged(positionStart, itemCount);
      list.post(ConversationFragment.this::postMarkAsReadRequest);
    }
  }

  private final class ConversationScrollRequestValidator implements SnapToTopDataObserver.ScrollRequestValidator {

    @Override
    public boolean isPositionStillValid(int position) {
      if (getListAdapter() == null) {
        return position >= 0;
      } else {
        return position >= 0 && position < getListAdapter().getItemCount();
      }
    }

    @Override
    public boolean isItemAtPositionLoaded(int position) {
      if (getListAdapter() == null) {
        return false;
      } else if (getListAdapter().hasFooter() && position == getListAdapter().getItemCount() - 1) {
        return true;
      } else {
        return getListAdapter().getItem(position) != null;
      }
    }
  }

  private class ReactionsToolbarListener implements ConversationReactionOverlay.OnActionSelectedListener {

    private final ConversationMessage conversationMessage;

    private ReactionsToolbarListener(@NonNull ConversationMessage conversationMessage) {
      this.conversationMessage = conversationMessage;
    }

    @Override
    public void onActionSelected(@NonNull ConversationReactionOverlay.Action action) {
      switch (action) {
        case REPLY:
          handleReplyMessage(conversationMessage);
          break;
        case FORWARD:
          handleForwardMessageParts(conversationMessage.getMultiselectCollection().toSet());
          break;
        case RESEND:
          handleResendMessage(conversationMessage.getMessageRecord());
          break;
        case DOWNLOAD:
          handleSaveAttachment((MediaMmsMessageRecord) conversationMessage.getMessageRecord());
          break;
        case COPY:
          handleCopyMessage(conversationMessage.getMultiselectCollection().toSet());
          break;
        case PAYMENT_DETAILS:
          handleViewPaymentDetails(conversationMessage.getMessageRecord());
          break;
        case MULTISELECT:
          handleEnterMultiSelect(conversationMessage);
          break;
        case VIEW_INFO:
          handleDisplayDetails(conversationMessage);
          break;
        case DELETE:
          handleDeleteMessages(conversationMessage.getMultiselectCollection().toSet(), true);
          break;
      }
    }
  }

  private class ActionModeCallback implements ActionMode.Callback {

    @Override
    public boolean onCreateActionMode(ActionMode mode, Menu menu) {
      mode.setTitle(calculateSelectedItemCount());

      setCorrectActionModeMenuVisibility();
      listener.onMessageActionToolbarOpened();
      return true;
    }

    @Override
    public boolean onPrepareActionMode(ActionMode actionMode, Menu menu) {
      return false;
    }

    @Override
    public void onDestroyActionMode(ActionMode mode) {
      ((ConversationAdapter)list.getAdapter()).clearSelection();
      list.invalidateItemDecorations();
      setBottomActionBarVisibility(false);
      actionMode = null;
      listener.onMessageActionToolbarClosed();
    }

    @Override
    public boolean onActionItemClicked(ActionMode mode, MenuItem item) {
      return false;
    }
  }

  private static class ConversationDateHeader extends StickyHeaderViewHolder {

    private final Animation animateIn;
    private final Animation animateOut;

    private boolean pendingHide = false;

    private ConversationDateHeader(Context context, TextView textView) {
      super(textView);
      this.animateIn  = AnimationUtils.loadAnimation(context, R.anim.slide_from_top);
      this.animateOut = AnimationUtils.loadAnimation(context, R.anim.slide_to_top);

      this.animateIn.setDuration(100);
      this.animateOut.setDuration(100);
    }

    public void show() {
      if (textView.getText() == null || textView.getText().length() == 0) {
        return;
      }

      if (pendingHide) {
        pendingHide = false;
      } else {
        ViewUtil.animateIn(textView, animateIn);
      }
    }

    public void hide() {
      pendingHide = true;

      textView.postDelayed(new Runnable() {
        @Override
        public void run() {
          if (pendingHide) {
            pendingHide = false;
            ViewUtil.animateOut(textView, animateOut, View.GONE);
          }
        }
      }, 400);
    }
  }

  private static final class TransitionListener implements Animator.AnimatorListener {

    private final ValueAnimator animator = ValueAnimator.ofFloat(0f, 1f);

    TransitionListener(RecyclerView recyclerView) {
      animator.addUpdateListener(unused -> recyclerView.invalidate());
      animator.setDuration(100L);
    }

    @Override
    public void onAnimationStart(Animator animation) {
      animator.start();
    }

    @Override
    public void onAnimationEnd(Animator animation) {
      animator.end();
    }

    @Override
    public void onAnimationCancel(Animator animation) {
      // Do Nothing
    }

    @Override
    public void onAnimationRepeat(Animator animation) {
      // Do Nothing
    }
  }
}<|MERGE_RESOLUTION|>--- conflicted
+++ resolved
@@ -1158,7 +1158,6 @@
         threadDeleted = SignalDatabase.sms().deleteMessage(messageRecord.getId());
       }
 
-<<<<<<< HEAD
       if (threadDeleted) {
         threadId = -1;
         conversationViewModel.clearThreadId();
@@ -1171,12 +1170,6 @@
   private void handleDeleteMessagesForMe(Set<MessageRecord> messageRecords, @Nullable final Set<ConversationMessage> conversationMessages) {
     if (messageRecords.size() > 1)
     {
-=======
-    boolean isNoteToSelfDelete = isNoteToSelfDelete(messageRecords);
-
-    int deleteForMeResId = isNoteToSelfDelete ? R.string.ConversationFragment_delete_on_this_device : R.string.ConversationFragment_delete_for_me;
-    builder.setPositiveButton(deleteForMeResId, (dialog, which) -> {
->>>>>>> 63cca2de
       new ProgressDialogAsyncTask<Void, Void, Void>(getActivity(),
                                                     R.string.ConversationFragment_deleting,
                                                     R.string.ConversationFragment_deleting_messages)
@@ -1201,18 +1194,15 @@
     builder.setTitle(getActivity().getResources().getQuantityString(R.plurals.ConversationFragment_delete_selected_messages, messagesCount, messagesCount));
     builder.setCancelable(true);
 
-    int deleteForMeResId = isNoteToSelfDelete(messageRecords) ? R.string.ConversationFragment_delete_on_this_device : R.string.ConversationFragment_delete_for_me;
+    boolean isNoteToSelfDelete = isNoteToSelfDelete(messageRecords);
+
+    int deleteForMeResId = isNoteToSelfDelete ? R.string.ConversationFragment_delete_on_this_device : R.string.ConversationFragment_delete_for_me;
     builder.setPositiveButton(deleteForMeResId, (dialog, which) -> handleDeleteMessagesForMe(messageRecords, conversationMessages));
 
     int deleteForEveryoneResId = isNoteToSelfDelete ? R.string.ConversationFragment_delete_everywhere : R.string.ConversationFragment_delete_for_everyone;
 
-<<<<<<< HEAD
-    if (RemoteDeleteUtil.isValidSend(messageRecords, System.currentTimeMillis())) {
+    if (RemoteDeleteUtil.isValidSend(messageRecords, System.currentTimeMillis()) && (!isNoteToSelfDelete || TextSecurePreferences.isMultiDevice(requireContext()))) {
       builder.setNeutralButton(deleteForEveryoneResId, (dialog, which) -> handleDeleteForEveryone(messageRecords, conversationMessages));
-=======
-    if (RemoteDeleteUtil.isValidSend(messageRecords, System.currentTimeMillis()) && (!isNoteToSelfDelete || TextSecurePreferences.isMultiDevice(requireContext()))) {
-      builder.setNeutralButton(deleteForEveryoneResId, (dialog, which) -> handleDeleteForEveryone(messageRecords));
->>>>>>> 63cca2de
     }
 
     builder.setNegativeButton(android.R.string.cancel, null);

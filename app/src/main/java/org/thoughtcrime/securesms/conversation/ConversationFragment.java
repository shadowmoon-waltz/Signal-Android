/*
 * Copyright (C) 2015 Open Whisper Systems
 *
 * This program is free software: you can redistribute it and/or modify
 * it under the terms of the GNU General Public License as published by
 * the Free Software Foundation, either version 3 of the License, or
 * (at your option) any later version.
 *
 * This program is distributed in the hope that it will be useful,
 * but WITHOUT ANY WARRANTY; without even the implied warranty of
 * MERCHANTABILITY or FITNESS FOR A PARTICULAR PURPOSE.  See the
 * GNU General Public License for more details.
 *
 * You should have received a copy of the GNU General Public License
 * along with this program.  If not, see <http://www.gnu.org/licenses/>.
 */
package org.thoughtcrime.securesms.conversation;

import android.Manifest;
import android.animation.Animator;
import android.animation.LayoutTransition;
import android.animation.ValueAnimator;
import android.annotation.SuppressLint;
import android.app.Activity;
import android.content.Context;
import android.content.Intent;
import android.content.res.Configuration;
import android.graphics.Rect;
import android.net.Uri;
import android.os.AsyncTask;
import android.os.Bundle;
import android.text.SpannableStringBuilder;
import android.text.TextUtils;
import android.view.LayoutInflater;
import android.view.Menu;
import android.view.MenuInflater;
import android.view.MenuItem;
import android.view.MotionEvent;
import android.view.View;
import android.view.ViewGroup;
import android.view.ViewTreeObserver;
import android.view.animation.Animation;
import android.view.animation.AnimationUtils;
import android.widget.EditText;
import android.widget.FrameLayout;
import android.widget.TextView;
import android.widget.Toast;
import android.widget.ViewSwitcher;

import androidx.annotation.NonNull;
import androidx.annotation.Nullable;
import androidx.appcompat.app.AlertDialog;
import androidx.appcompat.app.AppCompatActivity;
import androidx.appcompat.view.ActionMode;
import androidx.appcompat.widget.Toolbar;
import androidx.core.app.ActivityCompat;
import androidx.core.app.ActivityOptionsCompat;
import androidx.core.text.HtmlCompat;
import androidx.core.view.ViewCompat;
import androidx.lifecycle.LiveData;
import androidx.lifecycle.Observer;
import androidx.lifecycle.ViewModelProviders;
import androidx.recyclerview.widget.LinearLayoutManager;
import androidx.recyclerview.widget.RecyclerView;
import androidx.recyclerview.widget.RecyclerView.OnScrollListener;

import com.annimon.stream.Collectors;
import com.annimon.stream.Stream;
import com.google.android.material.dialog.MaterialAlertDialogBuilder;

import org.signal.core.util.ThreadUtil;
import org.signal.core.util.concurrent.SignalExecutors;
import org.signal.core.util.logging.Log;
import org.thoughtcrime.securesms.LoggingFragment;
import org.thoughtcrime.securesms.PassphraseRequiredActivity;
import org.thoughtcrime.securesms.R;
import org.thoughtcrime.securesms.VerifyIdentityActivity;
import org.thoughtcrime.securesms.components.ConversationScrollToView;
import org.thoughtcrime.securesms.components.ConversationTypingView;
import org.thoughtcrime.securesms.components.TooltipPopup;
import org.thoughtcrime.securesms.components.TypingStatusRepository;
import org.thoughtcrime.securesms.components.recyclerview.SmoothScrollingLinearLayoutManager;
//import org.thoughtcrime.securesms.components.settings.app.AppSettingsActivity;
import org.thoughtcrime.securesms.components.voice.VoiceNoteMediaControllerOwner;
import org.thoughtcrime.securesms.components.voice.VoiceNotePlaybackState;
import org.thoughtcrime.securesms.contactshare.Contact;
import org.thoughtcrime.securesms.contactshare.ContactUtil;
import org.thoughtcrime.securesms.contactshare.SharedContactDetailsActivity;
import org.thoughtcrime.securesms.conversation.ConversationAdapter.ItemClickListener;
import org.thoughtcrime.securesms.conversation.ConversationAdapter.StickyHeaderViewHolder;
import org.thoughtcrime.securesms.conversation.colors.Colorizer;
import org.thoughtcrime.securesms.conversation.colors.RecyclerViewColorizer;
import org.thoughtcrime.securesms.conversation.mutiselect.ConversationItemAnimator;
import org.thoughtcrime.securesms.conversation.mutiselect.MultiselectItemDecoration;
import org.thoughtcrime.securesms.conversation.mutiselect.MultiselectPart;
import org.thoughtcrime.securesms.conversation.mutiselect.forward.MultiselectForwardFragment;
import org.thoughtcrime.securesms.conversation.mutiselect.forward.MultiselectForwardFragmentArgs;
import org.thoughtcrime.securesms.conversation.mutiselect.forward.MultiselectForwardRepository;
import org.thoughtcrime.securesms.conversation.ui.error.EnableCallNotificationSettingsDialog;
import org.thoughtcrime.securesms.conversation.ui.error.SafetyNumberChangeDialog;
import org.thoughtcrime.securesms.database.MessageDatabase;
import org.thoughtcrime.securesms.database.MmsDatabase;
import org.thoughtcrime.securesms.database.SignalDatabase;
import org.thoughtcrime.securesms.database.SmsDatabase;
import org.thoughtcrime.securesms.database.model.InMemoryMessageRecord;
import org.thoughtcrime.securesms.database.model.MediaMmsMessageRecord;
import org.thoughtcrime.securesms.database.model.MessageRecord;
import org.thoughtcrime.securesms.database.model.MmsMessageRecord;
import org.thoughtcrime.securesms.database.model.ReactionRecord;
import org.thoughtcrime.securesms.dependencies.ApplicationDependencies;
import org.thoughtcrime.securesms.giph.mp4.GiphyMp4ItemDecoration;
import org.thoughtcrime.securesms.giph.mp4.GiphyMp4PlaybackController;
import org.thoughtcrime.securesms.giph.mp4.GiphyMp4PlaybackPolicy;
import org.thoughtcrime.securesms.giph.mp4.GiphyMp4ProjectionPlayerHolder;
import org.thoughtcrime.securesms.giph.mp4.GiphyMp4ProjectionRecycler;
import org.thoughtcrime.securesms.groups.GroupId;
import org.thoughtcrime.securesms.groups.GroupMigrationMembershipChange;
import org.thoughtcrime.securesms.groups.ui.invitesandrequests.invite.GroupLinkInviteFriendsBottomSheetDialogFragment;
import org.thoughtcrime.securesms.groups.ui.managegroup.dialogs.GroupDescriptionDialog;
import org.thoughtcrime.securesms.groups.ui.migration.GroupsV1MigrationInfoBottomSheetDialogFragment;
import org.thoughtcrime.securesms.groups.v2.GroupDescriptionUtil;
import org.thoughtcrime.securesms.jobs.DirectoryRefreshJob;
import org.thoughtcrime.securesms.jobs.MultiDeviceViewOnceOpenJob;
import org.thoughtcrime.securesms.keyvalue.SignalStore;
import org.thoughtcrime.securesms.linkpreview.LinkPreview;
import org.thoughtcrime.securesms.longmessage.LongMessageActivity;
import org.thoughtcrime.securesms.messagedetails.MessageDetailsActivity;
import org.thoughtcrime.securesms.messagerequests.MessageRequestState;
import org.thoughtcrime.securesms.messagerequests.MessageRequestViewModel;
import org.thoughtcrime.securesms.mms.GlideApp;
import org.thoughtcrime.securesms.mms.OutgoingMediaMessage;
import org.thoughtcrime.securesms.mms.PartAuthority;
import org.thoughtcrime.securesms.mms.Slide;
import org.thoughtcrime.securesms.notifications.profiles.NotificationProfile;
import org.thoughtcrime.securesms.permissions.Permissions;
import org.thoughtcrime.securesms.phonenumbers.PhoneNumberFormatter;
import org.thoughtcrime.securesms.providers.BlobProvider;
import org.thoughtcrime.securesms.ratelimit.RecaptchaProofBottomSheetFragment;
import org.thoughtcrime.securesms.reactions.ReactionsBottomSheetDialogFragment;
import org.thoughtcrime.securesms.recipients.LiveRecipient;
import org.thoughtcrime.securesms.recipients.Recipient;
import org.thoughtcrime.securesms.recipients.RecipientExporter;
import org.thoughtcrime.securesms.recipients.RecipientId;
import org.thoughtcrime.securesms.recipients.ui.bottomsheet.RecipientBottomSheetDialogFragment;
import org.thoughtcrime.securesms.revealable.ViewOnceMessageActivity;
import org.thoughtcrime.securesms.revealable.ViewOnceUtil;
import org.thoughtcrime.securesms.sms.MessageSender;
import org.thoughtcrime.securesms.sms.OutgoingTextMessage;
import org.thoughtcrime.securesms.stickers.StickerLocator;
import org.thoughtcrime.securesms.stickers.StickerPackPreviewActivity;
import org.thoughtcrime.securesms.util.CachedInflater;
import org.thoughtcrime.securesms.util.CommunicationActions;
import org.thoughtcrime.securesms.util.HtmlUtil;
import org.thoughtcrime.securesms.util.RemoteDeleteUtil;
import org.thoughtcrime.securesms.util.SaveAttachmentTask;
import org.thoughtcrime.securesms.util.SignalLocalMetrics;
import org.thoughtcrime.securesms.util.SignalProxyUtil;
import org.thoughtcrime.securesms.util.SnapToTopDataObserver;
import org.thoughtcrime.securesms.util.StickyHeaderDecoration;
import org.thoughtcrime.securesms.util.Stopwatch;
import org.thoughtcrime.securesms.util.StorageUtil;
import org.thoughtcrime.securesms.util.SwipeActionTypes;
import org.thoughtcrime.securesms.util.TextSecurePreferences;
import org.thoughtcrime.securesms.util.TopToastPopup;
import org.thoughtcrime.securesms.util.Util;
import org.thoughtcrime.securesms.util.ViewUtil;
import org.thoughtcrime.securesms.util.WindowUtil;
import org.thoughtcrime.securesms.util.concurrent.SimpleTask;
import org.thoughtcrime.securesms.util.task.ProgressDialogAsyncTask;
import org.thoughtcrime.securesms.util.views.AdaptiveActionsToolbar;
import org.thoughtcrime.securesms.wallpaper.ChatWallpaper;
import org.whispersystems.libsignal.util.guava.Optional;

import java.io.IOException;
import java.io.InputStream;
import java.util.Collections;
import java.util.HashSet;
import java.util.List;
import java.util.Locale;
import java.util.Objects;
import java.util.Set;

import kotlin.Unit;

@SuppressLint("StaticFieldLeak")
public class ConversationFragment extends LoggingFragment implements MultiselectForwardFragment.Callback {
  private static final String TAG = Log.tag(ConversationFragment.class);

  private static final int SCROLL_ANIMATION_THRESHOLD = 50;
  private static final int CODE_ADD_EDIT_CONTACT      = 77;

  private final ActionModeCallback actionModeCallback     = new ActionModeCallback();
  private final ItemClickListener  selectionClickListener = new ConversationFragmentItemClickListener();

  private ConversationFragmentListener listener;

  private LiveRecipient               recipient;
  private long                        threadId;
  private boolean                     isReacting;
  private ActionMode                  actionMode;
  private Locale                      locale;
  private FrameLayout                 videoContainer;
  private RecyclerView                list;
  private RecyclerView.ItemDecoration lastSeenDecoration;
  private RecyclerView.ItemDecoration inlineDateDecoration;
  private ViewSwitcher                topLoadMoreView;
  private ViewSwitcher                bottomLoadMoreView;
  private ConversationTypingView      typingView;
  private View                        composeDivider;
  private ConversationScrollToView    scrollToBottomButton;
  private ConversationScrollToView    scrollToMentionButton;
  private TextView                    scrollDateHeader;
  private ConversationBannerView      conversationBanner;
  private MessageRequestViewModel     messageRequestViewModel;
  private MessageCountsViewModel      messageCountsViewModel;
  private ConversationViewModel       conversationViewModel;
  private ConversationGroupViewModel  groupViewModel;
  private SnapToTopDataObserver       snapToTopDataObserver;
  private MarkReadHelper              markReadHelper;
  private Animation                   scrollButtonInAnimation;
  private Animation                   mentionButtonInAnimation;
  private Animation                   scrollButtonOutAnimation;
  private Animation                   mentionButtonOutAnimation;
  private OnScrollListener            conversationScrollListener;
  private int                         pulsePosition = -1;
  private int                         lastSeenScrollOffset;
  private View                        toolbarShadow;
  private Stopwatch                   startupStopwatch;
  private LayoutTransition            layoutTransition;
  private TransitionListener          transitionListener;
  private View                        reactionsShade;

  private GiphyMp4ProjectionRecycler giphyMp4ProjectionRecycler;
  private Colorizer                  colorizer;
  private ConversationUpdateTick     conversationUpdateTick;
  private MultiselectItemDecoration  multiselectItemDecoration;

  public static void prepare(@NonNull Context context) {
    FrameLayout parent = new FrameLayout(context);
    parent.setLayoutParams(new FrameLayout.LayoutParams(FrameLayout.LayoutParams.MATCH_PARENT, FrameLayout.LayoutParams.WRAP_CONTENT));

    CachedInflater.from(context).cacheUntilLimit(R.layout.conversation_item_received_text_only, parent, 25);
    CachedInflater.from(context).cacheUntilLimit(R.layout.conversation_item_sent_text_only, parent, 25);
    CachedInflater.from(context).cacheUntilLimit(R.layout.conversation_item_received_multimedia, parent, 10);
    CachedInflater.from(context).cacheUntilLimit(R.layout.conversation_item_sent_multimedia, parent, 10);
    CachedInflater.from(context).cacheUntilLimit(R.layout.conversation_item_update, parent, 5);
    CachedInflater.from(context).cacheUntilLimit(R.layout.cursor_adapter_header_footer_view, parent, 2);
  }

  @Override
  public void onCreate(Bundle icicle) {
    super.onCreate(icicle);
    this.locale = (Locale) getArguments().getSerializable(PassphraseRequiredActivity.LOCALE_EXTRA);
    startupStopwatch = new Stopwatch("conversation-open");
    SignalLocalMetrics.ConversationOpen.start();
  }

  @Override
  public View onCreateView(@NonNull LayoutInflater inflater, ViewGroup container, Bundle bundle) {
    final View view = inflater.inflate(R.layout.conversation_fragment, container, false);
    videoContainer = view.findViewById(R.id.video_container);
    list           = view.findViewById(android.R.id.list);
    composeDivider = view.findViewById(R.id.compose_divider);

    layoutTransition   = new LayoutTransition();
    transitionListener = new TransitionListener(list);

    scrollToBottomButton  = view.findViewById(R.id.scroll_to_bottom);
    scrollToMentionButton = view.findViewById(R.id.scroll_to_mention);
    scrollDateHeader      = view.findViewById(R.id.scroll_date_header);
    toolbarShadow         = requireActivity().findViewById(R.id.conversation_toolbar_shadow);
    reactionsShade        = view.findViewById(R.id.reactions_shade);

    final LinearLayoutManager      layoutManager            = new SmoothScrollingLinearLayoutManager(getActivity(), true);
    final ConversationItemAnimator conversationItemAnimator = new ConversationItemAnimator(
        () -> {
          ConversationAdapter adapter = getListAdapter();
          if (adapter == null) {
            return false;
          } else {
            return Util.hasItems(adapter.getSelectedItems());
          }
        },
        () -> conversationViewModel.shouldPlayMessageAnimations() && list.getScrollState() == RecyclerView.SCROLL_STATE_IDLE,
        () -> list.canScrollVertically(1) || list.canScrollVertically(-1));

    multiselectItemDecoration = new MultiselectItemDecoration(requireContext(),
                                                              () -> conversationViewModel.getWallpaper().getValue());

    list.setHasFixedSize(false);
    list.setLayoutManager(layoutManager);

    RecyclerViewColorizer recyclerViewColorizer = new RecyclerViewColorizer(list);

    list.addItemDecoration(multiselectItemDecoration);
    list.setItemAnimator(conversationItemAnimator);

    getViewLifecycleOwner().getLifecycle().addObserver(multiselectItemDecoration);

    snapToTopDataObserver = new ConversationSnapToTopDataObserver(list, new ConversationScrollRequestValidator());
    conversationBanner    = (ConversationBannerView) inflater.inflate(R.layout.conversation_item_banner, container, false);
    topLoadMoreView       = (ViewSwitcher) inflater.inflate(R.layout.load_more_header, container, false);
    bottomLoadMoreView    = (ViewSwitcher) inflater.inflate(R.layout.load_more_header, container, false);

    initializeLoadMoreView(topLoadMoreView);
    initializeLoadMoreView(bottomLoadMoreView);

    typingView = (ConversationTypingView) inflater.inflate(R.layout.conversation_typing_view, container, false);

    SetupSwipeResult ssrRight = setupSwipe(TextSecurePreferences.getSwipeToRightAction(requireContext()), SwipeActionTypes.DEFAULT_FOR_RIGHT);
    SetupSwipeResult ssrLeft = setupSwipe(TextSecurePreferences.getSwipeToLeftAction(requireContext()), SwipeActionTypes.DEFAULT_FOR_LEFT);

    new ConversationItemSwipeCallback(
            ssrRight.SAP(),
            ssrRight.OSL(),
            ssrLeft.SAP(),
            ssrLeft.OSL()
    ).attachToRecyclerView(list);

    giphyMp4ProjectionRecycler = initializeGiphyMp4();

    this.groupViewModel         = ViewModelProviders.of(requireActivity(), new ConversationGroupViewModel.Factory()).get(ConversationGroupViewModel.class);
    this.messageCountsViewModel = ViewModelProviders.of(requireActivity()).get(MessageCountsViewModel.class);
    this.conversationViewModel  = ViewModelProviders.of(requireActivity(), new ConversationViewModel.Factory()).get(ConversationViewModel.class);

    conversationViewModel.getChatColors().observe(getViewLifecycleOwner(), recyclerViewColorizer::setChatColors);
    conversationViewModel.getMessages().observe(getViewLifecycleOwner(), messages -> {
      ConversationAdapter adapter = getListAdapter();
      if (adapter != null) {
        getListAdapter().submitList(messages, () -> {
          list.post(() -> conversationViewModel.onMessagesCommitted(messages));
        });
      }
    });

    conversationViewModel.getConversationMetadata().observe(getViewLifecycleOwner(), this::presentConversationMetadata);

    conversationViewModel.getShowMentionsButton().observe(getViewLifecycleOwner(), shouldShow -> {
      if (shouldShow) {
        ViewUtil.animateIn(scrollToMentionButton, mentionButtonInAnimation);
      } else {
        ViewUtil.animateOut(scrollToMentionButton, mentionButtonOutAnimation, View.INVISIBLE);
      }
    });

    conversationViewModel.getShowScrollToBottom().observe(getViewLifecycleOwner(), shouldShow -> {
      if (shouldShow) {
        ViewUtil.animateIn(scrollToBottomButton, scrollButtonInAnimation);
      } else {
        ViewUtil.animateOut(scrollToBottomButton, scrollButtonOutAnimation, View.INVISIBLE);
      }
    });

    scrollToBottomButton.setOnClickListener(v -> scrollToBottom());
    scrollToMentionButton.setOnClickListener(v -> scrollToNextMention());

    updateToolbarDependentMargins();

    colorizer = new Colorizer();
    conversationViewModel.getNameColorsMap().observe(getViewLifecycleOwner(), nameColorsMap -> {
      colorizer.onNameColorsChanged(nameColorsMap);

      ConversationAdapter adapter = getListAdapter();
      if (adapter != null) {
        adapter.notifyItemRangeChanged(0, adapter.getItemCount(), ConversationAdapter.PAYLOAD_NAME_COLORS);
      }
    });

    conversationUpdateTick = new ConversationUpdateTick(this::updateConversationItemTimestamps);
    getViewLifecycleOwner().getLifecycle().addObserver(conversationUpdateTick);

    listener.getVoiceNoteMediaController().getVoiceNotePlayerViewState().observe(getViewLifecycleOwner(), state -> conversationViewModel.setInlinePlayerVisible(state.isPresent()));
    conversationViewModel.getConversationTopMargin().observe(getViewLifecycleOwner(), topMargin -> {
      lastSeenScrollOffset = topMargin;
      ViewUtil.setTopMargin(scrollDateHeader, topMargin + ViewUtil.dpToPx(8));
    });

    conversationViewModel.getActiveNotificationProfile().observe(getViewLifecycleOwner(), this::updateNotificationProfileStatus);

    return view;
  }

  private class SetupSwipeResult {
    private final @Nullable ConversationItemSwipeCallback.SwipeAvailabilityProvider sap;
    private final @Nullable ConversationItemSwipeCallback.OnSwipeListener osl;

    SetupSwipeResult(final @Nullable ConversationItemSwipeCallback.SwipeAvailabilityProvider sap,
                     final @Nullable ConversationItemSwipeCallback.OnSwipeListener osl) {
      this.sap = sap;
      this.osl = osl;
    }

    public @Nullable ConversationItemSwipeCallback.SwipeAvailabilityProvider SAP()
    {
      return sap;
    }

    public @Nullable ConversationItemSwipeCallback.OnSwipeListener OSL()
    {
      return osl;
    }
  }

  private @NonNull SetupSwipeResult setupSwipe(final @NonNull String swipeAction, final @Nullable String defaultAction) {
    final @NonNull String action = (defaultAction != null && SwipeActionTypes.DEFAULT.equals(swipeAction)) ? defaultAction : swipeAction;
    if (SwipeActionTypes.REPLY.equals(action)) {
      return new SetupSwipeResult(conversationMessage -> actionMode == null &&
                                                         MenuState.canReplyToMessage(recipient.get(),
                                                                                     MenuState.isActionMessage(conversationMessage.getMessageRecord()),
                                                                                     conversationMessage.getMessageRecord(),
                                                                                     messageRequestViewModel.shouldShowMessageRequest(),
                                                                                     groupViewModel.isNonAdminInAnnouncementGroup()),
                                  (conversationMessage, conversationItem, motionEvent) -> handleReplyMessage(conversationMessage));
    } else if (SwipeActionTypes.DELETE.equals(action)) {
      return new SetupSwipeResult(conversationMessage -> actionMode == null &&
                                                         MenuState.canDeleteMessage(conversationMessage.getMessageRecord()),
                                  (conversationMessage, conversationItem, motionEvent) -> handleDeleteMessages(conversationMessage.getMultiselectCollection().toSet(), false));
    } else if (SwipeActionTypes.DELETE_NO_PROMPT.equals(action)) {
      return new SetupSwipeResult(conversationMessage -> actionMode == null &&
                                                         MenuState.canDeleteMessage(conversationMessage.getMessageRecord()),
                                  (conversationMessage, conversationItem, motionEvent) -> handleDeleteMessagesForMe2(Collections.singleton(conversationMessage.getMessageRecord()), null));
    } else if (SwipeActionTypes.COPY_TEXT.equals(action)) {
      return new SetupSwipeResult(conversationMessage -> actionMode == null &&
                                                         MenuState.canCopyMessage(conversationMessage.getMessageRecord()),
                                  (conversationMessage, conversationItem, motionEvent) -> handleCopyMessage(conversationMessage.getMultiselectCollection().toSet(), false));
    } else if (SwipeActionTypes.COPY_TEXT_POPUP.equals(action)) {
      return new SetupSwipeResult(conversationMessage -> actionMode == null &&
                                                         MenuState.canCopyMessage(conversationMessage.getMessageRecord()),
                                  (conversationMessage, conversationItem, motionEvent) -> handleCopyMessage(conversationMessage.getMultiselectCollection().toSet(), true));
    } else if (SwipeActionTypes.FORWARD.equals(action)) {
      return new SetupSwipeResult(conversationMessage -> actionMode == null &&
                                                         MenuState.canForwardMessage(conversationMessage.getMessageRecord()),
                                  (conversationMessage, conversationItem, motionEvent) -> handleForwardMessageParts(conversationMessage.getMultiselectCollection().toSet()));
    } else if (SwipeActionTypes.MESSAGE_DETAILS.equals(action)) {
      return new SetupSwipeResult(conversationMessage -> actionMode == null &&
                                                         MenuState.canShowMessageDetails(conversationMessage.getMessageRecord()),
                                  (conversationMessage, conversationItem, motionEvent) -> handleDisplayDetails(conversationMessage));
    } else if (SwipeActionTypes.SHOW_OPTIONS.equals(action)) {
      return new SetupSwipeResult(conversationMessage -> actionMode == null,
                                  (conversationMessage, conversationItem, motionEvent) ->
                                    ((ConversationFragmentItemClickListener)selectionClickListener).onItemLongClick2(conversationItem, conversationItem.getMultiselectPartForLatestTouch(), motionEvent));
    } else if (SwipeActionTypes.NOTE_TO_SELF.equals(action)) {
      return new SetupSwipeResult(conversationMessage -> actionMode == null &&
                                                         MenuState.canForwardMessage(conversationMessage.getMessageRecord()),
                                  (conversationMessage, conversationItem, motionEvent) -> handleForwardMessagePartsNoteToSelf(conversationMessage.getMultiselectCollection().toSet()));
    } else if (SwipeActionTypes.MULTI_SELECT.equals(action)) {
      return new SetupSwipeResult(conversationMessage -> actionMode == null,
                                  (conversationMessage, conversationItem, motionEvent) -> handleEnterMultiSelect(conversationMessage));
    } else { // includes SwipeActionTypes.NONE and any other string
      return new SetupSwipeResult(null,
                                  null);
    }
  }

  private @NonNull GiphyMp4ProjectionRecycler initializeGiphyMp4() {
    int                                            maxPlayback = GiphyMp4PlaybackPolicy.maxSimultaneousPlaybackInConversation();
    List<GiphyMp4ProjectionPlayerHolder>           holders     = GiphyMp4ProjectionPlayerHolder.injectVideoViews(requireContext(),
                                                                                                                 getViewLifecycleOwner().getLifecycle(),
                                                                                                                 videoContainer,
                                                                                                                 maxPlayback);
    GiphyMp4ProjectionRecycler callback = new GiphyMp4ProjectionRecycler(holders);

    GiphyMp4PlaybackController.attach(list, callback, maxPlayback);
    list.addItemDecoration(new GiphyMp4ItemDecoration(callback, translationY -> {
      reactionsShade.setTranslationY(translationY);
      return Unit.INSTANCE;
    }), 0);

    return callback;
  }

  public void clearFocusedItem() {
    multiselectItemDecoration.setFocusedItem(null);
    list.invalidateItemDecorations();
  }

  private void updateConversationItemTimestamps() {
    ConversationAdapter conversationAdapter = getListAdapter();
    if (conversationAdapter != null) {
      getListAdapter().updateTimestamps();
    }
  }

  @Override
  public void onActivityCreated(Bundle bundle) {
    super.onActivityCreated(bundle);

    Log.d(TAG, "[onActivityCreated]");

    initializeScrollButtonAnimations();
    initializeResources();
    initializeMessageRequestViewModel();
    initializeListAdapter();
  }

  @Override
  public void onAttach(Activity activity) {
    super.onAttach(activity);
    this.listener = (ConversationFragmentListener)activity;
  }

  @Override
  public void onStart() {
    super.onStart();
    initializeTypingObserver();
    SignalProxyUtil.startListeningToWebsocket();
    layoutTransition.getAnimator(LayoutTransition.CHANGE_DISAPPEARING).addListener(transitionListener);
  }

  @Override
  public void onPause() {
    super.onPause();
    int lastVisiblePosition  = getListLayoutManager().findLastVisibleItemPosition();
    int firstVisiblePosition = getListLayoutManager().findFirstCompletelyVisibleItemPosition();

    final long lastVisibleMessageTimestamp;
    if (firstVisiblePosition > 0 && lastVisiblePosition != RecyclerView.NO_POSITION) {
      ConversationMessage message = getListAdapter().getLastVisibleConversationMessage(lastVisiblePosition);

      lastVisibleMessageTimestamp = message != null ? message.getMessageRecord().getDateReceived() : 0;
    } else {
      lastVisibleMessageTimestamp = 0;
    }
    SignalExecutors.BOUNDED.submit(() -> SignalDatabase.threads().setLastScrolled(threadId, lastVisibleMessageTimestamp));
  }

  @Override
  public void onStop() {
    super.onStop();
    ApplicationDependencies.getTypingStatusRepository().getTypists(threadId).removeObservers(getViewLifecycleOwner());
    layoutTransition.getAnimator(LayoutTransition.CHANGE_DISAPPEARING).removeListener(transitionListener);
  }

  @Override
  public void onConfigurationChanged(@NonNull Configuration newConfig) {
    super.onConfigurationChanged(newConfig);
    updateToolbarDependentMargins();
  }

  public void onNewIntent() {
    Log.d(TAG, "[onNewIntent]");

    if (actionMode != null) {
      actionMode.finish();
    }

    long oldThreadId = threadId;

    initializeResources();
    messageRequestViewModel.setConversationInfo(recipient.getId(), threadId);

    int startingPosition = getStartPosition();
    if (startingPosition != -1 && oldThreadId == threadId) {
      list.post(() -> moveToPosition(startingPosition, () -> Log.w(TAG, "Could not scroll to requested message.")));
    } else {
      initializeListAdapter();
    }
  }

  public void moveToLastSeen() {
    if (conversationViewModel.getLastSeenPosition() <= 0) {
      Log.i(TAG, "No need to move to last seen.");
      return;
    }

    if (list == null || getListAdapter() == null) {
      Log.w(TAG, "Tried to move to last seen position, but we hadn't initialized the view yet.");
      return;
    }

    int position = getListAdapter().getAdapterPositionForMessagePosition(conversationViewModel.getLastSeenPosition());
    snapToTopDataObserver.requestScrollPosition(position);
  }

  public void onWallpaperChanged(@Nullable ChatWallpaper wallpaper) {
    if (list != null) {
      ConversationAdapter adapter = getListAdapter();

      if (adapter != null) {
        Log.d(TAG, "Notifying adapter that wallpaper state has changed.");

        if (adapter.onHasWallpaperChanged(wallpaper != null)) {
          setInlineDateDecoration(adapter);
        }
      }
    }
  }

  private int getStartPosition() {
    return conversationViewModel.getArgs().getStartingPosition();
  }

  private void initializeMessageRequestViewModel() {
    MessageRequestViewModel.Factory factory = new MessageRequestViewModel.Factory(requireContext());

    messageRequestViewModel = ViewModelProviders.of(requireActivity(), factory).get(MessageRequestViewModel.class);
    messageRequestViewModel.setConversationInfo(recipient.getId(), threadId);

    listener.onMessageRequest(messageRequestViewModel);

    messageRequestViewModel.getRecipientInfo().observe(getViewLifecycleOwner(), recipientInfo -> {
      presentMessageRequestProfileView(requireContext(), recipientInfo, conversationBanner);
    });

    messageRequestViewModel.getMessageData().observe(getViewLifecycleOwner(), data -> {
      ConversationAdapter adapter = getListAdapter();
      if (adapter != null) {
        adapter.setMessageRequestAccepted(data.getMessageState() == MessageRequestState.NONE);
      }
    });
  }

  private void presentMessageRequestProfileView(@NonNull Context context, @NonNull MessageRequestViewModel.RecipientInfo recipientInfo, @Nullable ConversationBannerView conversationBanner) {
    if (conversationBanner == null) {
      return;
    }

    Recipient    recipient          = recipientInfo.getRecipient();
    boolean      isSelf             = Recipient.self().equals(recipient);
    int          memberCount        = recipientInfo.getGroupMemberCount();
    int          pendingMemberCount = recipientInfo.getGroupPendingMemberCount();
    List<String> groups             = recipientInfo.getSharedGroups();

    conversationBanner.setBadge(recipient);

    if (recipient != null) {
      conversationBanner.setAvatar(GlideApp.with(context), recipient);
      conversationBanner.showBackgroundBubble(recipient.hasWallpaper());

      String title = isSelf ? context.getString(R.string.note_to_self) : recipient.getDisplayNameOrUsername(context);
      conversationBanner.setTitle(title);
      conversationBanner.setAbout(recipient.getCombinedAboutAndEmoji());

      if (recipient.isGroup()) {
        if (pendingMemberCount > 0) {
          conversationBanner.setSubtitle(context.getResources()
                                                .getQuantityString(R.plurals.MessageRequestProfileView_members_and_invited, memberCount,
                                                                   memberCount, pendingMemberCount));
        } else if (memberCount > 0) {
          conversationBanner.setSubtitle(context.getResources().getQuantityString(R.plurals.MessageRequestProfileView_members, memberCount,
                                                                                  memberCount));
        } else {
          conversationBanner.setSubtitle(null);
        }
      } else if (isSelf) {
        conversationBanner.setSubtitle(context.getString(R.string.ConversationFragment__you_can_add_notes_for_yourself_in_this_conversation));
      } else {
        String subtitle = recipient.getE164().transform(PhoneNumberFormatter::prettyPrint).orNull();

        if (subtitle == null || subtitle.equals(title)) {
          conversationBanner.hideSubtitle();
        } else {
          conversationBanner.setSubtitle(subtitle);
        }
      }
    }

    if (groups.isEmpty() || isSelf) {
      if (TextUtils.isEmpty(recipientInfo.getGroupDescription())) {
        conversationBanner.setLinkifyDescription(false);
        conversationBanner.hideDescription();
      } else {
        conversationBanner.setLinkifyDescription(true);
        boolean linkifyWebLinks = recipientInfo.getMessageRequestState() == MessageRequestState.NONE;
        conversationBanner.showDescription();
        GroupDescriptionUtil.setText(context,
                                     conversationBanner.getDescription(),
                                     recipientInfo.getGroupDescription(),
                                     linkifyWebLinks,
                                     () -> GroupDescriptionDialog.show(getChildFragmentManager(),
                                                                       recipient.getDisplayName(context),
                                                                       recipientInfo.getGroupDescription(),
                                                                       linkifyWebLinks));
      }
    } else {
      final String description;

      switch (groups.size()) {
        case 1:
          description = context.getString(R.string.MessageRequestProfileView_member_of_one_group, HtmlUtil.bold(groups.get(0)));
          break;
        case 2:
          description = context.getString(R.string.MessageRequestProfileView_member_of_two_groups, HtmlUtil.bold(groups.get(0)), HtmlUtil.bold(groups.get(1)));
          break;
        case 3:
          description = context.getString(R.string.MessageRequestProfileView_member_of_many_groups, HtmlUtil.bold(groups.get(0)), HtmlUtil.bold(groups.get(1)), HtmlUtil.bold(groups.get(2)));
          break;
        default:
          int others = groups.size() - 2;
          description = context.getString(R.string.MessageRequestProfileView_member_of_many_groups,
                                          HtmlUtil.bold(groups.get(0)),
                                          HtmlUtil.bold(groups.get(1)),
                                          context.getResources().getQuantityString(R.plurals.MessageRequestProfileView_member_of_d_additional_groups, others, others));
      }

      conversationBanner.setDescription(HtmlCompat.fromHtml(description, 0));
      conversationBanner.showDescription();
    }
  }

  private void initializeResources() {
    long oldThreadId = threadId;

    int startingPosition  = getStartPosition();

    this.recipient      = Recipient.live(conversationViewModel.getArgs().getRecipientId());
    this.threadId       = conversationViewModel.getArgs().getThreadId();
    this.markReadHelper = new MarkReadHelper(threadId, requireContext(), getViewLifecycleOwner());

    conversationViewModel.onConversationDataAvailable(recipient.getId(), threadId, startingPosition);
    messageCountsViewModel.setThreadId(threadId);

    messageCountsViewModel.getUnreadMessagesCount().observe(getViewLifecycleOwner(), scrollToBottomButton::setUnreadCount);
    messageCountsViewModel.getUnreadMentionsCount().observe(getViewLifecycleOwner(), count -> {
      scrollToMentionButton.setUnreadCount(count);
      conversationViewModel.setHasUnreadMentions(count > 0);
    });

    conversationScrollListener = new ConversationScrollListener(requireContext());
    list.addOnScrollListener(conversationScrollListener);
    list.addOnScrollListener(new ShadowScrollListener());

    if (oldThreadId != threadId) {
      ApplicationDependencies.getTypingStatusRepository().getTypists(oldThreadId).removeObservers(getViewLifecycleOwner());
    }
  }

  private void initializeListAdapter() {
    if (threadId == -1) {
      toolbarShadow.setVisibility(View.GONE);
    }

    if (this.recipient != null) {
      if (getListAdapter() != null && getListAdapter().isForRecipientId(this.recipient.getId())) {
        Log.d(TAG, "List adapter already initialized for " + this.recipient.getId());
        return;
      }

      Log.d(TAG, "Initializing adapter for " + recipient.getId());
      ConversationAdapter adapter = new ConversationAdapter(requireContext(), this, GlideApp.with(this), locale, selectionClickListener, this.recipient.get(), colorizer);
      adapter.setPagingController(conversationViewModel.getPagingController());
      list.setAdapter(adapter);
      setInlineDateDecoration(adapter);
      ConversationAdapter.initializePool(list.getRecycledViewPool());

      adapter.registerAdapterDataObserver(snapToTopDataObserver);
      adapter.registerAdapterDataObserver(new CheckExpirationDataObserver());

      setLastSeen(conversationViewModel.getLastSeen());

      adapter.registerAdapterDataObserver(new RecyclerView.AdapterDataObserver() {
        @Override
        public void onItemRangeInserted(int positionStart, int itemCount) {
          startupStopwatch.split("data-set");
          SignalLocalMetrics.ConversationOpen.onDataLoaded();
          adapter.unregisterAdapterDataObserver(this);
          list.post(() -> {
            startupStopwatch.split("first-render");
            startupStopwatch.stop(TAG);
            SignalLocalMetrics.ConversationOpen.onRenderFinished();
          });
        }
      });
    }
  }

  private void initializeLoadMoreView(ViewSwitcher loadMoreView) {
    loadMoreView.setOnClickListener(v -> {
      loadMoreView.showNext();
      loadMoreView.setOnClickListener(null);
    });
  }

  private void initializeTypingObserver() {
    if (!TextSecurePreferences.isTypingIndicatorsEnabled(requireContext())) {
      return;
    }

    LiveData<TypingStatusRepository.TypingState> typists = ApplicationDependencies.getTypingStatusRepository().getTypists(threadId);

    typists.removeObservers(getViewLifecycleOwner());
    typists.observe(getViewLifecycleOwner(), typingState ->  {
      List<Recipient> recipients;
      boolean         replacedByIncomingMessage;

      if (typingState != null) {
        recipients                = typingState.getTypists();
        replacedByIncomingMessage = typingState.isReplacedByIncomingMessage();
      } else {
        recipients                = Collections.emptyList();
        replacedByIncomingMessage = false;
      }

      Recipient resolved = recipient.get();
      typingView.setTypists(GlideApp.with(ConversationFragment.this), recipients, resolved.isGroup(), resolved.hasWallpaper());

      ConversationAdapter adapter = getListAdapter();
      adapter.setTypingView(typingView);

      if (recipients.size() > 0) {
        if (!isTypingIndicatorShowing() && isAtBottom()) {
          adapter.setTypingViewEnabled(true);
          list.scrollToPosition(0);
        } else {
          adapter.setTypingViewEnabled(true);
        }
      } else {
        if (isTypingIndicatorShowing() && getListLayoutManager().findFirstCompletelyVisibleItemPosition() == 0 && getListLayoutManager().getItemCount() > 1 && !replacedByIncomingMessage) {
          adapter.setTypingViewEnabled(false);
        } else if (!replacedByIncomingMessage) {
          adapter.setTypingViewEnabled(false);
        } else {
          adapter.setTypingViewEnabled(false);
        }
      }
    });
  }

  private void setCorrectActionModeMenuVisibility(@NonNull Menu menu) {
    Set<MultiselectPart> selectedParts = getListAdapter().getSelectedItems();

    if (actionMode != null && selectedParts.size() == 0) {
      actionMode.finish();
      return;
    }

    MenuState menuState = MenuState.getMenuState(recipient.get(), selectedParts, messageRequestViewModel.shouldShowMessageRequest(), groupViewModel.isNonAdminInAnnouncementGroup());

    menu.findItem(R.id.menu_context_forward).setVisible(menuState.shouldShowForwardAction());
    menu.findItem(R.id.menu_context_reply).setVisible(menuState.shouldShowReplyAction());
    menu.findItem(R.id.menu_context_details).setVisible(menuState.shouldShowDetailsAction());
    menu.findItem(R.id.menu_context_save_attachment).setVisible(menuState.shouldShowSaveAttachmentAction());
    menu.findItem(R.id.menu_context_resend).setVisible(menuState.shouldShowResendAction());
    menu.findItem(R.id.menu_context_copy).setVisible(menuState.shouldShowCopyAction());
    menu.findItem(R.id.menu_context_delete_message).setVisible(menuState.shouldShowDeleteAction());

    AdaptiveActionsToolbar.adjustMenuActions(menu, 10, requireActivity().getWindow().getDecorView().getMeasuredWidth());
  }

  private @Nullable ConversationAdapter getListAdapter() {
    return (ConversationAdapter) list.getAdapter();
  }

  private SmoothScrollingLinearLayoutManager getListLayoutManager() {
    return (SmoothScrollingLinearLayoutManager) list.getLayoutManager();
  }

  private ConversationMessage getSelectedConversationMessage() {
    Set<MultiselectPart> messageRecords = getListAdapter().getSelectedItems();

    if (messageRecords.size() == 1) return messageRecords.stream().findFirst().get().getConversationMessage();
    else                            throw new AssertionError();
  }

  public void reload(Recipient recipient, long threadId) {
    Log.d(TAG, "[reload] Recipient: " + recipient.getId() + ", ThreadId: " + threadId);
    this.recipient = recipient.live();

    if (this.threadId != threadId) {
      Log.i(TAG, "ThreadId changed from " + this.threadId + " to " + threadId + ". Recipient was " + this.recipient.getId() + " and is now " + recipient.getId());

      this.threadId = threadId;
      messageRequestViewModel.setConversationInfo(recipient.getId(), threadId);

      snapToTopDataObserver.requestScrollPosition(0);
      conversationViewModel.onConversationDataAvailable(recipient.getId(), threadId, -1);
      messageCountsViewModel.setThreadId(threadId);
      markReadHelper = new MarkReadHelper(threadId, requireContext(), getViewLifecycleOwner());
      initializeListAdapter();
      initializeTypingObserver();
    }
  }

  public void scrollToBottom() {
    if (getListLayoutManager().findFirstVisibleItemPosition() < SCROLL_ANIMATION_THRESHOLD) {
      Log.d(TAG, "scrollToBottom: Smooth scrolling to bottom of screen.");
      list.smoothScrollToPosition(0);
    } else {
      Log.d(TAG, "scrollToBottom: Scrolling to bottom of screen.");
      list.scrollToPosition(0);
    }
  }

  public void setInlineDateDecoration(@NonNull ConversationAdapter adapter) {
    if (inlineDateDecoration != null) {
      list.removeItemDecoration(inlineDateDecoration);
    }

    inlineDateDecoration = new StickyHeaderDecoration(adapter, false, false, ConversationAdapter.HEADER_TYPE_INLINE_DATE);
    list.addItemDecoration(inlineDateDecoration);
  }

  public void setLastSeen(long lastSeen) {
    if (lastSeenDecoration != null) {
      list.removeItemDecoration(lastSeenDecoration);
    }

    lastSeenDecoration = new LastSeenHeader(getListAdapter(), lastSeen);
    list.addItemDecoration(lastSeenDecoration);
  }

  private void handleCopyMessage(final Set<MultiselectPart> multiselectParts) {
    handleCopyMessage(multiselectParts, TextSecurePreferences.isCopyTextOpensPopup(requireContext()));
  }

  private void handleCopyMessage(final Set<MultiselectPart> multiselectParts, boolean popup) {
    CharSequence bodies = Stream.of(multiselectParts)
                                .sortBy(m -> m.getMessageRecord().getDateReceived())
                                .map(MultiselectPart::getConversationMessage)
                                .distinct()
                                .map(m -> m.getDisplayBody(requireContext()))
                                .filterNot(TextUtils::isEmpty)
                                .collect(SpannableStringBuilder::new, (bodyBuilder, body) -> {
                                  if (bodyBuilder.length() > 0) {
                                    bodyBuilder.append('\n');
                                  }
                                  bodyBuilder.append(body);
                                });

    if (!TextUtils.isEmpty(bodies)) {
      if (popup) {
        // https://stackoverflow.com/questions/7197939/copy-text-from-android-alertdialog
        //TextView v = new TextView(getActivity());
        //v.setTextIsSelectable(true);
        EditText v = new EditText(getActivity());
        v.setText(bodies);
        new AlertDialog.Builder(getActivity())
          .setView(v)
          .setPositiveButton("Close", (d, i) -> {
             d.dismiss();
           })
           .setNegativeButton("Copy All", (d, i) -> {
             Util.copyToClipboard(requireContext(), bodies);
             d.dismiss();
           })
           .show();
      } else {
        Util.copyToClipboard(requireContext(), bodies);
      }
    }
  }

  private void handleDeleteMessages(final Set<MultiselectPart> multiselectParts, boolean checkPref) {
    Set<MessageRecord> messageRecords = Stream.of(multiselectParts).map(MultiselectPart::getMessageRecord).collect(Collectors.toSet());
    if (checkPref && TextSecurePreferences.isTrashNoPromptForMe(requireContext())) {
      handleDeleteMessagesForMe(messageRecords, TextSecurePreferences.isRangeMultiSelect(requireContext()) ? Stream.of(multiselectParts).map(MultiselectPart::getConversationMessage).collect(Collectors.toSet()) : null);
    } else {
      buildRemoteDeleteConfirmationDialog(messageRecords, TextSecurePreferences.isRangeMultiSelect(requireContext()) ? Stream.of(multiselectParts).map(MultiselectPart::getConversationMessage).collect(Collectors.toSet()) : null).show();
    }
  }

  private void handleDeleteMessagesForMe2(Set<MessageRecord> messageRecords, @Nullable final Set<ConversationMessage> conversationMessages) {
    Context context = requireActivity();
    if (conversationMessages != null) {
      getListAdapter().clearMostRecentSelectedIfNecessary(conversationMessages);
    }
    for (MessageRecord messageRecord : messageRecords) {
      boolean threadDeleted;

      if (messageRecord.isMms()) {
        threadDeleted = SignalDatabase.mms().deleteMessage(messageRecord.getId());
      } else {
        threadDeleted = SignalDatabase.sms().deleteMessage(messageRecord.getId());
      }

      if (threadDeleted) {
        threadId = -1;
        conversationViewModel.clearThreadId();
        messageCountsViewModel.clearThreadId();
        listener.setThreadId(threadId);
      }
    }
  }

  private void handleDeleteMessagesForMe(Set<MessageRecord> messageRecords, @Nullable final Set<ConversationMessage> conversationMessages) {
    if (messageRecords.size() > 1)
    {
      new ProgressDialogAsyncTask<Void, Void, Void>(getActivity(),
                                                    R.string.ConversationFragment_deleting,
                                                    R.string.ConversationFragment_deleting_messages)
      {
        @Override
        protected Void doInBackground(Void... voids) {
          handleDeleteMessagesForMe2(messageRecords, conversationMessages);
          return null;
        }
      }.executeOnExecutor(AsyncTask.THREAD_POOL_EXECUTOR);
    } else {
      handleDeleteMessagesForMe2(messageRecords, conversationMessages);
    }
  }

  private AlertDialog.Builder buildRemoteDeleteConfirmationDialog(Set<MessageRecord> messageRecords, @Nullable final Set<ConversationMessage> conversationMessages) {
    Context             context       = requireActivity();
    int                 messagesCount = messageRecords.size();
    AlertDialog.Builder builder       = new AlertDialog.Builder(getActivity());

    builder.setTitle(getActivity().getResources().getQuantityString(R.plurals.ConversationFragment_delete_selected_messages, messagesCount, messagesCount));
    builder.setCancelable(true);

    builder.setPositiveButton(R.string.ConversationFragment_delete_for_me, (dialog, which) -> handleDeleteMessagesForMe(messageRecords, conversationMessages));

    if (RemoteDeleteUtil.isValidSend(messageRecords, System.currentTimeMillis())) {
      builder.setNeutralButton(R.string.ConversationFragment_delete_for_everyone, (dialog, which) -> handleDeleteForEveryone(messageRecords, conversationMessages));
    }

    builder.setNegativeButton(android.R.string.cancel, null);
    return builder;
  }

  private void handleDeleteForEveryone(Set<MessageRecord> messageRecords, @Nullable final Set<ConversationMessage> conversationMessages) {
    Runnable deleteForEveryone = () -> {
      SignalExecutors.BOUNDED.execute(() -> {
        if (conversationMessages != null) {
          getListAdapter().clearMostRecentSelectedIfNecessary(conversationMessages);
        }
        for (MessageRecord message : messageRecords) {
          MessageSender.sendRemoteDelete(ApplicationDependencies.getApplication(), message.getId(), message.isMms());
        }
      });
    };

    if (SignalStore.uiHints().hasConfirmedDeleteForEveryoneOnce()) {
      deleteForEveryone.run();
    } else {
      new AlertDialog.Builder(requireActivity())
                     .setMessage(R.string.ConversationFragment_this_message_will_be_deleted_for_everyone_in_the_conversation)
                     .setPositiveButton(R.string.ConversationFragment_delete_for_everyone, (dialog, which) -> {
                       SignalStore.uiHints().markHasConfirmedDeleteForEveryoneOnce();
                       deleteForEveryone.run();
                     })
                     .setNegativeButton(android.R.string.cancel, null)
                     .show();
    }
  }

  private void handleDisplayDetails(ConversationMessage message) {
    startActivity(MessageDetailsActivity.getIntentForMessageDetails(requireContext(), message.getMessageRecord(), recipient.getId(), threadId));
  }

  private void handleForwardMessageParts(Set<MultiselectPart> multiselectParts) {
    listener.onForwardClicked();

    MultiselectForwardFragmentArgs.create(requireContext(),
                                          multiselectParts,
                                          args -> MultiselectForwardFragment.show(getChildFragmentManager(), args));
  }

  private void handleForwardMessagePartsNoteToSelf(Set<MultiselectPart> multiselectParts) {
    listener.onForwardClicked();

    MultiselectForwardFragmentArgs.create(requireContext(),
                                          multiselectParts,
                                          args -> MultiselectForwardRepository.sendNoteToSelf(requireActivity(), args));
  }

  private void handleResendMessage(final MessageRecord message) {
    final Context context = getActivity().getApplicationContext();
    new AsyncTask<MessageRecord, Void, Void>() {
      @Override
      protected Void doInBackground(MessageRecord... messageRecords) {
        MessageSender.resend(context, messageRecords[0]);
        return null;
      }
    }.executeOnExecutor(AsyncTask.THREAD_POOL_EXECUTOR, message);
  }

  private void handleReplyMessage(final ConversationMessage message) {
    if (getActivity() != null) {
      //noinspection ConstantConditions
      ((AppCompatActivity) getActivity()).getSupportActionBar().collapseActionView();
    }

    listener.handleReplyMessage(message);
  }

  private void handleSaveAttachment(final MediaMmsMessageRecord message) {
    if (message.isViewOnce()) {
      throw new AssertionError("Cannot save a view-once message.");
    }

    SaveAttachmentTask.showWarningDialog(getActivity(), (dialog, which) -> {
      if (StorageUtil.canWriteToMediaStore()) {
        performSave(message);
        return;
      }

      Permissions.with(this)
                 .request(Manifest.permission.WRITE_EXTERNAL_STORAGE)
                 .ifNecessary()
                 .withPermanentDenialDialog(getString(R.string.MediaPreviewActivity_signal_needs_the_storage_permission_in_order_to_write_to_external_storage_but_it_has_been_permanently_denied))
                 .onAnyDenied(() -> Toast.makeText(requireContext(), R.string.MediaPreviewActivity_unable_to_write_to_external_storage_without_permission, Toast.LENGTH_LONG).show())
                 .onAllGranted(() -> performSave(message))
                 .execute();
    });
  }

  private void performSave(final MediaMmsMessageRecord message) {
    List<SaveAttachmentTask.Attachment> attachments = Stream.of(message.getSlideDeck().getSlides())
                                                            .filter(s -> s.getUri() != null && (s.hasImage() || s.hasVideo() || s.hasAudio() || s.hasDocument()))
                                                            .map(s -> new SaveAttachmentTask.Attachment(s.getUri(), s.getContentType(), message.getDateReceived(), s.getFileName().orNull()))
                                                            .toList();

    if (!Util.isEmpty(attachments)) {
      SaveAttachmentTask saveTask = new SaveAttachmentTask(getActivity());
      saveTask.executeOnExecutor(AsyncTask.THREAD_POOL_EXECUTOR, attachments.toArray(new SaveAttachmentTask.Attachment[0]));
      return;
    }

    Log.w(TAG, "No slide with attachable media found, failing nicely.");
    Toast.makeText(getActivity(),
                   getResources().getQuantityString(R.plurals.ConversationFragment_error_while_saving_attachments_to_sd_card, 1),
                   Toast.LENGTH_LONG).show();
  }

  public long stageOutgoingMessage(OutgoingMediaMessage message) {
    MessageRecord messageRecord = MmsDatabase.readerFor(message, threadId).getCurrent();

    if (getListAdapter() != null) {
      setLastSeen(0);
      list.post(() -> list.scrollToPosition(0));
    }

    return messageRecord.getId();
  }

  public long stageOutgoingMessage(OutgoingTextMessage message, long messageId) {
    MessageRecord messageRecord = SmsDatabase.readerFor(message, threadId, messageId).getCurrent();

    if (getListAdapter() != null) {
      setLastSeen(0);
      list.post(() -> list.scrollToPosition(0));
    }

    return messageRecord.getId();
  }

  private void presentConversationMetadata(@NonNull ConversationData conversation) {
    ConversationAdapter adapter = getListAdapter();
    if (adapter == null) {
      return;
    }

    adapter.setFooterView(conversationBanner);

    Runnable afterScroll = () -> {
      if (!conversation.getMessageRequestData().isMessageRequestAccepted()) {
        snapToTopDataObserver.requestScrollPosition(adapter.getItemCount() - 1);
      }

      setLastSeen(conversation.getLastSeen());

      listener.onCursorChanged();

      conversationScrollListener.onScrolled(list, 0, 0);
    };

    int lastSeenPosition     = adapter.getAdapterPositionForMessagePosition(conversation.getLastSeenPosition());
    int lastScrolledPosition = adapter.getAdapterPositionForMessagePosition(conversation.getLastScrolledPosition());

    if (conversation.getThreadSize() == 0) {
      afterScroll.run();
    } else if (conversation.shouldJumpToMessage()) {
      snapToTopDataObserver.buildScrollPosition(conversation.getJumpToPosition())
                           .withOnScrollRequestComplete(() -> {
                             afterScroll.run();
                             getListAdapter().pulseAtPosition(conversation.getJumpToPosition());
                           })
                           .submit();
    } else if (conversation.getMessageRequestData().isMessageRequestAccepted()) {
      snapToTopDataObserver.buildScrollPosition(conversation.shouldScrollToLastSeen() ? lastSeenPosition : lastScrolledPosition)
                           .withOnPerformScroll((layoutManager, position) -> layoutManager.scrollToPositionWithOffset(position, list.getHeight() - (conversation.shouldScrollToLastSeen() ? lastSeenScrollOffset : 0)))
                           .withOnScrollRequestComplete(afterScroll)
                           .submit();
    } else {
      snapToTopDataObserver.buildScrollPosition(adapter.getItemCount() - 1)
                           .withOnScrollRequestComplete(afterScroll)
                           .submit();
    }
  }

  private void updateNotificationProfileStatus(@NonNull Optional<NotificationProfile> activeProfile) {
    if (activeProfile.isPresent() && activeProfile.get().getId() != SignalStore.notificationProfileValues().getLastProfilePopup()) {
      requireView().postDelayed(() -> {
        SignalStore.notificationProfileValues().setLastProfilePopup(activeProfile.get().getId());
        SignalStore.notificationProfileValues().setLastProfilePopupTime(System.currentTimeMillis());
        TopToastPopup.show(((ViewGroup) requireView()), R.drawable.ic_moon_16, getString(R.string.ConversationFragment__s_on, activeProfile.get().getName()));
      }, 500L);
    }
  }

  private boolean isAtBottom() {
    if (list.getChildCount() == 0) return true;

    int firstVisiblePosition = getListLayoutManager().findFirstVisibleItemPosition();

    if (isTypingIndicatorShowing()) {
      RecyclerView.ViewHolder item1 = list.findViewHolderForAdapterPosition(1);
      return firstVisiblePosition <= 1 && item1 != null && item1.itemView.getBottom() <= list.getHeight();
    }

    return firstVisiblePosition == 0 && list.getChildAt(0).getBottom() <= list.getHeight();
  }

  private boolean isTypingIndicatorShowing() {
    return getListAdapter().isTypingViewEnabled();
  }

  public void onSearchQueryUpdated(@Nullable String query) {
    if (getListAdapter() != null) {
      getListAdapter().onSearchQueryUpdated(query);
    }
  }

  public @NonNull Colorizer getColorizer() {
    return Objects.requireNonNull(colorizer);
  }

  @SuppressWarnings("CodeBlock2Expr")
  public void jumpToMessage(@NonNull RecipientId author, long timestamp, @Nullable Runnable onMessageNotFound) {
    SimpleTask.run(getLifecycle(), () -> {
      return SignalDatabase.mmsSms().getMessagePositionInConversation(threadId, timestamp, author);
    }, p -> moveToPosition(p + (isTypingIndicatorShowing() ? 1 : 0), onMessageNotFound));
  }

  private void moveToPosition(int position, @Nullable Runnable onMessageNotFound) {
    Log.d(TAG, "moveToPosition(" + position + ")");
    conversationViewModel.getPagingController().onDataNeededAroundIndex(position);
    snapToTopDataObserver.buildScrollPosition(position)
                         .withOnPerformScroll(((layoutManager, p) ->
                             list.post(() -> {
                               if (Math.abs(layoutManager.findFirstVisibleItemPosition() - p) < SCROLL_ANIMATION_THRESHOLD) {
                                 View child = layoutManager.findViewByPosition(position);

                                 if (child != null && layoutManager.isViewPartiallyVisible(child, true, false)) {
                                   getListAdapter().pulseAtPosition(position);
                                 } else {
                                   pulsePosition = position;
                                 }

                                 layoutManager.scrollToPositionWithOffset(p, list.getHeight() / 4);
                               } else {
                                 layoutManager.scrollToPositionWithOffset(p, list.getHeight() / 4);
                                 getListAdapter().pulseAtPosition(position);
                               }
                             })
                         ))
                         .withOnInvalidPosition(() -> {
                           if (onMessageNotFound != null) {
                             onMessageNotFound.run();
                           }
                           Log.w(TAG, "[moveToMentionPosition] Tried to navigate to mention, but it wasn't found.");
                         })
                         .submit();
  }

  private void maybeShowSwipeToReplyTooltip() {
    if (!TextSecurePreferences.hasSeenSwipeToReplyTooltip(requireContext())) {
      int text = ViewUtil.isLtr(requireContext()) ? R.string.ConversationFragment_you_can_swipe_to_the_right_reply
                                                  : R.string.ConversationFragment_you_can_swipe_to_the_left_reply;
      TooltipPopup.forTarget(requireActivity().findViewById(R.id.menu_context_reply))
                  .setText(text)
                  .setTextColor(getResources().getColor(R.color.core_white))
                  .setBackgroundTint(getResources().getColor(R.color.core_ultramarine))
                  .show(TooltipPopup.POSITION_BELOW);

      TextSecurePreferences.setHasSeenSwipeToReplyTooltip(requireContext(), true);
    }
  }

  private void initializeScrollButtonAnimations() {
    scrollButtonInAnimation  = AnimationUtils.loadAnimation(requireContext(), R.anim.fade_scale_in);
    scrollButtonOutAnimation = AnimationUtils.loadAnimation(requireContext(), R.anim.fade_scale_out);

    mentionButtonInAnimation  = AnimationUtils.loadAnimation(requireContext(), R.anim.fade_scale_in);
    mentionButtonOutAnimation = AnimationUtils.loadAnimation(requireContext(), R.anim.fade_scale_out);

    scrollButtonInAnimation.setDuration(100);
    scrollButtonOutAnimation.setDuration(50);

    mentionButtonInAnimation.setDuration(100);
    mentionButtonOutAnimation.setDuration(50);
  }

  private void scrollToNextMention() {
    SimpleTask.run(getViewLifecycleOwner().getLifecycle(), () -> {
      return SignalDatabase.mms().getOldestUnreadMentionDetails(threadId);
    }, (pair) -> {
      if (pair != null) {
        jumpToMessage(pair.first(), pair.second(), () -> {});
      }
    });
  }

  private void postMarkAsReadRequest() {
    if (getListAdapter().hasNoConversationMessages()) {
      return;
    }

    int position = getListLayoutManager().findFirstVisibleItemPosition();
    if (position == getListAdapter().getItemCount() - 1) {
      return;
    }

    if (position >= (isTypingIndicatorShowing() ? 1 : 0)) {
      ConversationMessage item = getListAdapter().getItem(position);
      if (item != null) {
        MessageRecord record                 = item.getMessageRecord();
        long          latestReactionReceived = Stream.of(record.getReactions())
                                                     .map(ReactionRecord::getDateReceived)
                                                     .max(Long::compareTo)
                                                     .orElse(0L);

        markReadHelper.onViewsRevealed(Math.max(record.getDateReceived(), latestReactionReceived));
      }
    }
  }

  private void updateToolbarDependentMargins() {
    Toolbar toolbar = requireActivity().findViewById(R.id.toolbar);
    toolbar.getViewTreeObserver().addOnGlobalLayoutListener(new ViewTreeObserver.OnGlobalLayoutListener() {
      @Override
      public void onGlobalLayout() {
        Rect rect = new Rect();
        toolbar.getGlobalVisibleRect(rect);
        conversationViewModel.setToolbarBottom(rect.bottom);
        ViewUtil.setTopMargin(conversationBanner, rect.bottom + ViewUtil.dpToPx(16));
        toolbar.getViewTreeObserver().removeOnGlobalLayoutListener(this);
      }
    });
  }

  private @NonNull String calculateSelectedItemCount() {
    ConversationAdapter adapter = getListAdapter();
    if (adapter == null || adapter.getSelectedItems().isEmpty()) {
      return String.valueOf(0);
    }

    return String.valueOf(adapter.getSelectedItems()
                                 .stream()
                                 .map(MultiselectPart::getConversationMessage)
                                 .distinct()
                                 .count());
  }

  @Override
  public void onFinishForwardAction() {
    if (actionMode != null) {
      actionMode.finish();
    }
  }


  public interface ConversationFragmentListener extends VoiceNoteMediaControllerOwner {
    void setThreadId(long threadId);
    void handleReplyMessage(ConversationMessage conversationMessage);
    void onMessageActionToolbarOpened();
    void onForwardClicked();
    void onMessageRequest(@NonNull MessageRequestViewModel viewModel);
    void handleReaction(@NonNull ConversationMessage conversationMessage,
                        @NonNull Toolbar.OnMenuItemClickListener toolbarListener,
                        @NonNull ConversationReactionOverlay.OnHideListener onHideListener,
                        @Nullable MotionEvent motionEvent);
    void onCursorChanged();
    void onMessageWithErrorClicked(@NonNull MessageRecord messageRecord);
    void onVoiceNotePause(@NonNull Uri uri);
    void onVoiceNotePlay(@NonNull Uri uri, long messageId, double progress);
    void onVoiceNoteSeekTo(@NonNull Uri uri, double progress);
    void onVoiceNotePlaybackSpeedChanged(@NonNull Uri uri, float speed);
    void onRegisterVoiceNoteCallbacks(@NonNull Observer<VoiceNotePlaybackState> onPlaybackStartObserver);
    void onUnregisterVoiceNoteCallbacks(@NonNull Observer<VoiceNotePlaybackState> onPlaybackStartObserver);
  }

  private class ConversationScrollListener extends OnScrollListener {

    private final ConversationDateHeader conversationDateHeader;

    private boolean wasAtBottom           = true;
    private long    lastPositionId        = -1;

    ConversationScrollListener(@NonNull Context context) {
      this.conversationDateHeader   = new ConversationDateHeader(context, scrollDateHeader);

    }

    @Override
    public void onScrolled(@NonNull final RecyclerView rv, final int dx, final int dy) {
      boolean currentlyAtBottom           = !rv.canScrollVertically(1);
      boolean currentlyAtZoomScrollHeight = isAtZoomScrollHeight();
      int     positionId                  = getHeaderPositionId();

      if (currentlyAtBottom && !wasAtBottom) {
        ViewUtil.fadeOut(composeDivider, 50, View.INVISIBLE);
      } else if (!currentlyAtBottom && wasAtBottom) {
        ViewUtil.fadeIn(composeDivider, 500);
      }

      if (currentlyAtBottom) {
        conversationViewModel.setShowScrollButtons(false);
      } else if (currentlyAtZoomScrollHeight) {
        conversationViewModel.setShowScrollButtons(true);
      }

      if (positionId != lastPositionId) {
        bindScrollHeader(conversationDateHeader, positionId);
      }

      wasAtBottom    = currentlyAtBottom;
      lastPositionId = positionId;

      postMarkAsReadRequest();
    }

    @Override
    public void onScrollStateChanged(@NonNull RecyclerView recyclerView, int newState) {
      if (newState == RecyclerView.SCROLL_STATE_DRAGGING) {
        conversationDateHeader.show();
      } else if (newState == RecyclerView.SCROLL_STATE_IDLE) {
        conversationDateHeader.hide();

        if (pulsePosition != -1) {
          getListAdapter().pulseAtPosition(pulsePosition);
          pulsePosition = -1;
        }
      }
    }

    private boolean isAtZoomScrollHeight() {
      return getListLayoutManager().findFirstCompletelyVisibleItemPosition() > 4;
    }

    private int getHeaderPositionId() {
      return getListLayoutManager().findLastVisibleItemPosition();
    }

    private void bindScrollHeader(StickyHeaderViewHolder headerViewHolder, int positionId) {
      if (((ConversationAdapter)list.getAdapter()).getHeaderId(positionId) != -1) {
        ((ConversationAdapter) list.getAdapter()).onBindHeaderViewHolder(headerViewHolder, positionId, ConversationAdapter.HEADER_TYPE_POPOVER_DATE);
      }
    }
  }

  private class ConversationFragmentItemClickListener implements ItemClickListener {

    @Override
    public void onItemClick(MultiselectPart item) {
      if (actionMode != null) {
        ((ConversationAdapter) list.getAdapter()).toggleSelection(item);
        list.invalidateItemDecorations();

        if (getListAdapter().getSelectedItems().size() == 0) {
          actionMode.finish();
        } else {
          setCorrectActionModeMenuVisibility(actionMode.getMenu());
          actionMode.setTitle(calculateSelectedItemCount());
        }
      }
    }

    public void onItemLongClick2(View itemView, MultiselectPart item, @Nullable MotionEvent motionEvent) {

      if (actionMode != null) {
        if (TextSecurePreferences.isRangeMultiSelect(requireContext())) {
          ((ConversationAdapter) list.getAdapter()).toggleFromMostRecentSelectedTo(item.getConversationMessage());
          list.invalidateItemDecorations();
          setCorrectActionModeMenuVisibility(actionMode.getMenu());
          actionMode.setTitle(calculateSelectedItemCount());
        }
        return;
      }

      if (motionEvent != null || !TextSecurePreferences.isLongPressMultiSelect(requireContext())) {
        MessageRecord messageRecord = item.getMessageRecord();

        if (messageRecord.isSecure()                                        &&
            !messageRecord.isRemoteDelete()                                 &&
            !messageRecord.isUpdate()                                       &&
            !recipient.get().isBlocked()                                    &&
            !messageRequestViewModel.shouldShowMessageRequest()             &&
            (!recipient.get().isGroup() || recipient.get().isActiveGroup()) &&
            ((ConversationAdapter) list.getAdapter()).getSelectedItems().isEmpty())
        {
          multiselectItemDecoration.setFocusedItem(new MultiselectPart.Message(item.getConversationMessage()));
          list.invalidateItemDecorations();

          isReacting = true;
          reactionsShade.setVisibility(View.VISIBLE);
          // https://stackoverflow.com/questions/34960749/setlayoutfrozenboolean-and-sethasfixedsizeboolean-purpose-for-recyclerview
          // motionEvent is only sent when using show options as a swipe option; when this happens and you swipe off the edge of the screen,
          // the event that causes the message to translate back to its original position is dropped (I think) (if you don't swipe off the
          // edge of the screen, it's fine); not freezing the layout for the list seems to work fine, but we'll only do that in this specific case
          // for now
          if (motionEvent == null) {
            list.setLayoutFrozen(true);
          }
          listener.handleReaction(item.getConversationMessage(), new ReactionsToolbarListener(item.getConversationMessage()), () -> {
            isReacting = false;
            reactionsShade.setVisibility(View.GONE);
            if (motionEvent == null) {
              list.setLayoutFrozen(false);
            }
            WindowUtil.setLightStatusBarFromTheme(requireActivity());
            clearFocusedItem();
          },
          motionEvent);
          return;
        }
      }

      clearFocusedItem();
      ((ConversationAdapter) list.getAdapter()).toggleSelection(item);
      list.invalidateItemDecorations();

      actionMode = ((AppCompatActivity)getActivity()).startSupportActionMode(actionModeCallback);
    }

    @Override
    public void onItemLongClick(View itemView, MultiselectPart item) {
      onItemLongClick2(itemView, item, null);
    }

    @Override
    public void onQuoteClicked(MmsMessageRecord messageRecord) {
      if (messageRecord.getQuote() == null) {
        Log.w(TAG, "Received a 'quote clicked' event, but there's no quote...");
        return;
      }

      if (messageRecord.getQuote().isOriginalMissing()) {
        Log.i(TAG, "Clicked on a quote whose original message we never had.");
        Toast.makeText(getContext(), R.string.ConversationFragment_quoted_message_not_found, Toast.LENGTH_SHORT).show();
        return;
      }

      SimpleTask.run(getLifecycle(), () -> {
        return SignalDatabase.mmsSms().getQuotedMessagePosition(threadId,
                                                                messageRecord.getQuote().getId(),
                                                                messageRecord.getQuote().getAuthor());
      }, p -> moveToPosition(p + (isTypingIndicatorShowing() ? 1 : 0), () -> {
        Toast.makeText(getContext(), R.string.ConversationFragment_quoted_message_no_longer_available, Toast.LENGTH_SHORT).show();
      }));
    }

    @Override
    public void onLinkPreviewClicked(@NonNull LinkPreview linkPreview) {
      if (getContext() != null && getActivity() != null) {
        CommunicationActions.openBrowserLink(getActivity(), linkPreview.getUrl());
      }
    }

    @Override
    public void onMoreTextClicked(@NonNull RecipientId conversationRecipientId, long messageId, boolean isMms) {
      if (getContext() != null && getActivity() != null) {
        startActivity(LongMessageActivity.getIntent(getContext(), conversationRecipientId, messageId, isMms));
      }
    }

    @Override
    public void onStickerClicked(@NonNull StickerLocator sticker) {
      if (getContext() != null && getActivity() != null) {
        startActivity(StickerPackPreviewActivity.getIntent(sticker.getPackId(), sticker.getPackKey()));
      }
    }

    @Override
    public void onViewOnceMessageClicked(@NonNull MmsMessageRecord messageRecord) {
      if (!messageRecord.isViewOnce()) {
        throw new AssertionError("Non-revealable message clicked.");
      }

      if (!ViewOnceUtil.isViewable(messageRecord)) {
        int stringRes = messageRecord.isOutgoing() ? R.string.ConversationFragment_outgoing_view_once_media_files_are_automatically_removed
                                                   : R.string.ConversationFragment_you_already_viewed_this_message;
        Toast.makeText(requireContext(), stringRes, Toast.LENGTH_SHORT).show();
        return;
      }

      SimpleTask.run(getLifecycle(), () -> {
        Log.i(TAG, "Copying the view-once photo to temp storage and deleting underlying media.");

        try {
          Slide       thumbnailSlide = messageRecord.getSlideDeck().getThumbnailSlide();
          InputStream inputStream    = PartAuthority.getAttachmentStream(requireContext(), thumbnailSlide.getUri());
          Uri         tempUri        = BlobProvider.getInstance().forData(inputStream, thumbnailSlide.getFileSize())
                                                                 .withMimeType(thumbnailSlide.getContentType())
                                                                 .createForSingleSessionOnDisk(requireContext());

          SignalDatabase.attachments().deleteAttachmentFilesForViewOnceMessage(messageRecord.getId());

          ApplicationDependencies.getViewOnceMessageManager().scheduleIfNecessary();

          ApplicationDependencies.getJobManager().add(new MultiDeviceViewOnceOpenJob(new MessageDatabase.SyncMessageId(messageRecord.getIndividualRecipient().getId(), messageRecord.getDateSent())));

          return tempUri;
        } catch (IOException e) {
          return null;
        }
      }, (uri) -> {
        if (uri != null) {
          startActivity(ViewOnceMessageActivity.getIntent(requireContext(), messageRecord.getId(), uri));
        } else {
          Log.w(TAG, "Failed to open view-once photo. Showing a toast and deleting the attachments for the message just in case.");
          Toast.makeText(requireContext(), R.string.ConversationFragment_failed_to_open_message, Toast.LENGTH_SHORT).show();
          SignalExecutors.BOUNDED.execute(() -> SignalDatabase.attachments().deleteAttachmentFilesForViewOnceMessage(messageRecord.getId()));
        }
      });
    }

    @Override
    public void onSharedContactDetailsClicked(@NonNull Contact contact, @NonNull View avatarTransitionView) {
      if (getContext() != null && getActivity() != null) {
        ViewCompat.setTransitionName(avatarTransitionView, "avatar");
        Bundle bundle = ActivityOptionsCompat.makeSceneTransitionAnimation(getActivity(), avatarTransitionView, "avatar").toBundle();
        ActivityCompat.startActivity(getActivity(), SharedContactDetailsActivity.getIntent(getContext(), contact), bundle);
      }
    }

    @Override
    public void onAddToContactsClicked(@NonNull Contact contactWithAvatar) {
      if (getContext() != null) {
        new AsyncTask<Void, Void, Intent>() {
          @Override
          protected Intent doInBackground(Void... voids) {
            return ContactUtil.buildAddToContactsIntent(getContext(), contactWithAvatar);
          }

          @Override
          protected void onPostExecute(Intent intent) {
            startActivityForResult(intent, CODE_ADD_EDIT_CONTACT);
          }
        }.execute();
      }
    }

    @Override
    public void onMessageSharedContactClicked(@NonNull List<Recipient> choices) {
      if (getContext() == null) return;

      ContactUtil.selectRecipientThroughDialog(getContext(), choices, locale, recipient -> {
        CommunicationActions.startConversation(getContext(), recipient, null);
      });
    }

    @Override
    public void onInviteSharedContactClicked(@NonNull List<Recipient> choices) {
      if (getContext() == null) return;

      ContactUtil.selectRecipientThroughDialog(getContext(), choices, locale, recipient -> {
        CommunicationActions.composeSmsThroughDefaultApp(getContext(), recipient, getString(R.string.InviteActivity_lets_switch_to_signal, getString(R.string.install_url)));
      });
    }

    @Override
    public void onReactionClicked(@NonNull MultiselectPart multiselectPart, long messageId, boolean isMms) {
      if (getContext() == null) return;

<<<<<<< HEAD
      multiselectItemDecoration.setFocusedItem(multiselectPart);
      ReactionsBottomSheetDialogFragment.create(messageId, isMms, TextSecurePreferences.isShowReactionTimeEnabled(requireContext()) ? locale : null)
                                        .show(requireFragmentManager(), null);
=======
      ReactionsBottomSheetDialogFragment.create(messageId, isMms).show(requireFragmentManager(), null);
>>>>>>> a0235cbc
    }

    @Override
    public void onGroupMemberClicked(@NonNull RecipientId recipientId, @NonNull GroupId groupId) {
      if (getContext() == null) return;

      RecipientBottomSheetDialogFragment.create(recipientId, groupId).show(requireFragmentManager(), "BOTTOM");
    }

    @Override
    public void onMessageWithErrorClicked(@NonNull MessageRecord messageRecord) {
      listener.onMessageWithErrorClicked(messageRecord);
    }

    @Override
    public void onMessageWithRecaptchaNeededClicked(@NonNull MessageRecord messageRecord) {
      RecaptchaProofBottomSheetFragment.show(getChildFragmentManager());
    }

    @Override
    public void onIncomingIdentityMismatchClicked(@NonNull RecipientId recipientId) {
      SafetyNumberChangeDialog.show(getParentFragmentManager(), recipientId);
    }

    @Override
    public void onVoiceNotePause(@NonNull Uri uri) {
      listener.onVoiceNotePause(uri);
    }

    @Override
    public void onVoiceNotePlay(@NonNull Uri uri, long messageId, double progress) {
      listener.onVoiceNotePlay(uri, messageId, progress);
    }

    @Override
    public void onVoiceNoteSeekTo(@NonNull Uri uri, double progress) {
      listener.onVoiceNoteSeekTo(uri, progress);
    }

    @Override
    public void onVoiceNotePlaybackSpeedChanged(@NonNull Uri uri, float speed) {
      listener.onVoiceNotePlaybackSpeedChanged(uri, speed);
    }

    @Override
    public void onRegisterVoiceNoteCallbacks(@NonNull Observer<VoiceNotePlaybackState> onPlaybackStartObserver) {
      listener.onRegisterVoiceNoteCallbacks(onPlaybackStartObserver);
    }

    @Override
    public void onUnregisterVoiceNoteCallbacks(@NonNull Observer<VoiceNotePlaybackState> onPlaybackStartObserver) {
      listener.onUnregisterVoiceNoteCallbacks(onPlaybackStartObserver);
    }

    @Override
    public boolean onUrlClicked(@NonNull String url) {
      return CommunicationActions.handlePotentialGroupLinkUrl(requireActivity(), url) ||
             CommunicationActions.handlePotentialProxyLinkUrl(requireActivity(), url);
    }

    @Override
    public void onGroupMigrationLearnMoreClicked(@NonNull GroupMigrationMembershipChange membershipChange) {
      GroupsV1MigrationInfoBottomSheetDialogFragment.show(requireFragmentManager(), membershipChange);
    }

    @Override
    public void onChatSessionRefreshLearnMoreClicked() {
      new AlertDialog.Builder(requireContext())
          .setView(R.layout.decryption_failed_dialog)
          .setPositiveButton(android.R.string.ok, (d, w) -> {
            d.dismiss();
          })
          //.setNeutralButton(R.string.ConversationFragment_contact_us, (d, w) -> {
          //  startActivity(AppSettingsActivity.help(requireContext(), 0));
          //  d.dismiss();
          //})
          .show();
    }

    @Override
    public void onBadDecryptLearnMoreClicked(@NonNull RecipientId author) {
      SimpleTask.run(getLifecycle(),
                     () -> Recipient.resolved(author).getDisplayName(requireContext()),
                     name -> BadDecryptLearnMoreDialog.show(getParentFragmentManager(), name, recipient.get().isGroup()));
    }

    @Override
    public void onSafetyNumberLearnMoreClicked(@NonNull Recipient recipient) {
      if (recipient.isGroup()) {
        throw new AssertionError("Must be individual");
      }

      AlertDialog dialog = new AlertDialog.Builder(requireContext())
                                          .setView(R.layout.safety_number_changed_learn_more_dialog)
                                          .setPositiveButton(R.string.ConversationFragment_verify, (d, w) -> {
                                            SimpleTask.run(getLifecycle(), () -> {
                                              return ApplicationDependencies.getIdentityStore().getIdentityRecord(recipient.getId());
                                            }, identityRecord -> {
                                              if (identityRecord.isPresent()) {
                                                startActivity(VerifyIdentityActivity.newIntent(requireContext(), identityRecord.get()));
                                              }});
                                            d.dismiss();
                                          })
                                          .setNegativeButton(R.string.ConversationFragment_not_now, (d, w) -> {
                                            d.dismiss();
                                          })
                                          .create();
      dialog.setOnShowListener(d -> {
        TextView title = Objects.requireNonNull(dialog.findViewById(R.id.safety_number_learn_more_title));
        TextView body  = Objects.requireNonNull(dialog.findViewById(R.id.safety_number_learn_more_body));

        title.setText(getString(R.string.ConversationFragment_your_safety_number_with_s_changed, recipient.getDisplayName(requireContext())));
        body.setText(getString(R.string.ConversationFragment_your_safety_number_with_s_changed_likey_because_they_reinstalled_signal, recipient.getDisplayName(requireContext())));
      });

      dialog.show();
    }
    @Override
    public void onJoinGroupCallClicked() {
      CommunicationActions.startVideoCall(requireActivity(), recipient.get());
    }

    @Override
    public void onInviteFriendsToGroupClicked(@NonNull GroupId.V2 groupId) {
      GroupLinkInviteFriendsBottomSheetDialogFragment.show(requireActivity().getSupportFragmentManager(), groupId);
    }

    @Override
    public void onEnableCallNotificationsClicked() {
      EnableCallNotificationSettingsDialog.fixAutomatically(requireContext());
      if (EnableCallNotificationSettingsDialog.shouldShow(requireContext())) {
        EnableCallNotificationSettingsDialog.show(getChildFragmentManager());
      } else {
        refreshList();
      }
    }

    @Override
    public void onPlayInlineContent(ConversationMessage conversationMessage) {
      getListAdapter().playInlineContent(conversationMessage);
    }

    @Override
    public void onInMemoryMessageClicked(@NonNull InMemoryMessageRecord messageRecord) {
      if (messageRecord instanceof InMemoryMessageRecord.NoGroupsInCommon) {
        boolean isGroup = ((InMemoryMessageRecord.NoGroupsInCommon) messageRecord).isGroup();
        new MaterialAlertDialogBuilder(requireContext(), R.style.Signal_ThemeOverlay_Dialog_Rounded)
            .setMessage(isGroup ? R.string.GroupsInCommonMessageRequest__none_of_your_contacts_or_people_you_chat_with_are_in_this_group
                                : R.string.GroupsInCommonMessageRequest__you_have_no_groups_in_common_with_this_person)
            .setNeutralButton(R.string.GroupsInCommonMessageRequest__about_message_requests, (d, w) -> CommunicationActions.openBrowserLink(requireContext(), getString(R.string.GroupsInCommonMessageRequest__support_article)))
            .setPositiveButton(R.string.GroupsInCommonMessageRequest__okay, null)
            .show();
      }
    }

    @Override
    public void onViewGroupDescriptionChange(@Nullable GroupId groupId, @NonNull String description, boolean isMessageRequestAccepted) {
      if (groupId != null) {
        GroupDescriptionDialog.show(getChildFragmentManager(), groupId, description, isMessageRequestAccepted);
      }
    }

    @Override
    public void onChangeNumberUpdateContact(@NonNull Recipient recipient) {
      startActivity(RecipientExporter.export(recipient).asAddContactIntent());
    }
  }

  public void refreshList() {
    ConversationAdapter listAdapter = getListAdapter();
    if (listAdapter != null) {
      listAdapter.notifyDataSetChanged();
    }
  }

  @Override
  public void onActivityResult(int requestCode, int resultCode, Intent data) {
    super.onActivityResult(requestCode, resultCode, data);

    if (requestCode == CODE_ADD_EDIT_CONTACT && getContext() != null) {
      ApplicationDependencies.getJobManager().add(new DirectoryRefreshJob(false));
    }
  }

  private void handleEnterMultiSelect(@NonNull ConversationMessage conversationMessage) {
    Set<MultiselectPart> multiselectParts = conversationMessage.getMultiselectCollection().toSet();

    multiselectParts.stream().forEach(part -> {
      ((ConversationAdapter) list.getAdapter()).toggleSelection(part);
    });

    list.invalidateItemDecorations();

    actionMode = ((AppCompatActivity)getActivity()).startSupportActionMode(actionModeCallback);
  }

  private final class CheckExpirationDataObserver extends RecyclerView.AdapterDataObserver {
    @Override
    public void onItemRangeRemoved(int positionStart, int itemCount) {
      ConversationAdapter adapter = getListAdapter();
      if (adapter == null || actionMode == null) {
        return;
      }

      Set<MultiselectPart> selected = adapter.getSelectedItems();
      Set<MultiselectPart> expired  = new HashSet<>();

      for (final MultiselectPart multiselectPart : selected) {
        if (multiselectPart.isExpired()) {
          expired.add(multiselectPart);
        }
      }

      adapter.removeFromSelection(expired);

      if (adapter.getSelectedItems().isEmpty()) {
        actionMode.finish();
      } else {
        actionMode.setTitle(calculateSelectedItemCount());
      }
    }
  }

  private final class ConversationSnapToTopDataObserver extends SnapToTopDataObserver {

    public ConversationSnapToTopDataObserver(@NonNull RecyclerView recyclerView,
                                             @Nullable ScrollRequestValidator scrollRequestValidator)
    {
      super(recyclerView, scrollRequestValidator, () -> {
        list.scrollToPosition(0);
        list.post(ConversationFragment.this::postMarkAsReadRequest);
      });
    }

    @Override
    public void onItemRangeMoved(int fromPosition, int toPosition, int itemCount) {
      // Do nothing.
    }

    @Override
    public void onItemRangeInserted(int positionStart, int itemCount) {
      if (positionStart == 0 && itemCount == 1 && isTypingIndicatorShowing()) {
        return;
      }

      super.onItemRangeInserted(positionStart, itemCount);
    }

    @Override
    public void onItemRangeChanged(int positionStart, int itemCount) {
      super.onItemRangeChanged(positionStart, itemCount);
      list.post(ConversationFragment.this::postMarkAsReadRequest);
    }
  }

  private final class ConversationScrollRequestValidator implements SnapToTopDataObserver.ScrollRequestValidator {

    @Override
    public boolean isPositionStillValid(int position) {
      if (getListAdapter() == null) {
        return position >= 0;
      } else {
        return position >= 0 && position < getListAdapter().getItemCount();
      }
    }

    @Override
    public boolean isItemAtPositionLoaded(int position) {
      if (getListAdapter() == null) {
        return false;
      } else if (getListAdapter().hasFooter() && position == getListAdapter().getItemCount() - 1) {
        return true;
      } else {
        return getListAdapter().getItem(position) != null;
      }
    }
  }

  private class ReactionsToolbarListener implements Toolbar.OnMenuItemClickListener {

    private final ConversationMessage conversationMessage;

    private ReactionsToolbarListener(@NonNull ConversationMessage conversationMessage) {
      this.conversationMessage = conversationMessage;
    }

    @Override
    public boolean onMenuItemClick(MenuItem item) {
      switch (item.getItemId()) {
        case R.id.action_info:        handleDisplayDetails(conversationMessage);                                            return true;
        case R.id.action_delete:      handleDeleteMessages(conversationMessage.getMultiselectCollection().toSet(), true);   return true;
        case R.id.action_copy:        handleCopyMessage(conversationMessage.getMultiselectCollection().toSet());            return true;
        case R.id.action_reply:       handleReplyMessage(conversationMessage);                                              return true;
        case R.id.action_multiselect: handleEnterMultiSelect(conversationMessage);                                          return true;
        case R.id.action_forward:     handleForwardMessageParts(conversationMessage.getMultiselectCollection().toSet());    return true;
        case R.id.action_download:    handleSaveAttachment((MediaMmsMessageRecord) conversationMessage.getMessageRecord()); return true;
        default:                                                                                                            return false;
      }
    }
  }

  private class ActionModeCallback implements ActionMode.Callback {

    @Override
    public boolean onCreateActionMode(ActionMode mode, Menu menu) {
      MenuInflater inflater = mode.getMenuInflater();
      inflater.inflate(R.menu.conversation_context, menu);

      mode.setTitle(calculateSelectedItemCount());

      setCorrectActionModeMenuVisibility(menu);
      listener.onMessageActionToolbarOpened();
      return true;
    }

    @Override
    public boolean onPrepareActionMode(ActionMode actionMode, Menu menu) {
      return false;
    }

    @Override
    public void onDestroyActionMode(ActionMode mode) {
      ((ConversationAdapter)list.getAdapter()).clearSelection();
      list.invalidateItemDecorations();
      actionMode = null;
    }

    @Override
    public boolean onActionItemClicked(ActionMode mode, MenuItem item) {
      if (actionMode == null) return false;

      switch(item.getItemId()) {
        case R.id.menu_context_copy:
          handleCopyMessage(getListAdapter().getSelectedItems());
          actionMode.finish();
          return true;
        case R.id.menu_context_delete_message:
          handleDeleteMessages(getListAdapter().getSelectedItems(), true);
          actionMode.finish();
          return true;
        case R.id.menu_context_details:
          handleDisplayDetails(getSelectedConversationMessage());
          actionMode.finish();
          return true;
        case R.id.menu_context_forward:
          handleForwardMessageParts(getListAdapter().getSelectedItems());
          return true;
        case R.id.menu_context_resend:
          handleResendMessage(getSelectedConversationMessage().getMessageRecord());
          actionMode.finish();
          return true;
        case R.id.menu_context_save_attachment:
          handleSaveAttachment((MediaMmsMessageRecord) getSelectedConversationMessage().getMessageRecord());
          actionMode.finish();
          return true;
        case R.id.menu_context_reply:
          maybeShowSwipeToReplyTooltip();
          handleReplyMessage(getSelectedConversationMessage());
          actionMode.finish();
          return true;
      }

      return false;
    }
  }

  private static class ConversationDateHeader extends StickyHeaderViewHolder {

    private final Animation animateIn;
    private final Animation animateOut;

    private boolean pendingHide = false;

    private ConversationDateHeader(Context context, TextView textView) {
      super(textView);
      this.animateIn  = AnimationUtils.loadAnimation(context, R.anim.slide_from_top);
      this.animateOut = AnimationUtils.loadAnimation(context, R.anim.slide_to_top);

      this.animateIn.setDuration(100);
      this.animateOut.setDuration(100);
    }

    public void show() {
      if (textView.getText() == null || textView.getText().length() == 0) {
        return;
      }

      if (pendingHide) {
        pendingHide = false;
      } else {
        ViewUtil.animateIn(textView, animateIn);
      }
    }

    public void hide() {
      pendingHide = true;

      textView.postDelayed(new Runnable() {
        @Override
        public void run() {
          if (pendingHide) {
            pendingHide = false;
            ViewUtil.animateOut(textView, animateOut, View.GONE);
          }
        }
      }, 400);
    }
  }

  private class ShadowScrollListener extends RecyclerView.OnScrollListener {
    @Override
    public void onScrolled(@NonNull RecyclerView recyclerView, int dx, int dy) {
      if (recyclerView.canScrollVertically(-1)) {
        if (toolbarShadow.getVisibility() != View.VISIBLE) {
          ViewUtil.fadeIn(toolbarShadow, 250);
        }
      } else {
        if (toolbarShadow.getVisibility() != View.GONE) {
          ViewUtil.fadeOut(toolbarShadow, 250);
        }
      }
    }
  }

  private static final class TransitionListener implements Animator.AnimatorListener {

    private final ValueAnimator animator = ValueAnimator.ofFloat(0f, 1f);

    TransitionListener(RecyclerView recyclerView) {
      animator.addUpdateListener(unused -> recyclerView.invalidate());
      animator.setDuration(100L);
    }

    @Override
    public void onAnimationStart(Animator animation) {
      animator.start();
    }

    @Override
    public void onAnimationEnd(Animator animation) {
      animator.end();
    }

    @Override
    public void onAnimationCancel(Animator animation) {
      // Do Nothing
    }

    @Override
    public void onAnimationRepeat(Animator animation) {
      // Do Nothing
    }
  }
}<|MERGE_RESOLUTION|>--- conflicted
+++ resolved
@@ -1654,13 +1654,8 @@
     public void onReactionClicked(@NonNull MultiselectPart multiselectPart, long messageId, boolean isMms) {
       if (getContext() == null) return;
 
-<<<<<<< HEAD
-      multiselectItemDecoration.setFocusedItem(multiselectPart);
       ReactionsBottomSheetDialogFragment.create(messageId, isMms, TextSecurePreferences.isShowReactionTimeEnabled(requireContext()) ? locale : null)
                                         .show(requireFragmentManager(), null);
-=======
-      ReactionsBottomSheetDialogFragment.create(messageId, isMms).show(requireFragmentManager(), null);
->>>>>>> a0235cbc
     }
 
     @Override

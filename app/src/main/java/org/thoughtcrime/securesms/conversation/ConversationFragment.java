/*
 * Copyright (C) 2015 Open Whisper Systems
 *
 * This program is free software: you can redistribute it and/or modify
 * it under the terms of the GNU General Public License as published by
 * the Free Software Foundation, either version 3 of the License, or
 * (at your option) any later version.
 *
 * This program is distributed in the hope that it will be useful,
 * but WITHOUT ANY WARRANTY; without even the implied warranty of
 * MERCHANTABILITY or FITNESS FOR A PARTICULAR PURPOSE.  See the
 * GNU General Public License for more details.
 *
 * You should have received a copy of the GNU General Public License
 * along with this program.  If not, see <http://www.gnu.org/licenses/>.
 */
package org.thoughtcrime.securesms.conversation;

import android.Manifest;
import android.animation.Animator;
import android.animation.LayoutTransition;
import android.animation.ValueAnimator;
import android.annotation.SuppressLint;
import android.content.Context;
import android.content.Intent;
import android.content.res.Configuration;
import android.graphics.Bitmap;
import android.graphics.Color;
import android.graphics.Rect;
import android.net.Uri;
import android.os.AsyncTask;
import android.os.Bundle;
import android.text.SpannableStringBuilder;
import android.text.TextUtils;
import android.view.LayoutInflater;
import android.view.Menu;
import android.view.MenuItem;
import android.view.MotionEvent;
import android.view.View;
import android.view.ViewGroup;
import android.view.ViewTreeObserver;
import android.view.animation.Animation;
import android.view.animation.AnimationUtils;
import android.widget.EditText;
import android.widget.FrameLayout;
import android.widget.TextView;
import android.widget.Toast;
import android.widget.ViewSwitcher;

import androidx.annotation.NonNull;
import androidx.annotation.Nullable;
import androidx.appcompat.app.AlertDialog;
import androidx.appcompat.app.AppCompatActivity;
import androidx.appcompat.app.WindowDecorActionBar;
import androidx.appcompat.view.ActionMode;
import androidx.appcompat.widget.Toolbar;
import androidx.core.app.ActivityCompat;
import androidx.core.app.ActivityOptionsCompat;
import androidx.core.content.ContextCompat;
import androidx.core.text.HtmlCompat;
import androidx.core.view.ViewCompat;
import androidx.core.view.ViewKt;
import androidx.lifecycle.LiveData;
import androidx.lifecycle.Observer;
import androidx.lifecycle.ViewModelProvider;
import androidx.navigation.fragment.NavHostFragment;
import androidx.recyclerview.widget.LinearLayoutManager;
import androidx.recyclerview.widget.RecyclerView;
import androidx.recyclerview.widget.RecyclerView.OnScrollListener;

import com.annimon.stream.Collectors;
import com.annimon.stream.Stream;
import com.google.android.material.dialog.MaterialAlertDialogBuilder;
import com.google.android.material.snackbar.Snackbar;

import org.jetbrains.annotations.NotNull;
import org.signal.core.util.DimensionUnit;
import org.signal.core.util.StreamUtil;
import org.signal.core.util.concurrent.SignalExecutors;
import org.signal.core.util.concurrent.SimpleTask;
import org.signal.core.util.logging.Log;
import org.thoughtcrime.securesms.LoggingFragment;
import org.thoughtcrime.securesms.R;
import org.thoughtcrime.securesms.badges.gifts.OpenableGiftItemDecoration;
import org.thoughtcrime.securesms.badges.gifts.viewgift.received.ViewReceivedGiftBottomSheet;
import org.thoughtcrime.securesms.badges.gifts.viewgift.sent.ViewSentGiftBottomSheet;
import org.thoughtcrime.securesms.components.ConversationScrollToView;
import org.thoughtcrime.securesms.components.ConversationTypingView;
import org.thoughtcrime.securesms.components.TypingStatusRepository;
import org.thoughtcrime.securesms.components.menu.ActionItem;
import org.thoughtcrime.securesms.components.menu.SignalBottomActionBar;
import org.thoughtcrime.securesms.components.recyclerview.SmoothScrollingLinearLayoutManager;
import org.thoughtcrime.securesms.components.settings.app.AppSettingsActivity;
import org.thoughtcrime.securesms.components.voice.VoiceNoteMediaControllerOwner;
import org.thoughtcrime.securesms.components.voice.VoiceNotePlaybackState;
import org.thoughtcrime.securesms.contactshare.Contact;
import org.thoughtcrime.securesms.contactshare.ContactUtil;
import org.thoughtcrime.securesms.contactshare.SharedContactDetailsActivity;
import org.thoughtcrime.securesms.conversation.ConversationAdapter.ItemClickListener;
import org.thoughtcrime.securesms.conversation.ConversationAdapter.StickyHeaderViewHolder;
import org.thoughtcrime.securesms.conversation.colors.Colorizer;
import org.thoughtcrime.securesms.conversation.colors.RecyclerViewColorizer;
import org.thoughtcrime.securesms.conversation.mutiselect.ConversationItemAnimator;
import org.thoughtcrime.securesms.conversation.mutiselect.MultiselectItemDecoration;
import org.thoughtcrime.securesms.conversation.mutiselect.MultiselectPart;
import org.thoughtcrime.securesms.conversation.mutiselect.forward.MultiselectForwardBottomSheet;
import org.thoughtcrime.securesms.conversation.mutiselect.forward.MultiselectForwardFragment;
import org.thoughtcrime.securesms.conversation.mutiselect.forward.MultiselectForwardFragmentArgs;
import org.thoughtcrime.securesms.conversation.mutiselect.forward.MultiselectForwardRepository;
import org.thoughtcrime.securesms.conversation.ui.error.EnableCallNotificationSettingsDialog;
import org.thoughtcrime.securesms.conversation.ui.error.SafetyNumberChangeDialog;
import org.thoughtcrime.securesms.database.MessageDatabase;
import org.thoughtcrime.securesms.database.MmsDatabase;
import org.thoughtcrime.securesms.database.SignalDatabase;
import org.thoughtcrime.securesms.database.SmsDatabase;
import org.thoughtcrime.securesms.database.model.InMemoryMessageRecord;
import org.thoughtcrime.securesms.database.model.MediaMmsMessageRecord;
import org.thoughtcrime.securesms.database.model.MessageRecord;
import org.thoughtcrime.securesms.database.model.MmsMessageRecord;
import org.thoughtcrime.securesms.database.model.ReactionRecord;
import org.thoughtcrime.securesms.dependencies.ApplicationDependencies;
import org.thoughtcrime.securesms.giph.mp4.GiphyMp4ItemDecoration;
import org.thoughtcrime.securesms.giph.mp4.GiphyMp4PlaybackController;
import org.thoughtcrime.securesms.giph.mp4.GiphyMp4PlaybackPolicy;
import org.thoughtcrime.securesms.giph.mp4.GiphyMp4ProjectionPlayerHolder;
import org.thoughtcrime.securesms.giph.mp4.GiphyMp4ProjectionRecycler;
import org.thoughtcrime.securesms.groups.GroupId;
import org.thoughtcrime.securesms.groups.GroupMigrationMembershipChange;
import org.thoughtcrime.securesms.groups.ui.GroupErrors;
import org.thoughtcrime.securesms.groups.ui.invitesandrequests.invite.GroupLinkInviteFriendsBottomSheetDialogFragment;
import org.thoughtcrime.securesms.groups.ui.managegroup.dialogs.GroupDescriptionDialog;
import org.thoughtcrime.securesms.groups.ui.migration.GroupsV1MigrationInfoBottomSheetDialogFragment;
import org.thoughtcrime.securesms.groups.v2.GroupBlockJoinRequestResult;
import org.thoughtcrime.securesms.groups.v2.GroupDescriptionUtil;
import org.thoughtcrime.securesms.jobs.DirectoryRefreshJob;
import org.thoughtcrime.securesms.jobs.MultiDeviceViewOnceOpenJob;
import org.thoughtcrime.securesms.keyvalue.SignalStore;
import org.thoughtcrime.securesms.linkpreview.LinkPreview;
import org.thoughtcrime.securesms.longmessage.LongMessageFragment;
import org.thoughtcrime.securesms.main.Material3OnScrollHelperBinder;
import org.thoughtcrime.securesms.messagedetails.MessageDetailsFragment;
import org.thoughtcrime.securesms.messagerequests.MessageRequestState;
import org.thoughtcrime.securesms.messagerequests.MessageRequestViewModel;
import org.thoughtcrime.securesms.mms.GlideApp;
import org.thoughtcrime.securesms.mms.OutgoingMediaMessage;
import org.thoughtcrime.securesms.mms.PartAuthority;
import org.thoughtcrime.securesms.mms.Slide;
import org.thoughtcrime.securesms.mms.TextSlide;
import org.thoughtcrime.securesms.notifications.profiles.NotificationProfile;
import org.thoughtcrime.securesms.notifications.v2.ConversationId;
import org.thoughtcrime.securesms.permissions.Permissions;
import org.thoughtcrime.securesms.phonenumbers.PhoneNumberFormatter;
import org.thoughtcrime.securesms.providers.BlobProvider;
import org.thoughtcrime.securesms.ratelimit.RecaptchaProofBottomSheetFragment;
import org.thoughtcrime.securesms.reactions.ReactionsBottomSheetDialogFragment;
import org.thoughtcrime.securesms.recipients.LiveRecipient;
import org.thoughtcrime.securesms.recipients.Recipient;
import org.thoughtcrime.securesms.recipients.RecipientExporter;
import org.thoughtcrime.securesms.recipients.RecipientId;
import org.thoughtcrime.securesms.recipients.ui.bottomsheet.RecipientBottomSheetDialogFragment;
import org.thoughtcrime.securesms.revealable.ViewOnceMessageActivity;
import org.thoughtcrime.securesms.revealable.ViewOnceUtil;
import org.thoughtcrime.securesms.sms.MessageSender;
import org.thoughtcrime.securesms.sms.OutgoingTextMessage;
import org.thoughtcrime.securesms.stickers.StickerLocator;
import org.thoughtcrime.securesms.stickers.StickerPackPreviewActivity;
import org.thoughtcrime.securesms.stories.StoryViewerArgs;
import org.thoughtcrime.securesms.stories.viewer.StoryViewerActivity;
import org.thoughtcrime.securesms.util.CachedInflater;
import org.thoughtcrime.securesms.util.CommunicationActions;
import org.thoughtcrime.securesms.util.HtmlUtil;
import org.thoughtcrime.securesms.util.LifecycleDisposable;
import org.thoughtcrime.securesms.util.MessageRecordUtil;
import org.thoughtcrime.securesms.util.RemoteDeleteUtil;
import org.thoughtcrime.securesms.util.SaveAttachmentTask;
import org.thoughtcrime.securesms.util.SignalLocalMetrics;
import org.thoughtcrime.securesms.util.SignalProxyUtil;
import org.thoughtcrime.securesms.util.SnapToTopDataObserver;
import org.thoughtcrime.securesms.util.StickyHeaderDecoration;
import org.thoughtcrime.securesms.util.Stopwatch;
import org.thoughtcrime.securesms.util.StorageUtil;
import org.thoughtcrime.securesms.util.SwipeActionTypes;
import org.thoughtcrime.securesms.util.TextSecurePreferences;
import org.thoughtcrime.securesms.util.TopToastPopup;
import org.thoughtcrime.securesms.util.Util;
import org.thoughtcrime.securesms.util.ViewUtil;
import org.thoughtcrime.securesms.util.WindowUtil;
import org.thoughtcrime.securesms.util.concurrent.ListenableFuture;
import org.thoughtcrime.securesms.util.task.ProgressDialogAsyncTask;
import org.thoughtcrime.securesms.verify.VerifyIdentityActivity;
import org.thoughtcrime.securesms.wallpaper.ChatWallpaper;

import java.io.IOException;
import java.io.InputStream;
import java.util.ArrayList;
import java.util.Collections;
import java.util.HashSet;
import java.util.List;
import java.util.Locale;
import java.util.Objects;
import java.util.Optional;
import java.util.Set;
import java.util.concurrent.ExecutionException;

import kotlin.Unit;

@SuppressLint("StaticFieldLeak")
public class ConversationFragment extends LoggingFragment implements MultiselectForwardBottomSheet.Callback {
  private static final String TAG = Log.tag(ConversationFragment.class);

  private static final int SCROLL_ANIMATION_THRESHOLD = 50;
  private static final int CODE_ADD_EDIT_CONTACT      = 77;
  private static final int MAX_SCROLL_DELAY_COUNT     = 5;

  private final ActionModeCallback  actionModeCallback     = new ActionModeCallback();
  private final ItemClickListener   selectionClickListener = new ConversationFragmentItemClickListener();
  private final LifecycleDisposable disposables            = new LifecycleDisposable();

  private ConversationFragmentListener listener;

  private LiveRecipient               recipient;
  private long                        threadId;
  private ActionMode                  actionMode;
  private Locale                      locale;
  private FrameLayout                 videoContainer;
  private RecyclerView                list;
  private RecyclerView.ItemDecoration lastSeenDecoration;
  private RecyclerView.ItemDecoration inlineDateDecoration;
  private ViewSwitcher                topLoadMoreView;
  private ViewSwitcher                bottomLoadMoreView;
  private ConversationTypingView      typingView;
  private View                        composeDivider;
  private ConversationScrollToView    scrollToBottomButton;
  private ConversationScrollToView    scrollToMentionButton;
  private TextView                    scrollDateHeader;
  private ConversationBannerView      conversationBanner;
  private MessageRequestViewModel     messageRequestViewModel;
  private MessageCountsViewModel      messageCountsViewModel;
  private ConversationViewModel       conversationViewModel;
  private ConversationGroupViewModel  groupViewModel;
  private SnapToTopDataObserver       snapToTopDataObserver;
  private MarkReadHelper              markReadHelper;
  private Animation                   scrollButtonInAnimation;
  private Animation                   mentionButtonInAnimation;
  private Animation                   scrollButtonOutAnimation;
  private Animation                   mentionButtonOutAnimation;
  private OnScrollListener            conversationScrollListener;
  private int                         lastSeenScrollOffset;
  private Stopwatch                   startupStopwatch;
  private LayoutTransition            layoutTransition;
  private TransitionListener          transitionListener;
  private View                        reactionsShade;
  private SignalBottomActionBar       bottomActionBar;

  private GiphyMp4ProjectionRecycler giphyMp4ProjectionRecycler;
  private Colorizer                  colorizer;
  private ConversationUpdateTick     conversationUpdateTick;
  private MultiselectItemDecoration  multiselectItemDecoration;
  private LifecycleDisposable        lifecycleDisposable;

  private @Nullable ConversationData conversationData;
  private @Nullable ChatWallpaper    chatWallpaper;

  public static void prepare(@NonNull Context context) {
    FrameLayout parent = new FrameLayout(context);
    parent.setLayoutParams(new FrameLayout.LayoutParams(FrameLayout.LayoutParams.MATCH_PARENT, FrameLayout.LayoutParams.WRAP_CONTENT));

    CachedInflater.from(context).cacheUntilLimit(R.layout.conversation_item_received_text_only, parent, 25);
    CachedInflater.from(context).cacheUntilLimit(R.layout.conversation_item_sent_text_only, parent, 25);
    CachedInflater.from(context).cacheUntilLimit(R.layout.conversation_item_received_multimedia, parent, 10);
    CachedInflater.from(context).cacheUntilLimit(R.layout.conversation_item_sent_multimedia, parent, 10);
    CachedInflater.from(context).cacheUntilLimit(R.layout.conversation_item_update, parent, 5);
    CachedInflater.from(context).cacheUntilLimit(R.layout.cursor_adapter_header_footer_view, parent, 2);
  }

  @Override
  public void onCreate(Bundle icicle) {
    super.onCreate(icicle);
    this.locale = Locale.getDefault();
    startupStopwatch = new Stopwatch("conversation-open");
    SignalLocalMetrics.ConversationOpen.start();
  }

  @Override
  public View onCreateView(@NonNull LayoutInflater inflater, ViewGroup container, Bundle bundle) {
    disposables.bindTo(getViewLifecycleOwner());

    final View view = inflater.inflate(R.layout.conversation_fragment, container, false);
    videoContainer = view.findViewById(R.id.video_container);
    list           = view.findViewById(android.R.id.list);
    composeDivider = view.findViewById(R.id.compose_divider);

    layoutTransition   = new LayoutTransition();
    transitionListener = new TransitionListener(list);

    scrollToBottomButton  = view.findViewById(R.id.scroll_to_bottom);
    scrollToMentionButton = view.findViewById(R.id.scroll_to_mention);
    scrollDateHeader      = view.findViewById(R.id.scroll_date_header);
    reactionsShade        = view.findViewById(R.id.reactions_shade);
    bottomActionBar       = view.findViewById(R.id.conversation_bottom_action_bar);

    final LinearLayoutManager      layoutManager            = new SmoothScrollingLinearLayoutManager(getActivity(), true);
    final ConversationItemAnimator conversationItemAnimator = new ConversationItemAnimator(
        () -> {
          ConversationAdapter adapter = getListAdapter();
          if (adapter == null) {
            return false;
          } else {
            return Util.hasItems(adapter.getSelectedItems());
          }
        },
        () -> conversationViewModel.shouldPlayMessageAnimations() && list.getScrollState() == RecyclerView.SCROLL_STATE_IDLE,
        () -> list.canScrollVertically(1) || list.canScrollVertically(-1));

    multiselectItemDecoration = new MultiselectItemDecoration(requireContext(), () -> chatWallpaper);

    list.setHasFixedSize(false);
    list.setLayoutManager(layoutManager);

    RecyclerViewColorizer recyclerViewColorizer = new RecyclerViewColorizer(list);

    OpenableGiftItemDecoration openableGiftItemDecoration = new OpenableGiftItemDecoration(requireContext());
    getViewLifecycleOwner().getLifecycle().addObserver(openableGiftItemDecoration);

    list.addItemDecoration(openableGiftItemDecoration);
    list.addItemDecoration(multiselectItemDecoration);
    list.setItemAnimator(conversationItemAnimator);

    ((Material3OnScrollHelperBinder) requireParentFragment()).bindScrollHelper(list);

    getViewLifecycleOwner().getLifecycle().addObserver(multiselectItemDecoration);

    snapToTopDataObserver = new ConversationSnapToTopDataObserver(list, new ConversationScrollRequestValidator());
    conversationBanner    = (ConversationBannerView) inflater.inflate(R.layout.conversation_item_banner, container, false);
    topLoadMoreView       = (ViewSwitcher) inflater.inflate(R.layout.load_more_header, container, false);
    bottomLoadMoreView    = (ViewSwitcher) inflater.inflate(R.layout.load_more_header, container, false);

    initializeLoadMoreView(topLoadMoreView);
    initializeLoadMoreView(bottomLoadMoreView);

    typingView = (ConversationTypingView) inflater.inflate(R.layout.conversation_typing_view, container, false);

    SetupSwipeResult ssrRight = setupSwipe(TextSecurePreferences.getSwipeToRightAction(requireContext()), SwipeActionTypes.DEFAULT_FOR_RIGHT);
    SetupSwipeResult ssrLeft = setupSwipe(TextSecurePreferences.getSwipeToLeftAction(requireContext()), SwipeActionTypes.DEFAULT_FOR_LEFT);

    new ConversationItemSwipeCallback(
            ssrRight.SAP(),
            ssrRight.OSL(),
            ssrLeft.SAP(),
            ssrLeft.OSL()
    ).attachToRecyclerView(list);

    giphyMp4ProjectionRecycler = initializeGiphyMp4();

    lifecycleDisposable = new LifecycleDisposable();
    lifecycleDisposable.bindTo(getViewLifecycleOwner());

    this.groupViewModel         = new ViewModelProvider(getParentFragment(), new ConversationGroupViewModel.Factory()).get(ConversationGroupViewModel.class);
    this.messageCountsViewModel = new ViewModelProvider(getParentFragment()).get(MessageCountsViewModel.class);
    this.conversationViewModel  = new ViewModelProvider(getParentFragment(), new ConversationViewModel.Factory()).get(ConversationViewModel.class);

    disposables.add(conversationViewModel.getChatColors().subscribe(chatColors -> {
      recyclerViewColorizer.setChatColors(chatColors);
      scrollToMentionButton.setUnreadCountBackgroundTint(chatColors.asSingleColor());
      scrollToBottomButton.setUnreadCountBackgroundTint(chatColors.asSingleColor());
    }));

    disposables.add(conversationViewModel.getMessageData().subscribe(messageData -> {
      SignalLocalMetrics.ConversationOpen.onDataPostedToMain();

      ConversationAdapter adapter = getListAdapter();
      if (adapter != null) {
        List<ConversationMessage> messages = messageData.getMessages();
        getListAdapter().submitList(messages, () -> {
          list.post(() -> {
            conversationViewModel.onMessagesCommitted(messages);
          });
        });
      }

      presentConversationMetadata(messageData.getMetadata());
    }));

    disposables.add(conversationViewModel.getWallpaper().subscribe(w -> {
      chatWallpaper = w.orElse(null);
      scrollToBottomButton.setWallpaperEnabled(w.isPresent());
      scrollToMentionButton.setWallpaperEnabled(w.isPresent());
    }));

    conversationViewModel.getShowMentionsButton().observe(getViewLifecycleOwner(), shouldShow -> {
      if (shouldShow) {
        ViewUtil.animateIn(scrollToMentionButton, mentionButtonInAnimation);
      } else {
        ViewUtil.animateOut(scrollToMentionButton, mentionButtonOutAnimation, View.INVISIBLE);
      }
    });

    conversationViewModel.getShowScrollToBottom().observe(getViewLifecycleOwner(), shouldShow -> {
      if (shouldShow) {
        ViewUtil.animateIn(scrollToBottomButton, scrollButtonInAnimation);
      } else {
        ViewUtil.animateOut(scrollToBottomButton, scrollButtonOutAnimation, View.INVISIBLE);
      }
    });

    scrollToBottomButton.setOnClickListener(v -> scrollToBottom());
    scrollToMentionButton.setOnClickListener(v -> scrollToNextMention());

    updateToolbarDependentMargins();

    colorizer = new Colorizer();
    disposables.add(conversationViewModel.getNameColorsMap().subscribe(nameColorsMap -> {
      colorizer.onNameColorsChanged(nameColorsMap);

      ConversationAdapter adapter = getListAdapter();
      if (adapter != null) {
        adapter.notifyItemRangeChanged(0, adapter.getItemCount(), ConversationAdapter.PAYLOAD_NAME_COLORS);
      }
    }));

    conversationUpdateTick = new ConversationUpdateTick(this::updateConversationItemTimestamps);
    getViewLifecycleOwner().getLifecycle().addObserver(conversationUpdateTick);

    listener.getVoiceNoteMediaController().getVoiceNotePlayerViewState().observe(getViewLifecycleOwner(), state -> conversationViewModel.setInlinePlayerVisible(state.isPresent()));
    conversationViewModel.getConversationTopMargin().observe(getViewLifecycleOwner(), topMargin -> {
      lastSeenScrollOffset = topMargin;
      ViewUtil.setTopMargin(scrollDateHeader, topMargin + ViewUtil.dpToPx(8));
    });

    conversationViewModel.getActiveNotificationProfile().observe(getViewLifecycleOwner(), this::updateNotificationProfileStatus);

    initializeScrollButtonAnimations();
    initializeResources();
    initializeMessageRequestViewModel();
    initializeListAdapter();

    conversationViewModel.getSearchQuery().observe(getViewLifecycleOwner(), this::onSearchQueryUpdated);

    return view;
  }

  @Override
  public void onViewCreated(@NonNull View view, @Nullable Bundle savedInstanceState) {
    getChildFragmentManager().setFragmentResultListener(ViewReceivedGiftBottomSheet.REQUEST_KEY, getViewLifecycleOwner(), (key, bundle) -> {
      if (bundle.getBoolean(ViewReceivedGiftBottomSheet.RESULT_NOT_NOW, false)) {
        Snackbar.make(view.getRootView(), R.string.ConversationFragment__you_can_redeem_your_badge_later, Snackbar.LENGTH_SHORT)
                .show();
      }
    });
  }

  private class SetupSwipeResult {
    private final @Nullable ConversationItemSwipeCallback.SwipeAvailabilityProvider sap;
    private final @Nullable ConversationItemSwipeCallback.OnSwipeListener osl;

    SetupSwipeResult(final @Nullable ConversationItemSwipeCallback.SwipeAvailabilityProvider sap,
                     final @Nullable ConversationItemSwipeCallback.OnSwipeListener osl) {
      this.sap = sap;
      this.osl = osl;
    }

    public @Nullable ConversationItemSwipeCallback.SwipeAvailabilityProvider SAP()
    {
      return sap;
    }

    public @Nullable ConversationItemSwipeCallback.OnSwipeListener OSL()
    {
      return osl;
    }
  }

  private @NonNull SetupSwipeResult setupSwipe(final @NonNull String swipeAction, final @Nullable String defaultAction) {
    final @NonNull String action = (defaultAction != null && SwipeActionTypes.DEFAULT.equals(swipeAction)) ? defaultAction : swipeAction;
    if (SwipeActionTypes.REPLY.equals(action)) {
      return new SetupSwipeResult(conversationMessage -> actionMode == null &&
                                                         MenuState.canReplyToMessage(recipient.get(),
                                                                                     MenuState.isActionMessage(conversationMessage.getMessageRecord()),
                                                                                     conversationMessage.getMessageRecord(),
                                                                                     messageRequestViewModel.shouldShowMessageRequest(),
                                                                                     groupViewModel.isNonAdminInAnnouncementGroup()),
                                  (conversationMessage, conversationItem, motionEvent) -> handleReplyMessage(conversationMessage));
    } else if (SwipeActionTypes.DELETE.equals(action)) {
      return new SetupSwipeResult(conversationMessage -> actionMode == null &&
                                                         MenuState.canDeleteMessage(conversationMessage.getMessageRecord()),
                                  (conversationMessage, conversationItem, motionEvent) -> handleDeleteMessages(conversationMessage.getMultiselectCollection().toSet(), false));
    } else if (SwipeActionTypes.DELETE_NO_PROMPT.equals(action)) {
      return new SetupSwipeResult(conversationMessage -> actionMode == null &&
                                                         MenuState.canDeleteMessage(conversationMessage.getMessageRecord()),
                                  (conversationMessage, conversationItem, motionEvent) -> handleDeleteMessagesForMe2(Collections.singleton(conversationMessage.getMessageRecord()), null));
    } else if (SwipeActionTypes.COPY_TEXT.equals(action)) {
      return new SetupSwipeResult(conversationMessage -> actionMode == null &&
                                                         MenuState.canCopyMessage(conversationMessage.getMessageRecord()),
                                  (conversationMessage, conversationItem, motionEvent) -> handleCopyMessage(conversationMessage.getMultiselectCollection().toSet(), false));
    } else if (SwipeActionTypes.COPY_TEXT_POPUP.equals(action)) {
      return new SetupSwipeResult(conversationMessage -> actionMode == null &&
                                                         MenuState.canCopyMessage(conversationMessage.getMessageRecord()),
                                  (conversationMessage, conversationItem, motionEvent) -> handleCopyMessage(conversationMessage.getMultiselectCollection().toSet(), true));
    } else if (SwipeActionTypes.FORWARD.equals(action)) {
      return new SetupSwipeResult(conversationMessage -> actionMode == null &&
                                                         MenuState.canForwardMessage(conversationMessage.getMessageRecord()),
                                  (conversationMessage, conversationItem, motionEvent) -> handleForwardMessageParts(conversationMessage.getMultiselectCollection().toSet()));
    } else if (SwipeActionTypes.MESSAGE_DETAILS.equals(action)) {
      return new SetupSwipeResult(conversationMessage -> actionMode == null &&
                                                         MenuState.canShowMessageDetails(conversationMessage.getMessageRecord()),
                                  (conversationMessage, conversationItem, motionEvent) -> handleDisplayDetails(conversationMessage));
    } else if (SwipeActionTypes.SHOW_OPTIONS.equals(action)) {
      return new SetupSwipeResult(conversationMessage -> actionMode == null,
                                  (conversationMessage, conversationItem, motionEvent) ->
                                    ((ConversationFragmentItemClickListener)selectionClickListener).onItemLongClick2(conversationItem, conversationItem.getMultiselectPartForLatestTouch(), motionEvent));
    } else if (SwipeActionTypes.NOTE_TO_SELF.equals(action)) {
      return new SetupSwipeResult(conversationMessage -> actionMode == null &&
                                                         MenuState.canForwardMessage(conversationMessage.getMessageRecord()),
                                  (conversationMessage, conversationItem, motionEvent) -> handleForwardMessagePartsNoteToSelf(conversationMessage.getMultiselectCollection().toSet()));
    } else if (SwipeActionTypes.MULTI_SELECT.equals(action)) {
      return new SetupSwipeResult(conversationMessage -> actionMode == null,
                                  (conversationMessage, conversationItem, motionEvent) -> handleEnterMultiSelect(conversationMessage));
    } else { // includes SwipeActionTypes.NONE and any other string
      return new SetupSwipeResult(null,
                                  null);
    }
  }

  private @NonNull GiphyMp4ProjectionRecycler initializeGiphyMp4() {
    int                                            maxPlayback = GiphyMp4PlaybackPolicy.maxSimultaneousPlaybackInConversation();
    List<GiphyMp4ProjectionPlayerHolder>           holders     = GiphyMp4ProjectionPlayerHolder.injectVideoViews(requireContext(),
                                                                                                                 getViewLifecycleOwner().getLifecycle(),
                                                                                                                 videoContainer,
                                                                                                                 maxPlayback);
    GiphyMp4ProjectionRecycler callback = new GiphyMp4ProjectionRecycler(holders);

    GiphyMp4PlaybackController.attach(list, callback, maxPlayback);
    list.addItemDecoration(new GiphyMp4ItemDecoration(callback, translationY -> {
      reactionsShade.setTranslationY(translationY + list.getHeight());
      return Unit.INSTANCE;
    }), 0);

    return callback;
  }

  public void clearFocusedItem() {
    multiselectItemDecoration.setFocusedItem(null);
    list.invalidateItemDecorations();
  }

  private void updateConversationItemTimestamps() {
    ConversationAdapter conversationAdapter = getListAdapter();
    if (conversationAdapter != null) {
      getListAdapter().updateTimestamps();
    }
  }

  @Override
  public void onAttach(Context context) {
    super.onAttach(context);
    this.listener = (ConversationFragmentListener) getParentFragment();
  }

  @Override
  public void onStart() {
    super.onStart();
    initializeTypingObserver();
    SignalProxyUtil.startListeningToWebsocket();
    layoutTransition.getAnimator(LayoutTransition.CHANGE_DISAPPEARING).addListener(transitionListener);
  }

  @Override
  public void onPause() {
    super.onPause();
    int lastVisiblePosition  = getListLayoutManager().findLastVisibleItemPosition();
    int firstVisiblePosition = getListLayoutManager().findFirstCompletelyVisibleItemPosition();

    final long lastVisibleMessageTimestamp;
    if (firstVisiblePosition > 0 && lastVisiblePosition != RecyclerView.NO_POSITION) {
      ConversationMessage message = getListAdapter().getLastVisibleConversationMessage(lastVisiblePosition);

      lastVisibleMessageTimestamp = message != null ? message.getMessageRecord().getDateReceived() : 0;
    } else {
      lastVisibleMessageTimestamp = 0;
    }
    SignalExecutors.BOUNDED.submit(() -> SignalDatabase.threads().setLastScrolled(threadId, lastVisibleMessageTimestamp));
  }

  @Override
  public void onStop() {
    super.onStop();
    ApplicationDependencies.getTypingStatusRepository().getTypists(threadId).removeObservers(getViewLifecycleOwner());
    layoutTransition.getAnimator(LayoutTransition.CHANGE_DISAPPEARING).removeListener(transitionListener);
  }

  @Override
  public void onConfigurationChanged(@NonNull Configuration newConfig) {
    super.onConfigurationChanged(newConfig);
    updateToolbarDependentMargins();
  }

  public void onNewIntent() {
    Log.d(TAG, "[onNewIntent]");

    if (actionMode != null) {
      actionMode.finish();
    }

    long oldThreadId = threadId;

    initializeResources();
    messageRequestViewModel.setConversationInfo(recipient.getId(), threadId);

    int startingPosition = getStartPosition();
    if (startingPosition != -1 && oldThreadId == threadId) {
      list.post(() -> moveToPosition(startingPosition, () -> Log.w(TAG, "Could not scroll to requested message.")));
    } else {
      initializeListAdapter();
    }
  }

  public void moveToLastSeen() {
    int lastSeenPosition = conversationData != null ? conversationData.getLastSeenPosition() : 0;
    if (lastSeenPosition <= 0) {
      Log.i(TAG, "No need to move to last seen.");
      return;
    }

    if (list == null || getListAdapter() == null) {
      Log.w(TAG, "Tried to move to last seen position, but we hadn't initialized the view yet.");
      return;
    }

    int position = getListAdapter().getAdapterPositionForMessagePosition(lastSeenPosition);
    snapToTopDataObserver.requestScrollPosition(position);
  }

  public void onWallpaperChanged(@Nullable ChatWallpaper wallpaper) {
    if (scrollDateHeader != null) {
      scrollDateHeader.setBackgroundResource(wallpaper != null ? R.drawable.sticky_date_header_background_wallpaper
                                                               : R.drawable.sticky_date_header_background);
      scrollDateHeader.setTextColor(ContextCompat.getColor(requireContext(), wallpaper != null ? R.color.sticky_header_foreground_wallpaper
                                                                                               : R.color.signal_colorOnSurfaceVariant));
    }

    if (list != null) {
      ConversationAdapter adapter = getListAdapter();

      if (adapter != null) {
        Log.d(TAG, "Notifying adapter that wallpaper state has changed.");

        if (adapter.onHasWallpaperChanged(wallpaper != null)) {
          setInlineDateDecoration(adapter);
        }
      }
    }
  }

  private int getStartPosition() {
    return conversationViewModel.getArgs().getStartingPosition();
  }

  private void initializeMessageRequestViewModel() {
    MessageRequestViewModel.Factory factory = new MessageRequestViewModel.Factory(requireContext());

    messageRequestViewModel = new ViewModelProvider(requireParentFragment(), factory).get(MessageRequestViewModel.class);
    messageRequestViewModel.setConversationInfo(recipient.getId(), threadId);

    listener.onMessageRequest(messageRequestViewModel);

    messageRequestViewModel.getRecipientInfo().observe(getViewLifecycleOwner(), recipientInfo -> {
      presentMessageRequestProfileView(requireContext(), recipientInfo, conversationBanner);
    });

    messageRequestViewModel.getMessageData().observe(getViewLifecycleOwner(), data -> {
      ConversationAdapter adapter = getListAdapter();
      if (adapter != null) {
        adapter.setMessageRequestAccepted(data.getMessageState() == MessageRequestState.NONE);
      }
    });
  }

  private void presentMessageRequestProfileView(@NonNull Context context, @NonNull MessageRequestViewModel.RecipientInfo recipientInfo, @Nullable ConversationBannerView conversationBanner) {
    if (conversationBanner == null) {
      return;
    }

    Recipient    recipient          = recipientInfo.getRecipient();
    boolean      isSelf             = Recipient.self().equals(recipient);
    int          memberCount        = recipientInfo.getGroupMemberCount();
    int          pendingMemberCount = recipientInfo.getGroupPendingMemberCount();
    List<String> groups             = recipientInfo.getSharedGroups();

    conversationBanner.setBadge(recipient);

    if (recipient != null) {
      conversationBanner.setAvatar(GlideApp.with(context), recipient);
      conversationBanner.showBackgroundBubble(recipient.hasWallpaper());

      String title = conversationBanner.setTitle(recipient);
      conversationBanner.setAbout(recipient);

      if (recipient.isGroup()) {
        if (pendingMemberCount > 0) {
          String invited = context.getResources().getQuantityString(R.plurals.MessageRequestProfileView_invited, pendingMemberCount, pendingMemberCount);
          conversationBanner.setSubtitle(context.getResources().getQuantityString(R.plurals.MessageRequestProfileView_members_and_invited, memberCount, memberCount, invited));
        } else if (memberCount > 0) {
          conversationBanner.setSubtitle(context.getResources().getQuantityString(R.plurals.MessageRequestProfileView_members, memberCount,
                                                                                  memberCount));
        } else {
          conversationBanner.setSubtitle(null);
        }
      } else if (isSelf) {
        conversationBanner.setSubtitle(context.getString(R.string.ConversationFragment__you_can_add_notes_for_yourself_in_this_conversation));
      } else {
        String subtitle = recipient.getE164().map(PhoneNumberFormatter::prettyPrint).orElse(null);

        if (subtitle == null || subtitle.equals(title)) {
          conversationBanner.hideSubtitle();
        } else {
          conversationBanner.setSubtitle(subtitle);
        }
      }
    }

    if (groups.isEmpty() || isSelf) {
      if (TextUtils.isEmpty(recipientInfo.getGroupDescription())) {
        conversationBanner.setLinkifyDescription(false);
        conversationBanner.hideDescription();
      } else {
        conversationBanner.setLinkifyDescription(true);
        boolean linkifyWebLinks = recipientInfo.getMessageRequestState() == MessageRequestState.NONE;
        conversationBanner.showDescription();
        GroupDescriptionUtil.setText(context,
                                     conversationBanner.getDescription(),
                                     recipientInfo.getGroupDescription(),
                                     linkifyWebLinks,
                                     () -> GroupDescriptionDialog.show(getChildFragmentManager(),
                                                                       recipient.getDisplayName(context),
                                                                       recipientInfo.getGroupDescription(),
                                                                       linkifyWebLinks));
      }
    } else {
      final String description;

      switch (groups.size()) {
        case 1:
          description = context.getString(R.string.MessageRequestProfileView_member_of_one_group, HtmlUtil.bold(groups.get(0)));
          break;
        case 2:
          description = context.getString(R.string.MessageRequestProfileView_member_of_two_groups, HtmlUtil.bold(groups.get(0)), HtmlUtil.bold(groups.get(1)));
          break;
        case 3:
          description = context.getString(R.string.MessageRequestProfileView_member_of_many_groups, HtmlUtil.bold(groups.get(0)), HtmlUtil.bold(groups.get(1)), HtmlUtil.bold(groups.get(2)));
          break;
        default:
          int others = groups.size() - 2;
          description = context.getString(R.string.MessageRequestProfileView_member_of_many_groups,
                                          HtmlUtil.bold(groups.get(0)),
                                          HtmlUtil.bold(groups.get(1)),
                                          context.getResources().getQuantityString(R.plurals.MessageRequestProfileView_member_of_d_additional_groups, others, others));
      }

      conversationBanner.setDescription(HtmlCompat.fromHtml(description, 0));
      conversationBanner.showDescription();
    }
  }

  private void initializeResources() {
    long oldThreadId      = threadId;
    int  startingPosition = getStartPosition();

    this.recipient      = Recipient.live(conversationViewModel.getArgs().getRecipientId());
    this.threadId       = conversationViewModel.getArgs().getThreadId();
    this.markReadHelper = new MarkReadHelper(ConversationId.forConversation(threadId), requireContext(), getViewLifecycleOwner());

    conversationViewModel.onConversationDataAvailable(recipient.getId(), threadId, startingPosition);
    messageCountsViewModel.setThreadId(threadId);

    messageCountsViewModel.getUnreadMessagesCount().observe(getViewLifecycleOwner(), scrollToBottomButton::setUnreadCount);
    messageCountsViewModel.getUnreadMentionsCount().observe(getViewLifecycleOwner(), count -> {
      scrollToMentionButton.setUnreadCount(count);
      conversationViewModel.setHasUnreadMentions(count > 0);
    });

    conversationScrollListener = new ConversationScrollListener(requireContext());
    list.addOnScrollListener(conversationScrollListener);

    if (oldThreadId != threadId) {
      ApplicationDependencies.getTypingStatusRepository().getTypists(oldThreadId).removeObservers(getViewLifecycleOwner());
    }
  }

  private void initializeListAdapter() {
    if (this.recipient != null) {
      if (getListAdapter() != null && getListAdapter().isForRecipientId(this.recipient.getId())) {
        Log.d(TAG, "List adapter already initialized for " + this.recipient.getId());
        return;
      }

      Log.d(TAG, "Initializing adapter for " + recipient.getId());
      ConversationAdapter adapter = new ConversationAdapter(requireContext(), this, GlideApp.with(this), locale, selectionClickListener, this.recipient.get(), colorizer);
      adapter.setPagingController(conversationViewModel.getPagingController());
      list.setAdapter(adapter);
      setInlineDateDecoration(adapter);
      ConversationAdapter.initializePool(list.getRecycledViewPool());

      adapter.registerAdapterDataObserver(snapToTopDataObserver);
      adapter.registerAdapterDataObserver(new CheckExpirationDataObserver());

      setLastSeen(conversationData != null ? conversationData.getLastSeen() : 0);

      adapter.registerAdapterDataObserver(new RecyclerView.AdapterDataObserver() {
        @Override
        public void onItemRangeInserted(int positionStart, int itemCount) {
          adapter.unregisterAdapterDataObserver(this);
          startupStopwatch.split("data-set");
          list.post(() -> {
            startupStopwatch.split("first-render");
            startupStopwatch.stop(TAG);
            SignalLocalMetrics.ConversationOpen.onRenderFinished();
          });
        }
      });
    }
  }

  private void initializeLoadMoreView(ViewSwitcher loadMoreView) {
    loadMoreView.setOnClickListener(v -> {
      loadMoreView.showNext();
      loadMoreView.setOnClickListener(null);
    });
  }

  private void initializeTypingObserver() {
    if (!TextSecurePreferences.isTypingIndicatorsEnabled(requireContext())) {
      return;
    }

    LiveData<TypingStatusRepository.TypingState> typists = ApplicationDependencies.getTypingStatusRepository().getTypists(threadId);

    typists.removeObservers(getViewLifecycleOwner());
    typists.observe(getViewLifecycleOwner(), typingState ->  {
      List<Recipient> recipients;
      boolean         replacedByIncomingMessage;

      if (typingState != null) {
        recipients                = typingState.getTypists();
        replacedByIncomingMessage = typingState.isReplacedByIncomingMessage();
      } else {
        recipients                = Collections.emptyList();
        replacedByIncomingMessage = false;
      }

      Recipient resolved = recipient.get();
      typingView.setTypists(GlideApp.with(ConversationFragment.this), recipients, resolved.isGroup(), resolved.hasWallpaper());

      ConversationAdapter adapter = getListAdapter();
      adapter.setTypingView(typingView);

      if (recipients.size() > 0) {
        if (!isTypingIndicatorShowing() && isAtBottom()) {
          adapter.setTypingViewEnabled(true);
          list.scrollToPosition(0);
        } else {
          adapter.setTypingViewEnabled(true);
        }
      } else {
        if (isTypingIndicatorShowing() && getListLayoutManager().findFirstCompletelyVisibleItemPosition() == 0 && getListLayoutManager().getItemCount() > 1 && !replacedByIncomingMessage) {
          adapter.setTypingViewEnabled(false);
        } else if (!replacedByIncomingMessage) {
          adapter.setTypingViewEnabled(false);
        } else {
          adapter.setTypingViewEnabled(false);
        }
      }
    });
  }

  private void setCorrectActionModeMenuVisibility() {
    Set<MultiselectPart> selectedParts = getListAdapter().getSelectedItems();

    if (actionMode != null && selectedParts.size() == 0) {
      actionMode.finish();
      return;
    }

    setBottomActionBarVisibility(true);

    MenuState menuState = MenuState.getMenuState(recipient.get(), selectedParts, messageRequestViewModel.shouldShowMessageRequest(), groupViewModel.isNonAdminInAnnouncementGroup());

    List<ActionItem> items = new ArrayList<>();

    if (menuState.shouldShowReplyAction()) {
      items.add(new ActionItem(R.drawable.ic_reply_24_tinted, getResources().getString(R.string.conversation_selection__menu_reply), () -> {
        maybeShowSwipeToReplyTooltip();
        handleReplyMessage(getSelectedConversationMessage());
        if (actionMode != null) {
          actionMode.finish();
        }
      }));
    }

    if (menuState.shouldShowForwardAction()) {
      items.add(new ActionItem(R.drawable.ic_forward_24_tinted, getResources().getString(R.string.conversation_selection__menu_forward), () -> handleForwardMessageParts(selectedParts)));
    }

    if (menuState.shouldShowSaveAttachmentAction()) {
      items.add(new ActionItem(R.drawable.ic_save_24_tinted, getResources().getString(R.string.conversation_selection__menu_save), () -> {
        handleSaveAttachment((MediaMmsMessageRecord) getSelectedConversationMessage().getMessageRecord());
        if (actionMode != null) {
          actionMode.finish();
        }
      }));
    }

    if (menuState.shouldShowCopyAction()) {
      items.add(new ActionItem(R.drawable.ic_copy_24_tinted, getResources().getString(R.string.conversation_selection__menu_copy), () -> {
        handleCopyMessage(selectedParts);
        if (actionMode != null) {
          actionMode.finish();
        }
      }));
    }

    if (menuState.shouldShowDetailsAction()) {
      items.add(new ActionItem(R.drawable.ic_info_tinted_24, getResources().getString(R.string.conversation_selection__menu_message_details), () -> {
        handleDisplayDetails(getSelectedConversationMessage());
        if (actionMode != null) {
          actionMode.finish();
        }
      }));
    }

    if (menuState.shouldShowDeleteAction()) {
      items.add(new ActionItem(R.drawable.ic_delete_tinted_24, getResources().getString(R.string.conversation_selection__menu_delete), () -> {
<<<<<<< HEAD
        handleDeleteMessages(selectedParts, true);
        actionMode.finish();
=======
        handleDeleteMessages(selectedParts);
        if (actionMode != null) {
          actionMode.finish();
        }
>>>>>>> fcb4c627
      }));
    }

    bottomActionBar.setItems(items);
  }

  private void setBottomActionBarVisibility(boolean isVisible) {
    boolean isCurrentlyVisible = bottomActionBar.getVisibility() == View.VISIBLE;
    if (isVisible == isCurrentlyVisible) {
      return;
    }

    int additionalScrollOffset = (int) DimensionUnit.DP.toPixels(54);

    if (isVisible) {
      ViewUtil.animateIn(bottomActionBar, bottomActionBar.getEnterAnimation());
      listener.onBottomActionBarVisibilityChanged(View.VISIBLE);

      bottomActionBar.getViewTreeObserver().addOnPreDrawListener(new ViewTreeObserver.OnPreDrawListener() {
        @Override
        public boolean onPreDraw() {
          if (bottomActionBar.getHeight() == 0 && bottomActionBar.getVisibility() == View.VISIBLE) {
            return false;
          }

          bottomActionBar.getViewTreeObserver().removeOnPreDrawListener(this);

          int bottomPadding = bottomActionBar.getHeight() + (int) DimensionUnit.DP.toPixels(18);
          list.setPadding(list.getPaddingLeft(), list.getPaddingTop(), list.getPaddingRight(), bottomPadding);

          list.scrollBy(0, -(bottomPadding - additionalScrollOffset));

          return false;
        }
      });
    } else {
      ViewUtil.animateOut(bottomActionBar, bottomActionBar.getExitAnimation())
              .addListener(new ListenableFuture.Listener<Boolean>() {
                @Override public void onSuccess(Boolean result) {
                  int scrollOffset = list.getPaddingBottom() - additionalScrollOffset;
                  listener.onBottomActionBarVisibilityChanged(View.GONE);
                  list.setPadding(list.getPaddingLeft(), list.getPaddingTop(), list.getPaddingRight(), getResources().getDimensionPixelSize(R.dimen.conversation_bottom_padding));

                  ViewKt.doOnPreDraw(list, view -> {
                    list.scrollBy(0, scrollOffset);
                    return Unit.INSTANCE;
                  });
                }

                @Override public void onFailure(ExecutionException e) {
                }
              });
    }
  }

  private @Nullable ConversationAdapter getListAdapter() {
    return (ConversationAdapter) list.getAdapter();
  }

  private SmoothScrollingLinearLayoutManager getListLayoutManager() {
    return (SmoothScrollingLinearLayoutManager) list.getLayoutManager();
  }

  private ConversationMessage getSelectedConversationMessage() {
    Set<ConversationMessage> messageRecords = Stream.of(getListAdapter().getSelectedItems())
                                                    .map(MultiselectPart::getConversationMessage)
                                                    .distinct()
                                                    .collect(Collectors.toSet());

    if (messageRecords.size() == 1) return messageRecords.stream().findFirst().get();
    else                            throw new AssertionError();
  }

  public void reload(Recipient recipient, long threadId) {
    Log.d(TAG, "[reload] Recipient: " + recipient.getId() + ", ThreadId: " + threadId);
    this.recipient = recipient.live();

    if (this.threadId != threadId) {
      Log.i(TAG, "ThreadId changed from " + this.threadId + " to " + threadId + ". Recipient was " + this.recipient.getId() + " and is now " + recipient.getId());

      this.threadId = threadId;
      messageRequestViewModel.setConversationInfo(recipient.getId(), threadId);

      snapToTopDataObserver.requestScrollPosition(0);
      conversationViewModel.onConversationDataAvailable(recipient.getId(), threadId, -1);
      messageCountsViewModel.setThreadId(threadId);
      markReadHelper = new MarkReadHelper(ConversationId.forConversation(threadId), requireContext(), getViewLifecycleOwner());
      initializeListAdapter();
      initializeTypingObserver();
    }
  }

  public void scrollToBottom() {
    if (getListLayoutManager().findFirstVisibleItemPosition() < SCROLL_ANIMATION_THRESHOLD) {
      Log.d(TAG, "scrollToBottom: Smooth scrolling to bottom of screen.");
      list.smoothScrollToPosition(0);
    } else {
      Log.d(TAG, "scrollToBottom: Scrolling to bottom of screen.");
      list.scrollToPosition(0);
    }
  }

  public void setInlineDateDecoration(@NonNull ConversationAdapter adapter) {
    if (inlineDateDecoration != null) {
      list.removeItemDecoration(inlineDateDecoration);
    }

    inlineDateDecoration = new StickyHeaderDecoration(adapter, false, false, ConversationAdapter.HEADER_TYPE_INLINE_DATE);
    list.addItemDecoration(inlineDateDecoration, 0);
  }

  public void setLastSeen(long lastSeen) {
    if (lastSeenDecoration != null) {
      list.removeItemDecoration(lastSeenDecoration);
    }

    lastSeenDecoration = new LastSeenHeader(getListAdapter(), lastSeen);
    list.addItemDecoration(lastSeenDecoration, 0);
  }

  private void handleCopyMessage(final Set<MultiselectPart> multiselectParts) {
    handleCopyMessage(multiselectParts, TextSecurePreferences.isCopyTextOpensPopup(requireContext()));
  }

  private void handleCopyMessage(final Set<MultiselectPart> multiselectParts, boolean popup) {  
    SimpleTask.run(() -> extractBodies(multiselectParts),
                   bodies -> {
                     if (!Util.isEmpty(bodies)) {
                       if (popup) {
                        // https://stackoverflow.com/questions/7197939/copy-text-from-android-alertdialog
                        EditText v = new EditText(getActivity());
                        v.setText(bodies);
                        new MaterialAlertDialogBuilder(getActivity())
                          .setView(v)
                          .setPositiveButton("Close", (d, i) -> {
                            d.dismiss();
                          })
                          .setNegativeButton("Copy All", (d, i) -> {
                            Util.copyToClipboard(requireContext(), bodies);
                            d.dismiss();
                          })
                          .show();
                       } else {
                         Util.copyToClipboard(requireContext(), bodies);
                       }
                     }
                   });
  }

  private @NotNull CharSequence extractBodies(final Set<MultiselectPart> multiselectParts) {
    return Stream.of(multiselectParts)
                 .sortBy(m -> m.getMessageRecord().getDateReceived())
                 .map(MultiselectPart::getConversationMessage)
                 .distinct()
                 .map(message -> {
                   if (MessageRecordUtil.hasTextSlide(message.getMessageRecord())) {
                     TextSlide textSlide = MessageRecordUtil.requireTextSlide(message.getMessageRecord());
                     if (textSlide.getUri() == null) {
                       return message.getDisplayBody(requireContext());
                     }

                     try (InputStream stream = PartAuthority.getAttachmentStream(requireContext(), textSlide.getUri())) {
                       String body = StreamUtil.readFullyAsString(stream);
                       return ConversationMessage.ConversationMessageFactory.createWithUnresolvedData(requireContext(), message.getMessageRecord(), body)
                                                                            .getDisplayBody(requireContext());
                     } catch (IOException e) {
                       Log.w(TAG, "Failed to read text slide data.");
                     }
                   }

                   return message.getDisplayBody(requireContext());
                 })
                 .filterNot(Util::isEmpty)
                 .collect(SpannableStringBuilder::new, (bodyBuilder, body) -> {
                   if (bodyBuilder.length() > 0) {
                     bodyBuilder.append('\n');
                   }
                   bodyBuilder.append(body);
                 });
  }

  private void handleDeleteMessages(final Set<MultiselectPart> multiselectParts, boolean checkPref) {
    Set<MessageRecord> messageRecords = Stream.of(multiselectParts).map(MultiselectPart::getMessageRecord).collect(Collectors.toSet());
    if (checkPref && TextSecurePreferences.isTrashNoPromptForMe(requireContext())) {
      handleDeleteMessagesForMe(messageRecords, TextSecurePreferences.isRangeMultiSelect(requireContext()) ? Stream.of(multiselectParts).map(MultiselectPart::getConversationMessage).collect(Collectors.toSet()) : null);
    } else {
      buildRemoteDeleteConfirmationDialog(messageRecords, TextSecurePreferences.isRangeMultiSelect(requireContext()) ? Stream.of(multiselectParts).map(MultiselectPart::getConversationMessage).collect(Collectors.toSet()) : null).show();
    }
  }

  private void handleDeleteMessagesForMe2(Set<MessageRecord> messageRecords, @Nullable final Set<ConversationMessage> conversationMessages) {
    Context context = requireActivity();
    if (conversationMessages != null) {
      getListAdapter().clearMostRecentSelectedIfNecessary(conversationMessages);
    }
    for (MessageRecord messageRecord : messageRecords) {
      boolean threadDeleted;

      if (messageRecord.isMms()) {
        threadDeleted = SignalDatabase.mms().deleteMessage(messageRecord.getId());
      } else {
        threadDeleted = SignalDatabase.sms().deleteMessage(messageRecord.getId());
      }

      if (threadDeleted) {
        threadId = -1;
        conversationViewModel.clearThreadId();
        messageCountsViewModel.clearThreadId();
        listener.setThreadId(threadId);
      }
    }
  }

  private void handleDeleteMessagesForMe(Set<MessageRecord> messageRecords, @Nullable final Set<ConversationMessage> conversationMessages) {
    if (messageRecords.size() > 1)
    {
      new ProgressDialogAsyncTask<Void, Void, Void>(getActivity(),
                                                    R.string.ConversationFragment_deleting,
                                                    R.string.ConversationFragment_deleting_messages)
      {
        @Override
        protected Void doInBackground(Void... voids) {
          handleDeleteMessagesForMe2(messageRecords, conversationMessages);
          return null;
        }
      }.executeOnExecutor(AsyncTask.THREAD_POOL_EXECUTOR);
    } else {
      AsyncTask.THREAD_POOL_EXECUTOR.execute(() -> {
        handleDeleteMessagesForMe2(messageRecords, conversationMessages);
      });
    }
  }

  private AlertDialog.Builder buildRemoteDeleteConfirmationDialog(Set<MessageRecord> messageRecords, @Nullable final Set<ConversationMessage> conversationMessages) {
    Context             context       = requireActivity();
    int                 messagesCount = messageRecords.size();
    AlertDialog.Builder builder       = new MaterialAlertDialogBuilder(getActivity());

    builder.setTitle(getActivity().getResources().getQuantityString(R.plurals.ConversationFragment_delete_selected_messages, messagesCount, messagesCount));
    builder.setCancelable(true);

    builder.setPositiveButton(R.string.ConversationFragment_delete_for_me, (dialog, which) -> handleDeleteMessagesForMe(messageRecords, conversationMessages));

    if (RemoteDeleteUtil.isValidSend(messageRecords, System.currentTimeMillis())) {
      builder.setNeutralButton(R.string.ConversationFragment_delete_for_everyone, (dialog, which) -> handleDeleteForEveryone(messageRecords, conversationMessages));
    }

    builder.setNegativeButton(android.R.string.cancel, null);
    return builder;
  }

  private void handleDeleteForEveryone(Set<MessageRecord> messageRecords, @Nullable final Set<ConversationMessage> conversationMessages) {
    Runnable deleteForEveryone = () -> {
      SignalExecutors.BOUNDED.execute(() -> {
        if (conversationMessages != null) {
          getListAdapter().clearMostRecentSelectedIfNecessary(conversationMessages);
        }
        for (MessageRecord message : messageRecords) {
          MessageSender.sendRemoteDelete(message.getId(), message.isMms());
        }
      });
    };

    if (SignalStore.uiHints().hasConfirmedDeleteForEveryoneOnce()) {
      deleteForEveryone.run();
    } else {
      new MaterialAlertDialogBuilder(requireActivity())
                     .setMessage(R.string.ConversationFragment_this_message_will_be_deleted_for_everyone_in_the_conversation)
                     .setPositiveButton(R.string.ConversationFragment_delete_for_everyone, (dialog, which) -> {
                       SignalStore.uiHints().markHasConfirmedDeleteForEveryoneOnce();
                       deleteForEveryone.run();
                     })
                     .setNegativeButton(android.R.string.cancel, null)
                     .show();
    }
  }

  private void handleDisplayDetails(ConversationMessage message) {
    MessageDetailsFragment.create(message.getMessageRecord(), recipient.getId()).show(getParentFragment().getChildFragmentManager(), null);
  }

  private void handleForwardMessageParts(Set<MultiselectPart> multiselectParts) {
    listener.onForwardClicked();

    MultiselectForwardFragmentArgs.create(requireContext(),
                                          multiselectParts,
                                          args -> MultiselectForwardFragment.showBottomSheet(getChildFragmentManager(), args));
  }

  private void handleForwardMessagePartsNoteToSelf(Set<MultiselectPart> multiselectParts) {
    listener.onForwardClicked();

    MultiselectForwardFragmentArgs.create(requireContext(),
                                          multiselectParts,
                                          args -> MultiselectForwardRepository.sendNoteToSelf(requireActivity(), args));
  }

  private void handleResendMessage(final MessageRecord message) {
    final Context context = getActivity().getApplicationContext();
    new AsyncTask<MessageRecord, Void, Void>() {
      @Override
      protected Void doInBackground(MessageRecord... messageRecords) {
        MessageSender.resend(context, messageRecords[0]);
        return null;
      }
    }.executeOnExecutor(AsyncTask.THREAD_POOL_EXECUTOR, message);
  }

  private void handleReplyMessage(final ConversationMessage message) {
    listener.handleReplyMessage(message);
  }

  private void handleSaveAttachment(final MediaMmsMessageRecord message) {
    if (message.isViewOnce()) {
      throw new AssertionError("Cannot save a view-once message.");
    }

    SaveAttachmentTask.showWarningDialog(getActivity(), (dialog, which) -> {
      if (StorageUtil.canWriteToMediaStore()) {
        performSave(message);
        return;
      }

      Permissions.with(this)
                 .request(Manifest.permission.WRITE_EXTERNAL_STORAGE)
                 .ifNecessary()
                 .withPermanentDenialDialog(getString(R.string.MediaPreviewActivity_signal_needs_the_storage_permission_in_order_to_write_to_external_storage_but_it_has_been_permanently_denied))
                 .onAnyDenied(() -> Toast.makeText(requireContext(), R.string.MediaPreviewActivity_unable_to_write_to_external_storage_without_permission, Toast.LENGTH_LONG).show())
                 .onAllGranted(() -> performSave(message))
                 .execute();
    });
  }

  private void performSave(final MediaMmsMessageRecord message) {
    List<SaveAttachmentTask.Attachment> attachments = Stream.of(message.getSlideDeck().getSlides())
                                                            .filter(s -> s.getUri() != null && (s.hasImage() || s.hasVideo() || s.hasAudio() || s.hasDocument()))
                                                            .map(s -> new SaveAttachmentTask.Attachment(s.getUri(), s.getContentType(), message.getDateSent(), s.getFileName().orElse(null)))
                                                            .toList();

    if (!Util.isEmpty(attachments)) {
      SaveAttachmentTask saveTask = new SaveAttachmentTask(getActivity());
      saveTask.executeOnExecutor(AsyncTask.THREAD_POOL_EXECUTOR, attachments.toArray(new SaveAttachmentTask.Attachment[0]));
      return;
    }

    Log.w(TAG, "No slide with attachable media found, failing nicely.");
    Toast.makeText(getActivity(),
                   getResources().getQuantityString(R.plurals.ConversationFragment_error_while_saving_attachments_to_sd_card, 1),
                   Toast.LENGTH_LONG).show();
  }

  public long stageOutgoingMessage(OutgoingMediaMessage message) {
    MessageRecord messageRecord = MmsDatabase.readerFor(message, threadId).getCurrent();

    if (getListAdapter() != null) {
      setLastSeen(0);
      list.post(() -> list.scrollToPosition(0));
    }

    return messageRecord.getId();
  }

  public long stageOutgoingMessage(OutgoingTextMessage message, long messageId) {
    MessageRecord messageRecord = SmsDatabase.readerFor(message, threadId, messageId).getCurrent();

    if (getListAdapter() != null) {
      setLastSeen(0);
      list.post(() -> list.scrollToPosition(0));
    }

    return messageRecord.getId();
  }

  private void presentConversationMetadata(@NonNull ConversationData conversation) {
    if (conversationData != null && conversationData.getThreadId() == conversation.getThreadId()) {
      Log.d(TAG, "Already presented conversation data for thread " + threadId);
      return;
    }

    conversationData = conversation;

    ConversationAdapter adapter = getListAdapter();
    if (adapter == null) {
      return;
    }

    adapter.setFooterView(conversationBanner);

    Runnable afterScroll = () -> {
      if (!conversation.getMessageRequestData().isMessageRequestAccepted()) {
        snapToTopDataObserver.requestScrollPosition(adapter.getItemCount() - 1);
      }

      setLastSeen(conversation.getLastSeen());

      listener.onCursorChanged();

      conversationScrollListener.onScrolled(list, 0, 0);
    };

    int lastSeenPosition     = adapter.getAdapterPositionForMessagePosition(conversation.getLastSeenPosition());
    int lastScrolledPosition = adapter.getAdapterPositionForMessagePosition(conversation.getLastScrolledPosition());

    if (conversation.getThreadSize() == 0) {
      afterScroll.run();
    } else if (conversation.shouldJumpToMessage()) {
      snapToTopDataObserver.buildScrollPosition(conversation.getJumpToPosition())
                           .withOnScrollRequestComplete(() -> {
                             afterScroll.run();
                             getListAdapter().pulseAtPosition(conversation.getJumpToPosition());
                           })
                           .submit();
    } else if (conversation.getMessageRequestData().isMessageRequestAccepted()) {
      snapToTopDataObserver.buildScrollPosition(conversation.shouldScrollToLastSeen() ? lastSeenPosition : lastScrolledPosition)
                           .withOnPerformScroll((layoutManager, position) -> scrollToLastSeenIfNecessary(conversation, layoutManager, position, 0))
                           .withOnScrollRequestComplete(afterScroll)
                           .submit();
    } else {
      snapToTopDataObserver.buildScrollPosition(adapter.getItemCount() - 1)
                           .withOnScrollRequestComplete(afterScroll)
                           .submit();
    }
  }

  private void scrollToLastSeenIfNecessary(ConversationData conversation, LinearLayoutManager layoutManager, int position, int count) {
    if (getView() == null) {
      Log.w(TAG, "[scrollToLastSeenIfNecessary] No view! Skipping.");
      return;
    }

    if (count < MAX_SCROLL_DELAY_COUNT && (list.getHeight() == 0 || lastSeenScrollOffset == 0)) {
      Log.w(TAG, "[scrollToLastSeenIfNecessary] List height or scroll offsets not available yet. Delaying jumping to last seen.");
      requireView().post(() -> scrollToLastSeenIfNecessary(conversation, layoutManager, position, count + 1));
    } else {
      if (count >= MAX_SCROLL_DELAY_COUNT) {
        Log.w(TAG, "[scrollToLastSeeenIfNecessary] Hit maximum call count! Doing default behavior.");
      }

      int offset = list.getHeight() - (conversation.shouldScrollToLastSeen() ? lastSeenScrollOffset : 0);
      layoutManager.scrollToPositionWithOffset(position, offset);
    }
  }

  private void updateNotificationProfileStatus(@NonNull Optional<NotificationProfile> activeProfile) {
    if (activeProfile.isPresent() && activeProfile.get().getId() != SignalStore.notificationProfileValues().getLastProfilePopup()) {
      requireView().postDelayed(() -> {
        SignalStore.notificationProfileValues().setLastProfilePopup(activeProfile.get().getId());
        SignalStore.notificationProfileValues().setLastProfilePopupTime(System.currentTimeMillis());
        TopToastPopup.show(((ViewGroup) requireView()), R.drawable.ic_moon_16, getString(R.string.ConversationFragment__s_on, activeProfile.get().getName()));
      }, 500L);
    }
  }

  private boolean isAtBottom() {
    if (list.getChildCount() == 0) return true;

    int firstVisiblePosition = getListLayoutManager().findFirstVisibleItemPosition();

    if (isTypingIndicatorShowing()) {
      RecyclerView.ViewHolder item1 = list.findViewHolderForAdapterPosition(1);
      return firstVisiblePosition <= 1 && item1 != null && item1.itemView.getBottom() <= list.getHeight();
    }

    return firstVisiblePosition == 0 && list.getChildAt(0).getBottom() <= list.getHeight();
  }

  private boolean isTypingIndicatorShowing() {
    return getListAdapter().isTypingViewEnabled();
  }

  private void onSearchQueryUpdated(@Nullable String query) {
    if (getListAdapter() != null) {
      getListAdapter().onSearchQueryUpdated(query);
    }
  }

  public @NonNull Colorizer getColorizer() {
    return Objects.requireNonNull(colorizer);
  }

  @SuppressWarnings("CodeBlock2Expr")
  public void jumpToMessage(@NonNull RecipientId author, long timestamp, @Nullable Runnable onMessageNotFound) {
    SimpleTask.run(getLifecycle(), () -> {
      return SignalDatabase.mmsSms().getMessagePositionInConversation(threadId, timestamp, author);
    }, p -> moveToPosition(p + (isTypingIndicatorShowing() ? 1 : 0), onMessageNotFound));
  }

  private void moveToPosition(int position, @Nullable Runnable onMessageNotFound) {
    Log.d(TAG, "moveToPosition(" + position + ")");
    conversationViewModel.getPagingController().onDataNeededAroundIndex(position);
    snapToTopDataObserver.buildScrollPosition(position)
                         .withOnPerformScroll(((layoutManager, p) ->
                             list.post(() -> {
                               if (Math.abs(layoutManager.findFirstVisibleItemPosition() - p) < SCROLL_ANIMATION_THRESHOLD) {
                                 View child = layoutManager.findViewByPosition(position);

                                 if (child == null || !layoutManager.isViewPartiallyVisible(child, true, false)) {
                                   layoutManager.scrollToPositionWithOffset(p, list.getHeight() / 4);
                                 }
                               } else {
                                 layoutManager.scrollToPositionWithOffset(p, list.getHeight() / 4);
                               }
                               getListAdapter().pulseAtPosition(position);
                             })
                         ))
                         .withOnInvalidPosition(() -> {
                           if (onMessageNotFound != null) {
                             onMessageNotFound.run();
                           }
                           Log.w(TAG, "[moveToMentionPosition] Tried to navigate to mention, but it wasn't found.");
                         })
                         .submit();
  }

  private void maybeShowSwipeToReplyTooltip() {
    if (!TextSecurePreferences.hasSeenSwipeToReplyTooltip(requireContext())) {
      int text = ViewUtil.isLtr(requireContext()) ? R.string.ConversationFragment_you_can_swipe_to_the_right_reply
                                                  : R.string.ConversationFragment_you_can_swipe_to_the_left_reply;
      Snackbar.make(list, text, Snackbar.LENGTH_LONG).show();

      TextSecurePreferences.setHasSeenSwipeToReplyTooltip(requireContext(), true);
    }
  }

  private void initializeScrollButtonAnimations() {
    scrollButtonInAnimation  = AnimationUtils.loadAnimation(requireContext(), R.anim.fade_scale_in);
    scrollButtonOutAnimation = AnimationUtils.loadAnimation(requireContext(), R.anim.fade_scale_out);

    mentionButtonInAnimation  = AnimationUtils.loadAnimation(requireContext(), R.anim.fade_scale_in);
    mentionButtonOutAnimation = AnimationUtils.loadAnimation(requireContext(), R.anim.fade_scale_out);

    scrollButtonInAnimation.setDuration(100);
    scrollButtonOutAnimation.setDuration(50);

    mentionButtonInAnimation.setDuration(100);
    mentionButtonOutAnimation.setDuration(50);
  }

  private void scrollToNextMention() {
    SimpleTask.run(getViewLifecycleOwner().getLifecycle(), () -> {
      return SignalDatabase.mms().getOldestUnreadMentionDetails(threadId);
    }, (pair) -> {
      if (pair != null) {
        jumpToMessage(pair.first(), pair.second(), () -> {});
      }
    });
  }

  private void postMarkAsReadRequest() {
    if (getListAdapter().hasNoConversationMessages()) {
      return;
    }

    int position = getListLayoutManager().findFirstVisibleItemPosition();
    if (position == getListAdapter().getItemCount() - 1) {
      return;
    }

    ConversationMessage item = getListAdapter().getItem(position);
    if (item == null) {
      item = getListAdapter().getItem(position + 1);
    }

    if (item != null) {
      MessageRecord record = item.getMessageRecord();
      long latestReactionReceived = Stream.of(record.getReactions())
                                          .map(ReactionRecord::getDateReceived)
                                          .max(Long::compareTo)
                                          .orElse(0L);

      markReadHelper.onViewsRevealed(Math.max(record.getDateReceived(), latestReactionReceived));
    }
  }

  private void updateToolbarDependentMargins() {
    Toolbar toolbar = requireActivity().findViewById(R.id.toolbar);
    toolbar.getViewTreeObserver().addOnGlobalLayoutListener(new ViewTreeObserver.OnGlobalLayoutListener() {
      @Override
      public void onGlobalLayout() {
        Rect rect = new Rect();
        toolbar.getGlobalVisibleRect(rect);
        conversationViewModel.setToolbarBottom(rect.bottom);
        ViewUtil.setTopMargin(conversationBanner, rect.bottom + ViewUtil.dpToPx(16));
        toolbar.getViewTreeObserver().removeOnGlobalLayoutListener(this);
      }
    });
  }

  private @NonNull String calculateSelectedItemCount() {
    ConversationAdapter adapter = getListAdapter();
    int count = 0;
    if (adapter != null && !adapter.getSelectedItems().isEmpty()) {
      count = (int) adapter.getSelectedItems()
                           .stream()
                           .map(MultiselectPart::getConversationMessage)
                           .distinct()
                           .count();
    }

    return requireContext().getResources().getQuantityString(R.plurals.conversation_context__s_selected, count, count);

  }

  @Override
  public void onFinishForwardAction() {
    if (actionMode != null) {
      actionMode.finish();
    }
  }

  @Override
  public void onDismissForwardSheet() {
  }

  @Override
  public boolean canSendMediaToStories() {
    return true;
  }

  public interface ConversationFragmentListener extends VoiceNoteMediaControllerOwner {
    boolean isKeyboardOpen();
    void    setThreadId(long threadId);
    void    handleReplyMessage(ConversationMessage conversationMessage);
    void    onMessageActionToolbarOpened();
    void    onMessageActionToolbarClosed();
    void    onBottomActionBarVisibilityChanged(int visibility);
    void    onForwardClicked();
    void    onMessageRequest(@NonNull MessageRequestViewModel viewModel);
    void    handleReaction(@NonNull ConversationMessage conversationMessage,
                           @NonNull ConversationReactionOverlay.OnActionSelectedListener onActionSelectedListener,
                           @NonNull SelectedConversationModel selectedConversationModel,
                           @NonNull ConversationReactionOverlay.OnHideListener onHideListener,
                           @Nullable MotionEvent motionEvent);
    void    onCursorChanged();
    void    onMessageWithErrorClicked(@NonNull MessageRecord messageRecord);
    void    onVoiceNotePause(@NonNull Uri uri);
    void    onVoiceNotePlay(@NonNull Uri uri, long messageId, double progress);
    void    onVoiceNoteResume(@NonNull Uri uri, long messageId);
    void    onVoiceNoteSeekTo(@NonNull Uri uri, double progress);
    void    onVoiceNotePlaybackSpeedChanged(@NonNull Uri uri, float speed);
    void    onRegisterVoiceNoteCallbacks(@NonNull Observer<VoiceNotePlaybackState> onPlaybackStartObserver);
    void    onUnregisterVoiceNoteCallbacks(@NonNull Observer<VoiceNotePlaybackState> onPlaybackStartObserver);
  }

  private class ConversationScrollListener extends OnScrollListener {

    private final ConversationDateHeader conversationDateHeader;

    private boolean wasAtBottom           = true;
    private long    lastPositionId        = -1;

    ConversationScrollListener(@NonNull Context context) {
      this.conversationDateHeader   = new ConversationDateHeader(context, scrollDateHeader);

    }

    @Override
    public void onScrolled(@NonNull final RecyclerView rv, final int dx, final int dy) {
      boolean currentlyAtBottom           = !rv.canScrollVertically(1);
      boolean currentlyAtZoomScrollHeight = isAtZoomScrollHeight();
      int     positionId                  = getHeaderPositionId();

      if (currentlyAtBottom && !wasAtBottom) {
        ViewUtil.fadeOut(composeDivider, 50, View.INVISIBLE);
      } else if (!currentlyAtBottom && wasAtBottom) {
        ViewUtil.fadeIn(composeDivider, 500);
      }

      if (currentlyAtBottom) {
        conversationViewModel.setShowScrollButtons(false);
      } else if (currentlyAtZoomScrollHeight) {
        conversationViewModel.setShowScrollButtons(true);
      }

      if (positionId != lastPositionId) {
        bindScrollHeader(conversationDateHeader, positionId);
      }

      wasAtBottom    = currentlyAtBottom;
      lastPositionId = positionId;

      postMarkAsReadRequest();
    }

    @Override
    public void onScrollStateChanged(@NonNull RecyclerView recyclerView, int newState) {
      if (newState == RecyclerView.SCROLL_STATE_DRAGGING) {
        conversationDateHeader.show();
      } else if (newState == RecyclerView.SCROLL_STATE_IDLE) {
        conversationDateHeader.hide();
      }
    }

    private boolean isAtZoomScrollHeight() {
      return getListLayoutManager().findFirstCompletelyVisibleItemPosition() > 4;
    }

    private int getHeaderPositionId() {
      return getListLayoutManager().findLastVisibleItemPosition();
    }

    private void bindScrollHeader(StickyHeaderViewHolder headerViewHolder, int positionId) {
      if (((ConversationAdapter)list.getAdapter()).getHeaderId(positionId) != -1) {
        ((ConversationAdapter) list.getAdapter()).onBindHeaderViewHolder(headerViewHolder, positionId, ConversationAdapter.HEADER_TYPE_POPOVER_DATE);
      }
    }
  }

  private class ConversationFragmentItemClickListener implements ItemClickListener {

    @Override
    public void onItemClick(MultiselectPart item) {
      if (actionMode != null) {
        ((ConversationAdapter) list.getAdapter()).toggleSelection(item);
        list.invalidateItemDecorations();

        if (getListAdapter().getSelectedItems().size() == 0) {
          actionMode.finish();
        } else {
          setCorrectActionModeMenuVisibility();
          actionMode.setTitle(calculateSelectedItemCount());
        }
      }
    }

<<<<<<< HEAD
    public void onItemLongClick2(View itemView, MultiselectPart item, @Nullable MotionEvent motionEvent) {
=======
    @Override
    public void onItemLongClick(View itemView, MultiselectPart item) {

      if (actionMode != null) return;

      MessageRecord messageRecord = item.getConversationMessage().getMessageRecord();

      if (messageRecord.isSecure()                                        &&
          !messageRecord.isRemoteDelete()                                 &&
          !messageRecord.isUpdate()                                       &&
          !recipient.get().isBlocked()                                    &&
          !messageRequestViewModel.shouldShowMessageRequest()             &&
          (!recipient.get().isGroup() || recipient.get().isActiveGroup()) &&
          ((ConversationAdapter) list.getAdapter()).getSelectedItems().isEmpty())
      {
        multiselectItemDecoration.setFocusedItem(new MultiselectPart.Message(item.getConversationMessage()));
        list.invalidateItemDecorations();
>>>>>>> fcb4c627

      if (actionMode != null) {
        if (TextSecurePreferences.isRangeMultiSelect(requireContext())) {
          ((ConversationAdapter) list.getAdapter()).toggleFromMostRecentSelectedTo(item.getConversationMessage());
          list.invalidateItemDecorations();
          setCorrectActionModeMenuVisibility();
          actionMode.setTitle(calculateSelectedItemCount());
        }
        return;
      }

      if (motionEvent != null || !TextSecurePreferences.isLongPressMultiSelect(requireContext())) {
        MessageRecord messageRecord = item.getMessageRecord();

        if (messageRecord.isSecure()                                        &&
            !messageRecord.isRemoteDelete()                                 &&
            !messageRecord.isUpdate()                                       &&
            !recipient.get().isBlocked()                                    &&
            !messageRequestViewModel.shouldShowMessageRequest()             &&
            (!recipient.get().isGroup() || recipient.get().isActiveGroup()) &&
            ((ConversationAdapter) list.getAdapter()).getSelectedItems().isEmpty())
        {
          multiselectItemDecoration.setFocusedItem(new MultiselectPart.Message(item.getConversationMessage()));
          list.invalidateItemDecorations();

          reactionsShade.setVisibility(View.VISIBLE);
          // https://stackoverflow.com/questions/34960749/setlayoutfrozenboolean-and-sethasfixedsizeboolean-purpose-for-recyclerview
          // motionEvent is only sent when using show options as a swipe option; when this happens and you swipe off the edge of the screen,
          // the event that causes the message to translate back to its original position is dropped (I think) (if you don't swipe off the
          // edge of the screen, it's fine); not freezing the layout for the list seems to work fine, but we'll only do that in this specific case
          // for now
          if (motionEvent == null) {
            list.setLayoutFrozen(true);
          }

          if (itemView instanceof ConversationItem) {
            Uri audioUri = getAudioUriForLongClick(messageRecord);
            if (audioUri != null) {
              listener.onVoiceNotePause(audioUri);
            }
  
            Bitmap videoBitmap          = null;
            int    childAdapterPosition = list.getChildAdapterPosition(itemView);
  
            GiphyMp4ProjectionPlayerHolder mp4Holder = null;
            if (childAdapterPosition != RecyclerView.NO_POSITION) {
              mp4Holder = giphyMp4ProjectionRecycler.getCurrentHolder(childAdapterPosition);
              if (mp4Holder != null && mp4Holder.isVisible()) {
                mp4Holder.pause();
                videoBitmap = mp4Holder.getBitmap();
                mp4Holder.hide();
              } else {
                mp4Holder = null;
              }
            }
            final GiphyMp4ProjectionPlayerHolder finalMp4Holder = mp4Holder;
            
            ConversationItem conversationItem = (ConversationItem) itemView;
            Bitmap           bitmap           = ConversationItemSelection.snapshotView(conversationItem, list, messageRecord, videoBitmap);
  
            View focusedView = listener.isKeyboardOpen() ? conversationItem.getRootView().findFocus() : null;

            final ConversationItemBodyBubble bodyBubble                = conversationItem.bodyBubble;
                  SelectedConversationModel  selectedConversationModel = new SelectedConversationModel(bitmap,
                                                                                                       itemView.getX(),
                                                                                                       itemView.getY() + list.getTranslationY(),
                                                                                                       bodyBubble.getX(),
                                                                                                       bodyBubble.getY(),
                                                                                                       bodyBubble.getWidth(),
                                                                                                       audioUri,
                                                                                                       messageRecord.isOutgoing(),
                                                                                                       focusedView);
  
            bodyBubble.setVisibility(View.INVISIBLE);
            conversationItem.reactionsView.setVisibility(View.INVISIBLE);

            ViewUtil.hideKeyboard(requireContext(), conversationItem);

            boolean showScrollButtons = conversationViewModel.getShowScrollButtons();
            if (showScrollButtons) {
              conversationViewModel.setShowScrollButtons(false);
            }
  
            final boolean layoutFrozen = (motionEvent == null);

            listener.handleReaction(item.getConversationMessage(),
                                    new ReactionsToolbarListener(item.getConversationMessage()),
                                    selectedConversationModel,
                                    new ConversationReactionOverlay.OnHideListener() {
                                      @Override public void startHide() {
                                        multiselectItemDecoration.hideShade(list);
                                        ViewUtil.fadeOut(reactionsShade, getResources().getInteger(R.integer.reaction_scrubber_hide_duration), View.GONE);
                                      }

                                      @Override public void onHide() {
                                        reactionsShade.setVisibility(View.GONE);
                                        if (layoutFrozen) {
                                          list.setLayoutFrozen(false);
                                        }

                                        if (selectedConversationModel.getAudioUri() != null) {
                                          listener.onVoiceNoteResume(selectedConversationModel.getAudioUri(), messageRecord.getId());
                                        }

                                        WindowUtil.setLightStatusBarFromTheme(requireActivity());
                                        WindowUtil.setLightNavigationBarFromTheme(requireActivity());
                                        clearFocusedItem();
  
                                        if (finalMp4Holder != null) {
                                          finalMp4Holder.show();
                                          finalMp4Holder.resume();
                                        }
  
                                        bodyBubble.setVisibility(View.VISIBLE);
                                        conversationItem.reactionsView.setVisibility(View.VISIBLE);

                                        if (showScrollButtons) {
                                          conversationViewModel.setShowScrollButtons(true);
                                        }
                                      }
                                    }, motionEvent);
          }
          return;
        }
      }

      clearFocusedItem();
      ((ConversationAdapter) list.getAdapter()).toggleSelection(item);
      list.invalidateItemDecorations();

      actionMode = ((AppCompatActivity)getActivity()).startSupportActionMode(actionModeCallback);
    }

    @Override
    public void onItemLongClick(View itemView, MultiselectPart item) {
      onItemLongClick2(itemView, item, null);
    }

    @Nullable private Uri getAudioUriForLongClick(@NonNull MessageRecord messageRecord) {
      VoiceNotePlaybackState playbackState = listener.getVoiceNoteMediaController().getVoiceNotePlaybackState().getValue();
      if (playbackState == null || !playbackState.isPlaying()) {
        return null;
      }

      if (!MessageRecordUtil.hasAudio(messageRecord) || !messageRecord.isMms()) {
        return null;
      }

      Uri messageUri = ((MmsMessageRecord) messageRecord).getSlideDeck().getAudioSlide().getUri();
      return playbackState.getUri().equals(messageUri) ? messageUri : null;
    }

    @Override
    public void onQuoteClicked(MmsMessageRecord messageRecord) {
      if (messageRecord.getQuote() == null) {
        Log.w(TAG, "Received a 'quote clicked' event, but there's no quote...");
        return;
      }

      if (messageRecord.getQuote().isOriginalMissing()) {
        Log.i(TAG, "Clicked on a quote whose original message we never had.");
        Toast.makeText(getContext(), R.string.ConversationFragment_quoted_message_not_found, Toast.LENGTH_SHORT).show();
        return;
      }

      if (messageRecord.getParentStoryId() != null) {
        startActivity(StoryViewerActivity.createIntent(
            requireContext(),
            new StoryViewerArgs.Builder(messageRecord.getQuote().getAuthor(), Recipient.resolved(messageRecord.getQuote().getAuthor()).shouldHideStory())
                               .withStoryId(messageRecord.getParentStoryId().asMessageId().getId())
                               .build()));
        return;
      }

      SimpleTask.run(getLifecycle(), () -> {
        return SignalDatabase.mmsSms().getQuotedMessagePosition(threadId,
                                                                messageRecord.getQuote().getId(),
                                                                messageRecord.getQuote().getAuthor());
      }, p -> moveToPosition(p + (isTypingIndicatorShowing() ? 1 : 0), () -> {
        Toast.makeText(getContext(), R.string.ConversationFragment_quoted_message_no_longer_available, Toast.LENGTH_SHORT).show();
      }));
    }

    @Override
    public void onLinkPreviewClicked(@NonNull LinkPreview linkPreview) {
      if (getContext() != null && getActivity() != null) {
        CommunicationActions.openBrowserLink(getActivity(), linkPreview.getUrl());
      }
    }

    @Override
    public void onMoreTextClicked(@NonNull RecipientId conversationRecipientId, long messageId, boolean isMms) {
      if (getContext() != null && getActivity() != null) {
        LongMessageFragment.create(messageId, isMms).show(getChildFragmentManager(), null);
      }
    }

    @Override
    public void onStickerClicked(@NonNull StickerLocator sticker) {
      if (getContext() != null && getActivity() != null) {
        startActivity(StickerPackPreviewActivity.getIntent(sticker.getPackId(), sticker.getPackKey()));
      }
    }

    @Override
    public void onViewOnceMessageClicked(@NonNull MmsMessageRecord messageRecord) {
      if (!messageRecord.isViewOnce()) {
        throw new AssertionError("Non-revealable message clicked.");
      }

      if (!ViewOnceUtil.isViewable(messageRecord)) {
        int stringRes = messageRecord.isOutgoing() ? R.string.ConversationFragment_outgoing_view_once_media_files_are_automatically_removed
                                                   : R.string.ConversationFragment_you_already_viewed_this_message;
        Toast.makeText(requireContext(), stringRes, Toast.LENGTH_SHORT).show();
        return;
      }

      SimpleTask.run(getLifecycle(), () -> {
        Log.i(TAG, "Copying the view-once photo to temp storage and deleting underlying media.");

        try {
          Slide       thumbnailSlide = messageRecord.getSlideDeck().getThumbnailSlide();
          InputStream inputStream    = PartAuthority.getAttachmentStream(requireContext(), thumbnailSlide.getUri());
          Uri         tempUri        = BlobProvider.getInstance().forData(inputStream, thumbnailSlide.getFileSize())
                                                                 .withMimeType(thumbnailSlide.getContentType())
                                                                 .createForSingleSessionOnDisk(requireContext());

          SignalDatabase.attachments().deleteAttachmentFilesForViewOnceMessage(messageRecord.getId());

          ApplicationDependencies.getViewOnceMessageManager().scheduleIfNecessary();

          ApplicationDependencies.getJobManager().add(new MultiDeviceViewOnceOpenJob(new MessageDatabase.SyncMessageId(messageRecord.getIndividualRecipient().getId(), messageRecord.getDateSent())));

          return tempUri;
        } catch (IOException e) {
          return null;
        }
      }, (uri) -> {
        if (uri != null) {
          startActivity(ViewOnceMessageActivity.getIntent(requireContext(), messageRecord.getId(), uri));
        } else {
          Log.w(TAG, "Failed to open view-once photo. Showing a toast and deleting the attachments for the message just in case.");
          Toast.makeText(requireContext(), R.string.ConversationFragment_failed_to_open_message, Toast.LENGTH_SHORT).show();
          SignalExecutors.BOUNDED.execute(() -> SignalDatabase.attachments().deleteAttachmentFilesForViewOnceMessage(messageRecord.getId()));
        }
      });
    }

    @Override
    public void onSharedContactDetailsClicked(@NonNull Contact contact, @NonNull View avatarTransitionView) {
      if (getContext() != null && getActivity() != null) {
        ViewCompat.setTransitionName(avatarTransitionView, "avatar");
        Bundle bundle = ActivityOptionsCompat.makeSceneTransitionAnimation(getActivity(), avatarTransitionView, "avatar").toBundle();
        ActivityCompat.startActivity(getActivity(), SharedContactDetailsActivity.getIntent(getContext(), contact), bundle);
      }
    }

    @Override
    public void onAddToContactsClicked(@NonNull Contact contactWithAvatar) {
      if (getContext() != null) {
        new AsyncTask<Void, Void, Intent>() {
          @Override
          protected Intent doInBackground(Void... voids) {
            return ContactUtil.buildAddToContactsIntent(getContext(), contactWithAvatar);
          }

          @Override
          protected void onPostExecute(Intent intent) {
            startActivityForResult(intent, CODE_ADD_EDIT_CONTACT);
          }
        }.execute();
      }
    }

    @Override
    public void onMessageSharedContactClicked(@NonNull List<Recipient> choices) {
      if (getContext() == null) return;

      ContactUtil.selectRecipientThroughDialog(getContext(), choices, locale, recipient -> {
        CommunicationActions.startConversation(getContext(), recipient, null);
      });
    }

    @Override
    public void onInviteSharedContactClicked(@NonNull List<Recipient> choices) {
      if (getContext() == null) return;

      ContactUtil.selectRecipientThroughDialog(getContext(), choices, locale, recipient -> {
        CommunicationActions.composeSmsThroughDefaultApp(getContext(), recipient, getString(R.string.InviteActivity_lets_switch_to_signal, getString(R.string.install_url)));
      });
    }

    @Override
    public void onReactionClicked(@NonNull MultiselectPart multiselectPart, long messageId, boolean isMms) {
      if (getParentFragment() == null) return;

      ReactionsBottomSheetDialogFragment.create(messageId, isMms, TextSecurePreferences.isShowReactionTimeEnabled(requireContext()) ? locale : null)
                                        .show(getParentFragmentManager(), null);
    }

    @Override
    public void onGroupMemberClicked(@NonNull RecipientId recipientId, @NonNull GroupId groupId) {
      if (getParentFragment() == null) return;

      RecipientBottomSheetDialogFragment.create(recipientId, groupId).show(getParentFragmentManager(), "BOTTOM");
    }

    @Override
    public void onMessageWithErrorClicked(@NonNull MessageRecord messageRecord) {
      listener.onMessageWithErrorClicked(messageRecord);
    }

    @Override
    public void onMessageWithRecaptchaNeededClicked(@NonNull MessageRecord messageRecord) {
      RecaptchaProofBottomSheetFragment.show(getChildFragmentManager());
    }

    @Override
    public void onIncomingIdentityMismatchClicked(@NonNull RecipientId recipientId) {
      SafetyNumberChangeDialog.show(getParentFragmentManager(), recipientId);
    }

    @Override
    public void onVoiceNotePause(@NonNull Uri uri) {
      listener.onVoiceNotePause(uri);
    }

    @Override
    public void onVoiceNotePlay(@NonNull Uri uri, long messageId, double progress) {
      listener.onVoiceNotePlay(uri, messageId, progress);
    }

    @Override
    public void onVoiceNoteSeekTo(@NonNull Uri uri, double progress) {
      listener.onVoiceNoteSeekTo(uri, progress);
    }

    @Override
    public void onVoiceNotePlaybackSpeedChanged(@NonNull Uri uri, float speed) {
      listener.onVoiceNotePlaybackSpeedChanged(uri, speed);
    }

    @Override
    public void onRegisterVoiceNoteCallbacks(@NonNull Observer<VoiceNotePlaybackState> onPlaybackStartObserver) {
      listener.onRegisterVoiceNoteCallbacks(onPlaybackStartObserver);
    }

    @Override
    public void onUnregisterVoiceNoteCallbacks(@NonNull Observer<VoiceNotePlaybackState> onPlaybackStartObserver) {
      listener.onUnregisterVoiceNoteCallbacks(onPlaybackStartObserver);
    }

    @Override
    public boolean onUrlClicked(@NonNull String url) {
      return CommunicationActions.handlePotentialGroupLinkUrl(requireActivity(), url) ||
             CommunicationActions.handlePotentialProxyLinkUrl(requireActivity(), url);
    }

    @Override
    public void onGroupMigrationLearnMoreClicked(@NonNull GroupMigrationMembershipChange membershipChange) {
      if (getParentFragment() == null) {
        return;
      }

      GroupsV1MigrationInfoBottomSheetDialogFragment.show(getParentFragmentManager(), membershipChange);
    }

    @Override
    public void onChatSessionRefreshLearnMoreClicked() {
      new AlertDialog.Builder(requireContext())
          .setView(R.layout.decryption_failed_dialog)
          .setPositiveButton(android.R.string.ok, (d, w) -> {
            d.dismiss();
          })
          //.setNeutralButton(R.string.ConversationFragment_contact_us, (d, w) -> {
          //  startActivity(AppSettingsActivity.help(requireContext(), 0));
          //  d.dismiss();
          //})
          .show();
    }

    @Override
    public void onBadDecryptLearnMoreClicked(@NonNull RecipientId author) {
      SimpleTask.run(getLifecycle(),
                     () -> Recipient.resolved(author).getDisplayName(requireContext()),
                     name -> BadDecryptLearnMoreDialog.show(getParentFragmentManager(), name, recipient.get().isGroup()));
    }

    @Override
    public void onSafetyNumberLearnMoreClicked(@NonNull Recipient recipient) {
      if (recipient.isGroup()) {
        throw new AssertionError("Must be individual");
      }

      AlertDialog dialog = new AlertDialog.Builder(requireContext())
                                          .setView(R.layout.safety_number_changed_learn_more_dialog)
                                          .setPositiveButton(R.string.ConversationFragment_verify, (d, w) -> {
                                            SimpleTask.run(getLifecycle(), () -> {
                                              return ApplicationDependencies.getProtocolStore().aci().identities().getIdentityRecord(recipient.getId());
                                            }, identityRecord -> {
                                              if (identityRecord.isPresent()) {
                                                startActivity(VerifyIdentityActivity.newIntent(requireContext(), identityRecord.get()));
                                              }});
                                            d.dismiss();
                                          })
                                          .setNegativeButton(R.string.ConversationFragment_not_now, (d, w) -> {
                                            d.dismiss();
                                          })
                                          .create();
      dialog.setOnShowListener(d -> {
        TextView title = Objects.requireNonNull(dialog.findViewById(R.id.safety_number_learn_more_title));
        TextView body  = Objects.requireNonNull(dialog.findViewById(R.id.safety_number_learn_more_body));

        title.setText(getString(R.string.ConversationFragment_your_safety_number_with_s_changed, recipient.getDisplayName(requireContext())));
        body.setText(getString(R.string.ConversationFragment_your_safety_number_with_s_changed_likey_because_they_reinstalled_signal, recipient.getDisplayName(requireContext())));
      });

      dialog.show();
    }
    @Override
    public void onJoinGroupCallClicked() {
      CommunicationActions.startVideoCall(requireActivity(), recipient.get());
    }

    @Override
    public void onInviteFriendsToGroupClicked(@NonNull GroupId.V2 groupId) {
      GroupLinkInviteFriendsBottomSheetDialogFragment.show(requireActivity().getSupportFragmentManager(), groupId);
    }

    @Override
    public void onEnableCallNotificationsClicked() {
      EnableCallNotificationSettingsDialog.fixAutomatically(requireContext());
      if (EnableCallNotificationSettingsDialog.shouldShow(requireContext())) {
        EnableCallNotificationSettingsDialog.show(getChildFragmentManager());
      } else {
        refreshList();
      }
    }

    @Override
    public void onPlayInlineContent(ConversationMessage conversationMessage) {
      getListAdapter().playInlineContent(conversationMessage);
    }

    @Override
    public void onInMemoryMessageClicked(@NonNull InMemoryMessageRecord messageRecord) {
      if (messageRecord instanceof InMemoryMessageRecord.NoGroupsInCommon) {
        boolean isGroup = ((InMemoryMessageRecord.NoGroupsInCommon) messageRecord).isGroup();
        new MaterialAlertDialogBuilder(requireContext(), R.style.ThemeOverlay_Signal_MaterialAlertDialog)
            .setMessage(isGroup ? R.string.GroupsInCommonMessageRequest__none_of_your_contacts_or_people_you_chat_with_are_in_this_group
                                : R.string.GroupsInCommonMessageRequest__you_have_no_groups_in_common_with_this_person)
            .setNeutralButton(R.string.GroupsInCommonMessageRequest__about_message_requests, (d, w) -> CommunicationActions.openBrowserLink(requireContext(), getString(R.string.GroupsInCommonMessageRequest__support_article)))
            .setPositiveButton(R.string.GroupsInCommonMessageRequest__okay, null)
            .show();
      }
    }

    @Override
    public void onViewGroupDescriptionChange(@Nullable GroupId groupId, @NonNull String description, boolean isMessageRequestAccepted) {
      if (groupId != null) {
        GroupDescriptionDialog.show(getChildFragmentManager(), groupId, description, isMessageRequestAccepted);
      }
    }

    @Override
    public void onChangeNumberUpdateContact(@NonNull Recipient recipient) {
      startActivity(RecipientExporter.export(recipient).asAddContactIntent());
    }

    @Override
    public void onCallToAction(@NonNull String action) {

    }

    @Override
    public void onDonateClicked() {
      if (SignalStore.donationsValues().isLikelyASustainer()) {
        NavHostFragment navHostFragment = NavHostFragment.create(R.navigation.boosts);

        requireActivity().getSupportFragmentManager()
                         .beginTransaction()
                         .add(navHostFragment, "boost_nav")
                         .commitNow();
      } else {
        startActivity(AppSettingsActivity.subscriptions(requireContext()));
      }
    }

    @Override
    public void onBlockJoinRequest(@NonNull Recipient recipient) {
      new MaterialAlertDialogBuilder(requireContext()).setTitle(R.string.ConversationFragment__block_request)
                                                      .setMessage(getString(R.string.ConversationFragment__s_will_not_be_able_to_join_or_request_to_join_this_group_via_the_group_link, recipient.getDisplayName(requireContext())))
                                                      .setNegativeButton(R.string.ConversationFragment__cancel, null)
                                                      .setPositiveButton(R.string.ConversationFragment__block_request_button, (d, w) -> handleBlockJoinRequest(recipient))
                                                      .show();
    }

    @Override
    public void onRecipientNameClicked(@NonNull RecipientId target) {
      if (getParentFragment() == null) return;

      RecipientBottomSheetDialogFragment.create(target, recipient.get().getGroupId().orElse(null)).show(getParentFragmentManager(), "BOTTOM");
    }

    @Override
    public void onViewGiftBadgeClicked(@NonNull MessageRecord messageRecord) {
      if (!MessageRecordUtil.hasGiftBadge(messageRecord)) {
        return;
      }

      if (messageRecord.isOutgoing()) {
        ViewSentGiftBottomSheet.show(getChildFragmentManager(), (MmsMessageRecord) messageRecord);
      } else {
        ViewReceivedGiftBottomSheet.show(getChildFragmentManager(), (MmsMessageRecord) messageRecord);
      }
    }

    @Override
    public void onGiftBadgeRevealed(@NonNull MessageRecord messageRecord) {
      if (messageRecord.isOutgoing() && MessageRecordUtil.hasGiftBadge(messageRecord)) {
        conversationViewModel.markGiftBadgeRevealed(messageRecord.getId());
      }
    }
  }

  public void refreshList() {
    ConversationAdapter listAdapter = getListAdapter();
    if (listAdapter != null) {
      listAdapter.notifyDataSetChanged();
    }
  }

  @Override
  public void onActivityResult(int requestCode, int resultCode, Intent data) {
    super.onActivityResult(requestCode, resultCode, data);

    if (requestCode == CODE_ADD_EDIT_CONTACT && getContext() != null) {
      ApplicationDependencies.getJobManager().add(new DirectoryRefreshJob(false));
    }
  }

  private void handleEnterMultiSelect(@NonNull ConversationMessage conversationMessage) {
    Set<MultiselectPart> multiselectParts = conversationMessage.getMultiselectCollection().toSet();

    multiselectParts.stream().forEach(part -> {
      ((ConversationAdapter) list.getAdapter()).toggleSelection(part);
    });

    list.invalidateItemDecorations();

    actionMode = ((AppCompatActivity)getActivity()).startSupportActionMode(actionModeCallback);
  }

  private void handleBlockJoinRequest(@NonNull Recipient recipient) {
    lifecycleDisposable.add(
        groupViewModel.blockJoinRequests(ConversationFragment.this.recipient.get(), recipient)
                      .subscribe(result -> {
                        if (result.isFailure()) {
                          int failureReason = GroupErrors.getUserDisplayMessage(((GroupBlockJoinRequestResult.Failure) result).getReason());
                          Toast.makeText(requireContext(), failureReason, Toast.LENGTH_SHORT).show();
                        } else {
                          Toast.makeText(requireContext(), R.string.ConversationFragment__blocked, Toast.LENGTH_SHORT).show();
                        }
                      })
    );
  }

  private final class CheckExpirationDataObserver extends RecyclerView.AdapterDataObserver {
    @Override
    public void onItemRangeRemoved(int positionStart, int itemCount) {
      ConversationAdapter adapter = getListAdapter();
      if (adapter == null || actionMode == null) {
        return;
      }

      Set<MultiselectPart> selected = adapter.getSelectedItems();
      Set<MultiselectPart> expired  = new HashSet<>();

      for (final MultiselectPart multiselectPart : selected) {
        if (multiselectPart.isExpired()) {
          expired.add(multiselectPart);
        }
      }

      adapter.removeFromSelection(expired);

      if (adapter.getSelectedItems().isEmpty()) {
        actionMode.finish();
      } else {
        actionMode.setTitle(calculateSelectedItemCount());
      }
    }
  }

  private final class ConversationSnapToTopDataObserver extends SnapToTopDataObserver {

    public ConversationSnapToTopDataObserver(@NonNull RecyclerView recyclerView,
                                             @Nullable ScrollRequestValidator scrollRequestValidator)
    {
      super(recyclerView, scrollRequestValidator, () -> {
        list.scrollToPosition(0);
        list.post(ConversationFragment.this::postMarkAsReadRequest);
      });
    }

    @Override
    public void onItemRangeMoved(int fromPosition, int toPosition, int itemCount) {
      // Do nothing.
    }

    @Override
    public void onItemRangeInserted(int positionStart, int itemCount) {
      if (positionStart == 0 && itemCount == 1 && isTypingIndicatorShowing()) {
        return;
      }

      super.onItemRangeInserted(positionStart, itemCount);
    }

    @Override
    public void onItemRangeChanged(int positionStart, int itemCount) {
      super.onItemRangeChanged(positionStart, itemCount);
      list.post(ConversationFragment.this::postMarkAsReadRequest);
    }
  }

  private final class ConversationScrollRequestValidator implements SnapToTopDataObserver.ScrollRequestValidator {

    @Override
    public boolean isPositionStillValid(int position) {
      if (getListAdapter() == null) {
        return position >= 0;
      } else {
        return position >= 0 && position < getListAdapter().getItemCount();
      }
    }

    @Override
    public boolean isItemAtPositionLoaded(int position) {
      if (getListAdapter() == null) {
        return false;
      } else if (getListAdapter().hasFooter() && position == getListAdapter().getItemCount() - 1) {
        return true;
      } else {
        return getListAdapter().getItem(position) != null;
      }
    }
  }

  private class ReactionsToolbarListener implements ConversationReactionOverlay.OnActionSelectedListener {

    private final ConversationMessage conversationMessage;

    private ReactionsToolbarListener(@NonNull ConversationMessage conversationMessage) {
      this.conversationMessage = conversationMessage;
    }

    @Override
    public void onActionSelected(@NonNull ConversationReactionOverlay.Action action) {
      switch (action) {
        case REPLY:
          handleReplyMessage(conversationMessage);
          break;
        case FORWARD:
          handleForwardMessageParts(conversationMessage.getMultiselectCollection().toSet());
          break;
        case RESEND:
          handleResendMessage(conversationMessage.getMessageRecord());
          break;
        case DOWNLOAD:
          handleSaveAttachment((MediaMmsMessageRecord) conversationMessage.getMessageRecord());
          break;
        case COPY:
          handleCopyMessage(conversationMessage.getMultiselectCollection().toSet());
          break;
        case MULTISELECT:
          handleEnterMultiSelect(conversationMessage);
          break;
        case VIEW_INFO:
          handleDisplayDetails(conversationMessage);
          break;
        case DELETE:
          handleDeleteMessages(conversationMessage.getMultiselectCollection().toSet(), true);
          break;
      }
    }
  }

  private class ActionModeCallback implements ActionMode.Callback {

    @Override
    public boolean onCreateActionMode(ActionMode mode, Menu menu) {
      mode.setTitle(calculateSelectedItemCount());

      setCorrectActionModeMenuVisibility();
      listener.onMessageActionToolbarOpened();
      return true;
    }

    @Override
    public boolean onPrepareActionMode(ActionMode actionMode, Menu menu) {
      return false;
    }

    @Override
    public void onDestroyActionMode(ActionMode mode) {
      ((ConversationAdapter)list.getAdapter()).clearSelection();
      list.invalidateItemDecorations();
      setBottomActionBarVisibility(false);
      actionMode = null;
      listener.onMessageActionToolbarClosed();
    }

    @Override
    public boolean onActionItemClicked(ActionMode mode, MenuItem item) {
      return false;
    }
  }

  private static class ConversationDateHeader extends StickyHeaderViewHolder {

    private final Animation animateIn;
    private final Animation animateOut;

    private boolean pendingHide = false;

    private ConversationDateHeader(Context context, TextView textView) {
      super(textView);
      this.animateIn  = AnimationUtils.loadAnimation(context, R.anim.slide_from_top);
      this.animateOut = AnimationUtils.loadAnimation(context, R.anim.slide_to_top);

      this.animateIn.setDuration(100);
      this.animateOut.setDuration(100);
    }

    public void show() {
      if (textView.getText() == null || textView.getText().length() == 0) {
        return;
      }

      if (pendingHide) {
        pendingHide = false;
      } else {
        ViewUtil.animateIn(textView, animateIn);
      }
    }

    public void hide() {
      pendingHide = true;

      textView.postDelayed(new Runnable() {
        @Override
        public void run() {
          if (pendingHide) {
            pendingHide = false;
            ViewUtil.animateOut(textView, animateOut, View.GONE);
          }
        }
      }, 400);
    }
  }

  private static final class TransitionListener implements Animator.AnimatorListener {

    private final ValueAnimator animator = ValueAnimator.ofFloat(0f, 1f);

    TransitionListener(RecyclerView recyclerView) {
      animator.addUpdateListener(unused -> recyclerView.invalidate());
      animator.setDuration(100L);
    }

    @Override
    public void onAnimationStart(Animator animation) {
      animator.start();
    }

    @Override
    public void onAnimationEnd(Animator animation) {
      animator.end();
    }

    @Override
    public void onAnimationCancel(Animator animation) {
      // Do Nothing
    }

    @Override
    public void onAnimationRepeat(Animator animation) {
      // Do Nothing
    }
  }
}<|MERGE_RESOLUTION|>--- conflicted
+++ resolved
@@ -929,15 +929,10 @@
 
     if (menuState.shouldShowDeleteAction()) {
       items.add(new ActionItem(R.drawable.ic_delete_tinted_24, getResources().getString(R.string.conversation_selection__menu_delete), () -> {
-<<<<<<< HEAD
         handleDeleteMessages(selectedParts, true);
-        actionMode.finish();
-=======
-        handleDeleteMessages(selectedParts);
         if (actionMode != null) {
           actionMode.finish();
         }
->>>>>>> fcb4c627
       }));
     }
 
@@ -1663,27 +1658,7 @@
       }
     }
 
-<<<<<<< HEAD
     public void onItemLongClick2(View itemView, MultiselectPart item, @Nullable MotionEvent motionEvent) {
-=======
-    @Override
-    public void onItemLongClick(View itemView, MultiselectPart item) {
-
-      if (actionMode != null) return;
-
-      MessageRecord messageRecord = item.getConversationMessage().getMessageRecord();
-
-      if (messageRecord.isSecure()                                        &&
-          !messageRecord.isRemoteDelete()                                 &&
-          !messageRecord.isUpdate()                                       &&
-          !recipient.get().isBlocked()                                    &&
-          !messageRequestViewModel.shouldShowMessageRequest()             &&
-          (!recipient.get().isGroup() || recipient.get().isActiveGroup()) &&
-          ((ConversationAdapter) list.getAdapter()).getSelectedItems().isEmpty())
-      {
-        multiselectItemDecoration.setFocusedItem(new MultiselectPart.Message(item.getConversationMessage()));
-        list.invalidateItemDecorations();
->>>>>>> fcb4c627
 
       if (actionMode != null) {
         if (TextSecurePreferences.isRangeMultiSelect(requireContext())) {

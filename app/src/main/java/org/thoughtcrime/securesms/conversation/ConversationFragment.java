--- conflicted
+++ resolved
@@ -313,22 +313,11 @@
     SetupSwipeResult ssrLeft = setupSwipe(TextSecurePreferences.getSwipeToLeftAction(requireContext()), SwipeActionTypes.DEFAULT_FOR_LEFT);
 
     new ConversationItemSwipeCallback(
-<<<<<<< HEAD
             ssrRight.SAP(),
             ssrRight.OSL(),
             this::onViewHolderPositionTranslated,
             ssrLeft.SAP(),
             ssrLeft.OSL()
-=======
-            conversationMessage -> actionMode == null &&
-                                   MenuState.canReplyToMessage(recipient.get(),
-                                                               MenuState.isActionMessage(conversationMessage.getMessageRecord()),
-                                                               conversationMessage.getMessageRecord(),
-                                                               messageRequestViewModel.shouldShowMessageRequest(),
-                                                               groupViewModel.isNonAdminInAnnouncementGroup()),
-            this::handleReplyMessage,
-            this::onViewHolderPositionTranslated
->>>>>>> fd3ef0f5
     ).attachToRecyclerView(list);
 
     setupListLayoutListeners();
@@ -417,7 +406,8 @@
                                                          MenuState.canReplyToMessage(recipient.get(),
                                                                                      MenuState.isActionMessage(conversationMessage.getMessageRecord()),
                                                                                      conversationMessage.getMessageRecord(),
-                                                                                     messageRequestViewModel.shouldShowMessageRequest()),
+                                                                                     messageRequestViewModel.shouldShowMessageRequest(),
+                                                                                     groupViewModel.isNonAdminInAnnouncementGroup()),
                                   (conversationMessage, conversationItem, motionEvent) -> handleReplyMessage(conversationMessage));
     } else if (SwipeActionTypes.DELETE.equals(action)) {
       return new SetupSwipeResult(conversationMessage -> actionMode == null &&

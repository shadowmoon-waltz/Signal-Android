--- conflicted
+++ resolved
@@ -1147,13 +1147,7 @@
       getListAdapter().clearMostRecentSelectedIfNecessary(conversationMessages);
     }
     for (MessageRecord messageRecord : messageRecords) {
-      boolean threadDeleted;
-
-      if (messageRecord.isMms()) {
-        threadDeleted = SignalDatabase.mms().deleteMessage(messageRecord.getId());
-      } else {
-        threadDeleted = SignalDatabase.sms().deleteMessage(messageRecord.getId());
-      }
+      boolean threadDeleted = SignalDatabase.messages().deleteMessage(messageRecord.getId());
 
       if (threadDeleted) {
         threadId = -1;
@@ -1173,21 +1167,7 @@
       {
         @Override
         protected Void doInBackground(Void... voids) {
-<<<<<<< HEAD
           handleDeleteMessagesForMe2(messageRecords, conversationMessages);
-=======
-          for (MessageRecord messageRecord : messageRecords) {
-            boolean threadDeleted = SignalDatabase.messages().deleteMessage(messageRecord.getId());
-
-            if (threadDeleted) {
-              threadId = -1;
-              conversationViewModel.clearThreadId();
-              messageCountsViewModel.clearThreadId();
-              listener.setThreadId(threadId);
-            }
-          }
-
->>>>>>> 3869de41
           return null;
         }
       }.executeOnExecutor(AsyncTask.THREAD_POOL_EXECUTOR);

--- conflicted
+++ resolved
@@ -936,13 +936,8 @@
     }
 
     if (menuState.shouldShowDeleteAction()) {
-<<<<<<< HEAD
-      items.add(new ActionItem(R.drawable.ic_delete_tinted_24, getResources().getString(R.string.conversation_selection__menu_delete), () -> {
+      items.add(new ActionItem(R.drawable.symbol_trash_24, getResources().getString(R.string.conversation_selection__menu_delete), () -> {
         handleDeleteMessages(selectedParts, true);
-=======
-      items.add(new ActionItem(R.drawable.symbol_trash_24, getResources().getString(R.string.conversation_selection__menu_delete), () -> {
-        handleDeleteMessages(selectedParts);
->>>>>>> 7ffdf91c
         if (actionMode != null) {
           actionMode.finish();
         }

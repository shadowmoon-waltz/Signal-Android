--- conflicted
+++ resolved
@@ -81,7 +81,7 @@
 import org.thoughtcrime.securesms.components.menu.ActionItem;
 import org.thoughtcrime.securesms.components.menu.SignalBottomActionBar;
 import org.thoughtcrime.securesms.components.recyclerview.SmoothScrollingLinearLayoutManager;
-//import org.thoughtcrime.securesms.components.settings.app.AppSettingsActivity;
+import org.thoughtcrime.securesms.components.settings.app.AppSettingsActivity;
 import org.thoughtcrime.securesms.components.voice.VoiceNoteMediaControllerOwner;
 import org.thoughtcrime.securesms.components.voice.VoiceNotePlaybackState;
 import org.thoughtcrime.securesms.contactshare.Contact;
@@ -1444,15 +1444,10 @@
     void onForwardClicked();
     void onMessageRequest(@NonNull MessageRequestViewModel viewModel);
     void handleReaction(@NonNull ConversationMessage conversationMessage,
-<<<<<<< HEAD
-                        @NonNull Toolbar.OnMenuItemClickListener toolbarListener,
+                        @NonNull ConversationReactionOverlay.OnActionSelectedListener onActionSelectedListener,
+                        @NonNull SelectedConversationModel selectedConversationModel,
                         @NonNull ConversationReactionOverlay.OnHideListener onHideListener,
                         @Nullable MotionEvent motionEvent);
-=======
-                        @NonNull ConversationReactionOverlay.OnActionSelectedListener onActionSelectedListener,
-                        @NonNull SelectedConversationModel selectedConversationModel,
-                        @NonNull ConversationReactionOverlay.OnHideListener onHideListener);
->>>>>>> 7d627ee8
     void onCursorChanged();
     void onMessageWithErrorClicked(@NonNull MessageRecord messageRecord);
     void onVoiceNotePause(@NonNull Uri uri);
@@ -1576,7 +1571,6 @@
           multiselectItemDecoration.setFocusedItem(new MultiselectPart.Message(item.getConversationMessage()));
           list.invalidateItemDecorations();
 
-          isReacting = true;
           reactionsShade.setVisibility(View.VISIBLE);
           // https://stackoverflow.com/questions/34960749/setlayoutfrozenboolean-and-sethasfixedsizeboolean-purpose-for-recyclerview
           // motionEvent is only sent when using show options as a swipe option; when this happens and you swipe off the edge of the screen,
@@ -1586,16 +1580,64 @@
           if (motionEvent == null) {
             list.setLayoutFrozen(true);
           }
-          listener.handleReaction(item.getConversationMessage(), new ReactionsToolbarListener(item.getConversationMessage()), () -> {
-            isReacting = false;
-            reactionsShade.setVisibility(View.GONE);
-            if (motionEvent == null) {
-              list.setLayoutFrozen(false);
+
+          if (itemView instanceof ConversationItem) {
+            Uri audioUri = getAudioUriForLongClick(messageRecord);
+            if (audioUri != null) {
+              listener.onVoiceNotePause(audioUri);
             }
-            WindowUtil.setLightStatusBarFromTheme(requireActivity());
-            clearFocusedItem();
-          },
-          motionEvent);
+  
+            Bitmap videoBitmap          = null;
+            int    childAdapterPosition = list.getChildAdapterPosition(itemView);
+  
+            final GiphyMp4ProjectionPlayerHolder mp4Holder;
+            if (childAdapterPosition != RecyclerView.NO_POSITION) {
+              mp4Holder = giphyMp4ProjectionRecycler.getCurrentHolder(childAdapterPosition);
+              if (mp4Holder != null) {
+                mp4Holder.pause();
+                videoBitmap = mp4Holder.getBitmap();
+                mp4Holder.hide();
+              }
+            } else {
+              mp4Holder = null;
+            }
+  
+            ConversationItem conversationItem = (ConversationItem) itemView;
+            Bitmap           bitmap           = ConversationItemSelection.snapshotView(conversationItem, list, messageRecord, videoBitmap);
+  
+            final ConversationItemBodyBubble bodyBubble                = conversationItem.bodyBubble;
+                  SelectedConversationModel  selectedConversationModel = new SelectedConversationModel(bitmap,
+                                                                                                       itemView.getX(),
+                                                                                                       itemView.getY() + list.getTranslationY(),
+                                                                                                       bodyBubble.getX(),
+                                                                                                       bodyBubble.getY(),
+                                                                                                       bodyBubble.getWidth(),
+                                                                                                       audioUri,
+                                                                                                       messageRecord.isOutgoing());
+  
+            bodyBubble.setVisibility(View.INVISIBLE);
+  
+            listener.handleReaction(item.getConversationMessage(), new ReactionsToolbarListener(item.getConversationMessage()), selectedConversationModel, () -> {
+              reactionsShade.setVisibility(View.GONE);
+              if (motionEvent == null) {
+                list.setLayoutFrozen(false);
+              }
+  
+              if (selectedConversationModel.getAudioUri() != null) {
+                listener.onVoiceNoteResume(selectedConversationModel.getAudioUri(), messageRecord.getId());
+              }
+  
+              WindowUtil.setLightStatusBarFromTheme(requireActivity());
+              clearFocusedItem();
+  
+              if (mp4Holder != null) {
+                mp4Holder.show();
+                mp4Holder.resume();
+              }
+  
+              bodyBubble.setVisibility(View.VISIBLE);
+            }, motionEvent);
+          }
           return;
         }
       }
@@ -1604,73 +1646,8 @@
       ((ConversationAdapter) list.getAdapter()).toggleSelection(item);
       list.invalidateItemDecorations();
 
-<<<<<<< HEAD
       actionMode = ((AppCompatActivity)getActivity()).startSupportActionMode(actionModeCallback);
     }
-=======
-        reactionsShade.setVisibility(View.VISIBLE);
-        list.setLayoutFrozen(true);
-
-        if (itemView instanceof ConversationItem) {
-          Uri audioUri = getAudioUriForLongClick(messageRecord);
-          if (audioUri != null) {
-            listener.onVoiceNotePause(audioUri);
-          }
-
-          Bitmap videoBitmap          = null;
-          int    childAdapterPosition = list.getChildAdapterPosition(itemView);
-
-          final GiphyMp4ProjectionPlayerHolder mp4Holder;
-          if (childAdapterPosition != RecyclerView.NO_POSITION) {
-            mp4Holder = giphyMp4ProjectionRecycler.getCurrentHolder(childAdapterPosition);
-            if (mp4Holder != null) {
-              mp4Holder.pause();
-              videoBitmap = mp4Holder.getBitmap();
-              mp4Holder.hide();
-            }
-          } else {
-            mp4Holder = null;
-          }
-
-          ConversationItem conversationItem = (ConversationItem) itemView;
-          Bitmap           bitmap           = ConversationItemSelection.snapshotView(conversationItem, list, messageRecord, videoBitmap);
-
-          final ConversationItemBodyBubble bodyBubble                = conversationItem.bodyBubble;
-                SelectedConversationModel  selectedConversationModel = new SelectedConversationModel(bitmap,
-                                                                                                     itemView.getX(),
-                                                                                                     itemView.getY() + list.getTranslationY(),
-                                                                                                     bodyBubble.getX(),
-                                                                                                     bodyBubble.getY(),
-                                                                                                     bodyBubble.getWidth(),
-                                                                                                     audioUri,
-                                                                                                     messageRecord.isOutgoing());
-
-          bodyBubble.setVisibility(View.INVISIBLE);
-
-          listener.handleReaction(item.getConversationMessage(), new ReactionsToolbarListener(item.getConversationMessage()), selectedConversationModel, () -> {
-            reactionsShade.setVisibility(View.GONE);
-            list.setLayoutFrozen(false);
-
-            if (selectedConversationModel.getAudioUri() != null) {
-              listener.onVoiceNoteResume(selectedConversationModel.getAudioUri(), messageRecord.getId());
-            }
-
-            WindowUtil.setLightStatusBarFromTheme(requireActivity());
-            clearFocusedItem();
-
-            if (mp4Holder != null) {
-              mp4Holder.show();
-              mp4Holder.resume();
-            }
-
-            bodyBubble.setVisibility(View.VISIBLE);
-          });
-        }
-      } else {
-        clearFocusedItem();
-        ((ConversationAdapter) list.getAdapter()).toggleSelection(item);
-        list.invalidateItemDecorations();
->>>>>>> 7d627ee8
 
     @Override
     public void onItemLongClick(View itemView, MultiselectPart item) {
@@ -2133,18 +2110,6 @@
     }
 
     @Override
-<<<<<<< HEAD
-    public boolean onMenuItemClick(MenuItem item) {
-      switch (item.getItemId()) {
-        case R.id.action_info:        handleDisplayDetails(conversationMessage);                                            return true;
-        case R.id.action_delete:      handleDeleteMessages(conversationMessage.getMultiselectCollection().toSet(), true);   return true;
-        case R.id.action_copy:        handleCopyMessage(conversationMessage.getMultiselectCollection().toSet());            return true;
-        case R.id.action_reply:       handleReplyMessage(conversationMessage);                                              return true;
-        case R.id.action_multiselect: handleEnterMultiSelect(conversationMessage);                                          return true;
-        case R.id.action_forward:     handleForwardMessageParts(conversationMessage.getMultiselectCollection().toSet());    return true;
-        case R.id.action_download:    handleSaveAttachment((MediaMmsMessageRecord) conversationMessage.getMessageRecord()); return true;
-        default:                                                                                                            return false;
-=======
     public void onActionSelected(@NonNull ConversationReactionOverlay.Action action) {
       switch (action) {
         case REPLY:
@@ -2169,9 +2134,8 @@
           handleDisplayDetails(conversationMessage);
           break;
         case DELETE:
-          handleDeleteMessages(conversationMessage.getMultiselectCollection().toSet());
+          handleDeleteMessages(conversationMessage.getMultiselectCollection().toSet(), true);
           break;
->>>>>>> 7d627ee8
       }
     }
   }

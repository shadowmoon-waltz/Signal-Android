--- conflicted
+++ resolved
@@ -1515,7 +1515,7 @@
       if (actionMode != null) {
         if (TextSecurePreferences.isRangeMultiSelect(requireContext())) {
           ((ConversationAdapter) list.getAdapter()).toggleFromMostRecentSelectedTo(item.getConversationMessage());
-          list.getAdapter().notifyDataSetChanged();
+          list.invalidateItemDecorations();
           setCorrectActionModeMenuVisibility(actionMode.getMenu());
           actionMode.setTitle(calculateSelectedItemCount());
         }
@@ -1534,6 +1534,7 @@
             ((ConversationAdapter) list.getAdapter()).getSelectedItems().isEmpty())
         {
           multiselectItemDecoration.setFocusedItem(new MultiselectPart.Message(item.getConversationMessage()));
+          reactionsShade.setVisibility(View.VISIBLE);
           list.invalidateItemDecorations();
 
           isReacting = true;
@@ -1558,36 +1559,9 @@
         }
       }
 
-<<<<<<< HEAD
       clearFocusedItem();
       ((ConversationAdapter) list.getAdapter()).toggleSelection(item);
-      list.getAdapter().notifyDataSetChanged();
-=======
-      if (messageRecord.isSecure()                                        &&
-          !messageRecord.isRemoteDelete()                                 &&
-          !messageRecord.isUpdate()                                       &&
-          !recipient.get().isBlocked()                                    &&
-          !messageRequestViewModel.shouldShowMessageRequest()             &&
-          (!recipient.get().isGroup() || recipient.get().isActiveGroup()) &&
-          ((ConversationAdapter) list.getAdapter()).getSelectedItems().isEmpty())
-      {
-        multiselectItemDecoration.setFocusedItem(new MultiselectPart.Message(item.getConversationMessage()));
-        reactionsShade.setVisibility(View.VISIBLE);
-        list.invalidateItemDecorations();
-
-        isReacting = true;
-        list.setLayoutFrozen(true);
-        listener.handleReaction(item.getConversationMessage(), new ReactionsToolbarListener(item.getConversationMessage()), () -> {
-          isReacting = false;
-          list.setLayoutFrozen(false);
-          WindowUtil.setLightStatusBarFromTheme(requireActivity());
-          clearFocusedItem();
-        });
-      } else {
-        clearFocusedItem();
-        ((ConversationAdapter) list.getAdapter()).toggleSelection(item);
-        list.invalidateItemDecorations();
->>>>>>> 7866e2e2
+      list.invalidateItemDecorations();
 
       actionMode = ((AppCompatActivity)getActivity()).startSupportActionMode(actionModeCallback);
     }
@@ -1734,13 +1708,9 @@
       if (getContext() == null) return;
 
       multiselectItemDecoration.setFocusedItem(multiselectPart);
-<<<<<<< HEAD
+      reactionsShade.setVisibility(View.VISIBLE);
       ReactionsBottomSheetDialogFragment.create(messageId, isMms, TextSecurePreferences.isShowReactionTimeEnabled(requireContext()) ? locale : null)
                                         .show(requireFragmentManager(), null);
-=======
-      reactionsShade.setVisibility(View.VISIBLE);
-      ReactionsBottomSheetDialogFragment.create(messageId, isMms).show(requireFragmentManager(), null);
->>>>>>> 7866e2e2
     }
 
     @Override

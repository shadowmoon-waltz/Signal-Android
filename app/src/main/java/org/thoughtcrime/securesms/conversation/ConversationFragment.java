/*
 * Copyright (C) 2015 Open Whisper Systems
 *
 * This program is free software: you can redistribute it and/or modify
 * it under the terms of the GNU General Public License as published by
 * the Free Software Foundation, either version 3 of the License, or
 * (at your option) any later version.
 *
 * This program is distributed in the hope that it will be useful,
 * but WITHOUT ANY WARRANTY; without even the implied warranty of
 * MERCHANTABILITY or FITNESS FOR A PARTICULAR PURPOSE.  See the
 * GNU General Public License for more details.
 *
 * You should have received a copy of the GNU General Public License
 * along with this program.  If not, see <http://www.gnu.org/licenses/>.
 */
package org.thoughtcrime.securesms.conversation;

import android.Manifest;
import android.animation.Animator;
import android.animation.LayoutTransition;
import android.animation.ValueAnimator;
import android.annotation.SuppressLint;
import android.content.Context;
import android.content.Intent;
import android.content.res.Configuration;
import android.graphics.Bitmap;
import android.graphics.Color;
import android.graphics.Rect;
import android.net.Uri;
import android.os.AsyncTask;
import android.os.Bundle;
import android.text.SpannableStringBuilder;
import android.text.TextUtils;
import android.view.LayoutInflater;
import android.view.Menu;
import android.view.MenuItem;
import android.view.MotionEvent;
import android.view.View;
import android.view.ViewGroup;
import android.view.ViewTreeObserver;
import android.view.animation.Animation;
import android.view.animation.AnimationUtils;
import android.widget.EditText;
import android.widget.FrameLayout;
import android.widget.TextView;
import android.widget.Toast;
import android.widget.ViewSwitcher;

import androidx.annotation.NonNull;
import androidx.annotation.Nullable;
import androidx.appcompat.app.AlertDialog;
import androidx.appcompat.app.AppCompatActivity;
import androidx.appcompat.app.WindowDecorActionBar;
import androidx.appcompat.view.ActionMode;
import androidx.appcompat.widget.Toolbar;
import androidx.core.app.ActivityCompat;
import androidx.core.app.ActivityOptionsCompat;
import androidx.core.content.ContextCompat;
import androidx.core.text.HtmlCompat;
import androidx.core.view.ViewCompat;
import androidx.core.view.ViewKt;
import androidx.lifecycle.LiveData;
import androidx.lifecycle.Observer;
import androidx.lifecycle.ViewModelProvider;
import androidx.navigation.fragment.NavHostFragment;
import androidx.recyclerview.widget.LinearLayoutManager;
import androidx.recyclerview.widget.RecyclerView;
import androidx.recyclerview.widget.RecyclerView.OnScrollListener;

import com.annimon.stream.Collectors;
import com.annimon.stream.Stream;
import com.google.android.material.dialog.MaterialAlertDialogBuilder;
import com.google.android.material.snackbar.Snackbar;

import org.jetbrains.annotations.NotNull;
import org.signal.core.util.DimensionUnit;
import org.signal.core.util.StreamUtil;
import org.signal.core.util.concurrent.SignalExecutors;
import org.signal.core.util.concurrent.SimpleTask;
import org.signal.core.util.logging.Log;
import org.thoughtcrime.securesms.LoggingFragment;
import org.thoughtcrime.securesms.R;
import org.thoughtcrime.securesms.badges.gifts.OpenableGiftItemDecoration;
import org.thoughtcrime.securesms.badges.gifts.viewgift.received.ViewReceivedGiftBottomSheet;
import org.thoughtcrime.securesms.badges.gifts.viewgift.sent.ViewSentGiftBottomSheet;
import org.thoughtcrime.securesms.components.ConversationScrollToView;
import org.thoughtcrime.securesms.components.ConversationTypingView;
import org.thoughtcrime.securesms.components.TypingStatusRepository;
import org.thoughtcrime.securesms.components.menu.ActionItem;
import org.thoughtcrime.securesms.components.menu.SignalBottomActionBar;
import org.thoughtcrime.securesms.components.recyclerview.SmoothScrollingLinearLayoutManager;
import org.thoughtcrime.securesms.components.settings.app.AppSettingsActivity;
import org.thoughtcrime.securesms.components.voice.VoiceNoteMediaControllerOwner;
import org.thoughtcrime.securesms.components.voice.VoiceNotePlaybackState;
import org.thoughtcrime.securesms.contactshare.Contact;
import org.thoughtcrime.securesms.contactshare.ContactUtil;
import org.thoughtcrime.securesms.contactshare.SharedContactDetailsActivity;
import org.thoughtcrime.securesms.conversation.ConversationAdapter.ItemClickListener;
import org.thoughtcrime.securesms.conversation.ConversationAdapter.StickyHeaderViewHolder;
import org.thoughtcrime.securesms.conversation.colors.Colorizer;
import org.thoughtcrime.securesms.conversation.colors.RecyclerViewColorizer;
import org.thoughtcrime.securesms.conversation.mutiselect.ConversationItemAnimator;
import org.thoughtcrime.securesms.conversation.mutiselect.MultiselectItemDecoration;
import org.thoughtcrime.securesms.conversation.mutiselect.MultiselectPart;
import org.thoughtcrime.securesms.conversation.mutiselect.forward.MultiselectForwardBottomSheet;
import org.thoughtcrime.securesms.conversation.mutiselect.forward.MultiselectForwardFragment;
import org.thoughtcrime.securesms.conversation.mutiselect.forward.MultiselectForwardFragmentArgs;
import org.thoughtcrime.securesms.conversation.mutiselect.forward.MultiselectForwardRepository;
import org.thoughtcrime.securesms.conversation.ui.error.EnableCallNotificationSettingsDialog;
import org.thoughtcrime.securesms.conversation.ui.error.SafetyNumberChangeDialog;
import org.thoughtcrime.securesms.database.MessageDatabase;
import org.thoughtcrime.securesms.database.MmsDatabase;
import org.thoughtcrime.securesms.database.SignalDatabase;
import org.thoughtcrime.securesms.database.SmsDatabase;
import org.thoughtcrime.securesms.database.model.InMemoryMessageRecord;
import org.thoughtcrime.securesms.database.model.MediaMmsMessageRecord;
import org.thoughtcrime.securesms.database.model.MessageRecord;
import org.thoughtcrime.securesms.database.model.MmsMessageRecord;
import org.thoughtcrime.securesms.database.model.ReactionRecord;
import org.thoughtcrime.securesms.dependencies.ApplicationDependencies;
import org.thoughtcrime.securesms.giph.mp4.GiphyMp4ItemDecoration;
import org.thoughtcrime.securesms.giph.mp4.GiphyMp4PlaybackController;
import org.thoughtcrime.securesms.giph.mp4.GiphyMp4PlaybackPolicy;
import org.thoughtcrime.securesms.giph.mp4.GiphyMp4ProjectionPlayerHolder;
import org.thoughtcrime.securesms.giph.mp4.GiphyMp4ProjectionRecycler;
import org.thoughtcrime.securesms.groups.GroupId;
import org.thoughtcrime.securesms.groups.GroupMigrationMembershipChange;
import org.thoughtcrime.securesms.groups.ui.GroupErrors;
import org.thoughtcrime.securesms.groups.ui.invitesandrequests.invite.GroupLinkInviteFriendsBottomSheetDialogFragment;
import org.thoughtcrime.securesms.groups.ui.managegroup.dialogs.GroupDescriptionDialog;
import org.thoughtcrime.securesms.groups.ui.migration.GroupsV1MigrationInfoBottomSheetDialogFragment;
import org.thoughtcrime.securesms.groups.v2.GroupBlockJoinRequestResult;
import org.thoughtcrime.securesms.groups.v2.GroupDescriptionUtil;
import org.thoughtcrime.securesms.jobs.DirectoryRefreshJob;
import org.thoughtcrime.securesms.jobs.MultiDeviceViewOnceOpenJob;
import org.thoughtcrime.securesms.keyvalue.SignalStore;
import org.thoughtcrime.securesms.linkpreview.LinkPreview;
import org.thoughtcrime.securesms.longmessage.LongMessageFragment;
import org.thoughtcrime.securesms.main.Material3OnScrollHelperBinder;
import org.thoughtcrime.securesms.messagedetails.MessageDetailsFragment;
import org.thoughtcrime.securesms.messagerequests.MessageRequestState;
import org.thoughtcrime.securesms.messagerequests.MessageRequestViewModel;
import org.thoughtcrime.securesms.mms.GlideApp;
import org.thoughtcrime.securesms.mms.OutgoingMediaMessage;
import org.thoughtcrime.securesms.mms.PartAuthority;
import org.thoughtcrime.securesms.mms.Slide;
import org.thoughtcrime.securesms.mms.TextSlide;
import org.thoughtcrime.securesms.notifications.profiles.NotificationProfile;
import org.thoughtcrime.securesms.notifications.v2.ConversationId;
import org.thoughtcrime.securesms.permissions.Permissions;
import org.thoughtcrime.securesms.phonenumbers.PhoneNumberFormatter;
import org.thoughtcrime.securesms.providers.BlobProvider;
import org.thoughtcrime.securesms.ratelimit.RecaptchaProofBottomSheetFragment;
import org.thoughtcrime.securesms.reactions.ReactionsBottomSheetDialogFragment;
import org.thoughtcrime.securesms.recipients.LiveRecipient;
import org.thoughtcrime.securesms.recipients.Recipient;
import org.thoughtcrime.securesms.recipients.RecipientExporter;
import org.thoughtcrime.securesms.recipients.RecipientId;
import org.thoughtcrime.securesms.recipients.ui.bottomsheet.RecipientBottomSheetDialogFragment;
import org.thoughtcrime.securesms.revealable.ViewOnceMessageActivity;
import org.thoughtcrime.securesms.revealable.ViewOnceUtil;
import org.thoughtcrime.securesms.sms.MessageSender;
import org.thoughtcrime.securesms.sms.OutgoingTextMessage;
import org.thoughtcrime.securesms.stickers.StickerLocator;
import org.thoughtcrime.securesms.stickers.StickerPackPreviewActivity;
import org.thoughtcrime.securesms.stories.StoryViewerArgs;
import org.thoughtcrime.securesms.stories.viewer.StoryViewerActivity;
import org.thoughtcrime.securesms.util.CachedInflater;
import org.thoughtcrime.securesms.util.CommunicationActions;
import org.thoughtcrime.securesms.util.HtmlUtil;
import org.thoughtcrime.securesms.util.LifecycleDisposable;
import org.thoughtcrime.securesms.util.MessageRecordUtil;
import org.thoughtcrime.securesms.util.RemoteDeleteUtil;
import org.thoughtcrime.securesms.util.SaveAttachmentTask;
import org.thoughtcrime.securesms.util.SignalLocalMetrics;
import org.thoughtcrime.securesms.util.SignalProxyUtil;
import org.thoughtcrime.securesms.util.SnapToTopDataObserver;
import org.thoughtcrime.securesms.util.StickyHeaderDecoration;
import org.thoughtcrime.securesms.util.Stopwatch;
import org.thoughtcrime.securesms.util.StorageUtil;
import org.thoughtcrime.securesms.util.SwipeActionTypes;
import org.thoughtcrime.securesms.util.TextSecurePreferences;
import org.thoughtcrime.securesms.util.TopToastPopup;
import org.thoughtcrime.securesms.util.Util;
import org.thoughtcrime.securesms.util.ViewUtil;
import org.thoughtcrime.securesms.util.WindowUtil;
import org.thoughtcrime.securesms.util.concurrent.ListenableFuture;
import org.thoughtcrime.securesms.util.task.ProgressDialogAsyncTask;
import org.thoughtcrime.securesms.verify.VerifyIdentityActivity;
import org.thoughtcrime.securesms.wallpaper.ChatWallpaper;

import java.io.IOException;
import java.io.InputStream;
import java.util.ArrayList;
import java.util.Collections;
import java.util.HashSet;
import java.util.List;
import java.util.Locale;
import java.util.Objects;
import java.util.Optional;
import java.util.Set;
import java.util.concurrent.ExecutionException;

import kotlin.Unit;

@SuppressLint("StaticFieldLeak")
public class ConversationFragment extends LoggingFragment implements MultiselectForwardBottomSheet.Callback {
  private static final String TAG = Log.tag(ConversationFragment.class);

  private static final int SCROLL_ANIMATION_THRESHOLD = 50;
  private static final int CODE_ADD_EDIT_CONTACT      = 77;
  private static final int MAX_SCROLL_DELAY_COUNT     = 5;

  private final ActionModeCallback  actionModeCallback     = new ActionModeCallback();
  private final ItemClickListener   selectionClickListener = new ConversationFragmentItemClickListener();
  private final LifecycleDisposable disposables            = new LifecycleDisposable();

  private ConversationFragmentListener listener;

  private LiveRecipient               recipient;
  private long                        threadId;
  private ActionMode                  actionMode;
  private Locale                      locale;
  private FrameLayout                 videoContainer;
  private RecyclerView                list;
  private RecyclerView.ItemDecoration lastSeenDecoration;
  private RecyclerView.ItemDecoration inlineDateDecoration;
  private ViewSwitcher                topLoadMoreView;
  private ViewSwitcher                bottomLoadMoreView;
  private ConversationTypingView      typingView;
  private View                        composeDivider;
  private ConversationScrollToView    scrollToBottomButton;
  private ConversationScrollToView    scrollToMentionButton;
  private TextView                    scrollDateHeader;
  private ConversationBannerView      conversationBanner;
  private MessageRequestViewModel     messageRequestViewModel;
  private MessageCountsViewModel      messageCountsViewModel;
  private ConversationViewModel       conversationViewModel;
  private ConversationGroupViewModel  groupViewModel;
  private SnapToTopDataObserver       snapToTopDataObserver;
  private MarkReadHelper              markReadHelper;
  private Animation                   scrollButtonInAnimation;
  private Animation                   mentionButtonInAnimation;
  private Animation                   scrollButtonOutAnimation;
  private Animation                   mentionButtonOutAnimation;
  private OnScrollListener            conversationScrollListener;
  private int                         lastSeenScrollOffset;
  private Stopwatch                   startupStopwatch;
  private LayoutTransition            layoutTransition;
  private TransitionListener          transitionListener;
  private View                        reactionsShade;
  private SignalBottomActionBar       bottomActionBar;

  private GiphyMp4ProjectionRecycler giphyMp4ProjectionRecycler;
  private Colorizer                  colorizer;
  private ConversationUpdateTick     conversationUpdateTick;
  private MultiselectItemDecoration  multiselectItemDecoration;
  private LifecycleDisposable        lifecycleDisposable;

  private @Nullable ConversationData conversationData;
  private @Nullable ChatWallpaper    chatWallpaper;

  public static void prepare(@NonNull Context context) {
    FrameLayout parent = new FrameLayout(context);
    parent.setLayoutParams(new FrameLayout.LayoutParams(FrameLayout.LayoutParams.MATCH_PARENT, FrameLayout.LayoutParams.WRAP_CONTENT));

    CachedInflater.from(context).cacheUntilLimit(R.layout.conversation_item_received_text_only, parent, 25);
    CachedInflater.from(context).cacheUntilLimit(R.layout.conversation_item_sent_text_only, parent, 25);
    CachedInflater.from(context).cacheUntilLimit(R.layout.conversation_item_received_multimedia, parent, 10);
    CachedInflater.from(context).cacheUntilLimit(R.layout.conversation_item_sent_multimedia, parent, 10);
    CachedInflater.from(context).cacheUntilLimit(R.layout.conversation_item_update, parent, 5);
    CachedInflater.from(context).cacheUntilLimit(R.layout.cursor_adapter_header_footer_view, parent, 2);
  }

  @Override
  public void onCreate(Bundle icicle) {
    super.onCreate(icicle);
    this.locale = Locale.getDefault();
    startupStopwatch = new Stopwatch("conversation-open");
    SignalLocalMetrics.ConversationOpen.start();
  }

  @Override
  public View onCreateView(@NonNull LayoutInflater inflater, ViewGroup container, Bundle bundle) {
    disposables.bindTo(getViewLifecycleOwner());

    final View view = inflater.inflate(R.layout.conversation_fragment, container, false);
    videoContainer = view.findViewById(R.id.video_container);
    list           = view.findViewById(android.R.id.list);
    composeDivider = view.findViewById(R.id.compose_divider);

    layoutTransition   = new LayoutTransition();
    transitionListener = new TransitionListener(list);

    scrollToBottomButton  = view.findViewById(R.id.scroll_to_bottom);
    scrollToMentionButton = view.findViewById(R.id.scroll_to_mention);
    scrollDateHeader      = view.findViewById(R.id.scroll_date_header);
    reactionsShade        = view.findViewById(R.id.reactions_shade);
    bottomActionBar       = view.findViewById(R.id.conversation_bottom_action_bar);

    final LinearLayoutManager      layoutManager            = new SmoothScrollingLinearLayoutManager(getActivity(), true);
    final ConversationItemAnimator conversationItemAnimator = new ConversationItemAnimator(
        () -> {
          ConversationAdapter adapter = getListAdapter();
          if (adapter == null) {
            return false;
          } else {
            return Util.hasItems(adapter.getSelectedItems());
          }
        },
        () -> conversationViewModel.shouldPlayMessageAnimations() && list.getScrollState() == RecyclerView.SCROLL_STATE_IDLE,
        () -> list.canScrollVertically(1) || list.canScrollVertically(-1));

    multiselectItemDecoration = new MultiselectItemDecoration(requireContext(), () -> chatWallpaper);

    list.setHasFixedSize(false);
    list.setLayoutManager(layoutManager);

    RecyclerViewColorizer recyclerViewColorizer = new RecyclerViewColorizer(list);

    OpenableGiftItemDecoration openableGiftItemDecoration = new OpenableGiftItemDecoration(requireContext());
    getViewLifecycleOwner().getLifecycle().addObserver(openableGiftItemDecoration);

    list.addItemDecoration(openableGiftItemDecoration);
    list.addItemDecoration(multiselectItemDecoration);
    list.setItemAnimator(conversationItemAnimator);

    ((Material3OnScrollHelperBinder) requireParentFragment()).bindScrollHelper(list);

    getViewLifecycleOwner().getLifecycle().addObserver(multiselectItemDecoration);

    snapToTopDataObserver = new ConversationSnapToTopDataObserver(list, new ConversationScrollRequestValidator());
    conversationBanner    = (ConversationBannerView) inflater.inflate(R.layout.conversation_item_banner, container, false);
    topLoadMoreView       = (ViewSwitcher) inflater.inflate(R.layout.load_more_header, container, false);
    bottomLoadMoreView    = (ViewSwitcher) inflater.inflate(R.layout.load_more_header, container, false);

    initializeLoadMoreView(topLoadMoreView);
    initializeLoadMoreView(bottomLoadMoreView);

    typingView = (ConversationTypingView) inflater.inflate(R.layout.conversation_typing_view, container, false);

    SetupSwipeResult ssrRight = setupSwipe(TextSecurePreferences.getSwipeToRightAction(requireContext()), SwipeActionTypes.DEFAULT_FOR_RIGHT);
    SetupSwipeResult ssrLeft = setupSwipe(TextSecurePreferences.getSwipeToLeftAction(requireContext()), SwipeActionTypes.DEFAULT_FOR_LEFT);

    new ConversationItemSwipeCallback(
            ssrRight.SAP(),
            ssrRight.OSL(),
            ssrLeft.SAP(),
            ssrLeft.OSL()
    ).attachToRecyclerView(list);

    giphyMp4ProjectionRecycler = initializeGiphyMp4();

    lifecycleDisposable = new LifecycleDisposable();
    lifecycleDisposable.bindTo(getViewLifecycleOwner());

    this.groupViewModel         = new ViewModelProvider(getParentFragment(), new ConversationGroupViewModel.Factory()).get(ConversationGroupViewModel.class);
    this.messageCountsViewModel = new ViewModelProvider(getParentFragment()).get(MessageCountsViewModel.class);
    this.conversationViewModel  = new ViewModelProvider(getParentFragment(), new ConversationViewModel.Factory()).get(ConversationViewModel.class);

    disposables.add(conversationViewModel.getChatColors().subscribe(chatColors -> {
      recyclerViewColorizer.setChatColors(chatColors);
      scrollToMentionButton.setUnreadCountBackgroundTint(chatColors.asSingleColor());
      scrollToBottomButton.setUnreadCountBackgroundTint(chatColors.asSingleColor());
    }));

    disposables.add(conversationViewModel.getMessageData().subscribe(messageData -> {
      SignalLocalMetrics.ConversationOpen.onDataPostedToMain();

      ConversationAdapter adapter = getListAdapter();
      if (adapter != null) {
        List<ConversationMessage> messages = messageData.getMessages();
        getListAdapter().submitList(messages, () -> {
          list.post(() -> {
            conversationViewModel.onMessagesCommitted(messages);
          });
        });
      }

      presentConversationMetadata(messageData.getMetadata());
    }));

    disposables.add(conversationViewModel.getWallpaper().subscribe(w -> {
      chatWallpaper = w.orElse(null);
      scrollToBottomButton.setWallpaperEnabled(w.isPresent());
      scrollToMentionButton.setWallpaperEnabled(w.isPresent());
    }));

    conversationViewModel.getShowMentionsButton().observe(getViewLifecycleOwner(), shouldShow -> {
      if (shouldShow) {
        ViewUtil.animateIn(scrollToMentionButton, mentionButtonInAnimation);
      } else {
        ViewUtil.animateOut(scrollToMentionButton, mentionButtonOutAnimation, View.INVISIBLE);
      }
    });

    conversationViewModel.getShowScrollToBottom().observe(getViewLifecycleOwner(), shouldShow -> {
      if (shouldShow) {
        ViewUtil.animateIn(scrollToBottomButton, scrollButtonInAnimation);
      } else {
        ViewUtil.animateOut(scrollToBottomButton, scrollButtonOutAnimation, View.INVISIBLE);
      }
    });

    scrollToBottomButton.setOnClickListener(v -> scrollToBottom());
    scrollToMentionButton.setOnClickListener(v -> scrollToNextMention());

    updateToolbarDependentMargins();

    colorizer = new Colorizer();
    disposables.add(conversationViewModel.getNameColorsMap().subscribe(nameColorsMap -> {
      colorizer.onNameColorsChanged(nameColorsMap);

      ConversationAdapter adapter = getListAdapter();
      if (adapter != null) {
        adapter.notifyItemRangeChanged(0, adapter.getItemCount(), ConversationAdapter.PAYLOAD_NAME_COLORS);
      }
    }));

    conversationUpdateTick = new ConversationUpdateTick(this::updateConversationItemTimestamps);
    getViewLifecycleOwner().getLifecycle().addObserver(conversationUpdateTick);

    listener.getVoiceNoteMediaController().getVoiceNotePlayerViewState().observe(getViewLifecycleOwner(), state -> conversationViewModel.setInlinePlayerVisible(state.isPresent()));
    conversationViewModel.getConversationTopMargin().observe(getViewLifecycleOwner(), topMargin -> {
      lastSeenScrollOffset = topMargin;
      ViewUtil.setTopMargin(scrollDateHeader, topMargin + ViewUtil.dpToPx(8));
    });

    conversationViewModel.getActiveNotificationProfile().observe(getViewLifecycleOwner(), this::updateNotificationProfileStatus);

    initializeScrollButtonAnimations();
    initializeResources();
    initializeMessageRequestViewModel();
    initializeListAdapter();

    conversationViewModel.getSearchQuery().observe(getViewLifecycleOwner(), this::onSearchQueryUpdated);

    return view;
  }

  @Override
  public void onViewCreated(@NonNull View view, @Nullable Bundle savedInstanceState) {
    getChildFragmentManager().setFragmentResultListener(ViewReceivedGiftBottomSheet.REQUEST_KEY, getViewLifecycleOwner(), (key, bundle) -> {
      if (bundle.getBoolean(ViewReceivedGiftBottomSheet.RESULT_NOT_NOW, false)) {
        Snackbar.make(view.getRootView(), R.string.ConversationFragment__you_can_redeem_your_badge_later, Snackbar.LENGTH_SHORT)
                .show();
      }
    });
  }

  private class SetupSwipeResult {
    private final @Nullable ConversationItemSwipeCallback.SwipeAvailabilityProvider sap;
    private final @Nullable ConversationItemSwipeCallback.OnSwipeListener osl;

    SetupSwipeResult(final @Nullable ConversationItemSwipeCallback.SwipeAvailabilityProvider sap,
                     final @Nullable ConversationItemSwipeCallback.OnSwipeListener osl) {
      this.sap = sap;
      this.osl = osl;
    }

    public @Nullable ConversationItemSwipeCallback.SwipeAvailabilityProvider SAP()
    {
      return sap;
    }

    public @Nullable ConversationItemSwipeCallback.OnSwipeListener OSL()
    {
      return osl;
    }
  }

  private @NonNull SetupSwipeResult setupSwipe(final @NonNull String swipeAction, final @Nullable String defaultAction) {
    final @NonNull String action = (defaultAction != null && SwipeActionTypes.DEFAULT.equals(swipeAction)) ? defaultAction : swipeAction;
    if (SwipeActionTypes.REPLY.equals(action)) {
      return new SetupSwipeResult(conversationMessage -> actionMode == null &&
                                                         MenuState.canReplyToMessage(recipient.get(),
                                                                                     MenuState.isActionMessage(conversationMessage.getMessageRecord()),
                                                                                     conversationMessage.getMessageRecord(),
                                                                                     messageRequestViewModel.shouldShowMessageRequest(),
                                                                                     groupViewModel.isNonAdminInAnnouncementGroup()),
                                  (conversationMessage, conversationItem, motionEvent) -> handleReplyMessage(conversationMessage));
    } else if (SwipeActionTypes.DELETE.equals(action)) {
      return new SetupSwipeResult(conversationMessage -> actionMode == null &&
                                                         MenuState.canDeleteMessage(conversationMessage.getMessageRecord()),
                                  (conversationMessage, conversationItem, motionEvent) -> handleDeleteMessages(conversationMessage.getMultiselectCollection().toSet(), false));
    } else if (SwipeActionTypes.DELETE_NO_PROMPT.equals(action)) {
      return new SetupSwipeResult(conversationMessage -> actionMode == null &&
                                                         MenuState.canDeleteMessage(conversationMessage.getMessageRecord()),
                                  (conversationMessage, conversationItem, motionEvent) -> handleDeleteMessagesForMe2(Collections.singleton(conversationMessage.getMessageRecord()), null));
    } else if (SwipeActionTypes.COPY_TEXT.equals(action)) {
      return new SetupSwipeResult(conversationMessage -> actionMode == null &&
                                                         MenuState.canCopyMessage(conversationMessage.getMessageRecord()),
                                  (conversationMessage, conversationItem, motionEvent) -> handleCopyMessage(conversationMessage.getMultiselectCollection().toSet(), false));
    } else if (SwipeActionTypes.COPY_TEXT_POPUP.equals(action)) {
      return new SetupSwipeResult(conversationMessage -> actionMode == null &&
                                                         MenuState.canCopyMessage(conversationMessage.getMessageRecord()),
                                  (conversationMessage, conversationItem, motionEvent) -> handleCopyMessage(conversationMessage.getMultiselectCollection().toSet(), true));
    } else if (SwipeActionTypes.FORWARD.equals(action)) {
      return new SetupSwipeResult(conversationMessage -> actionMode == null &&
                                                         MenuState.canForwardMessage(conversationMessage.getMessageRecord()),
                                  (conversationMessage, conversationItem, motionEvent) -> handleForwardMessageParts(conversationMessage.getMultiselectCollection().toSet()));
    } else if (SwipeActionTypes.MESSAGE_DETAILS.equals(action)) {
      return new SetupSwipeResult(conversationMessage -> actionMode == null &&
                                                         MenuState.canShowMessageDetails(conversationMessage.getMessageRecord()),
                                  (conversationMessage, conversationItem, motionEvent) -> handleDisplayDetails(conversationMessage));
    } else if (SwipeActionTypes.SHOW_OPTIONS.equals(action)) {
      return new SetupSwipeResult(conversationMessage -> actionMode == null,
                                  (conversationMessage, conversationItem, motionEvent) ->
                                    ((ConversationFragmentItemClickListener)selectionClickListener).onItemLongClick2(conversationItem, conversationItem.getMultiselectPartForLatestTouch(), motionEvent));
    } else if (SwipeActionTypes.NOTE_TO_SELF.equals(action)) {
      return new SetupSwipeResult(conversationMessage -> actionMode == null &&
                                                         MenuState.canForwardMessage(conversationMessage.getMessageRecord()),
                                  (conversationMessage, conversationItem, motionEvent) -> handleForwardMessagePartsNoteToSelf(conversationMessage.getMultiselectCollection().toSet()));
    } else if (SwipeActionTypes.MULTI_SELECT.equals(action)) {
      return new SetupSwipeResult(conversationMessage -> actionMode == null,
                                  (conversationMessage, conversationItem, motionEvent) -> handleEnterMultiSelect(conversationMessage));
    } else { // includes SwipeActionTypes.NONE and any other string
      return new SetupSwipeResult(null,
                                  null);
    }
  }

  private @NonNull GiphyMp4ProjectionRecycler initializeGiphyMp4() {
    int                                            maxPlayback = GiphyMp4PlaybackPolicy.maxSimultaneousPlaybackInConversation();
    List<GiphyMp4ProjectionPlayerHolder>           holders     = GiphyMp4ProjectionPlayerHolder.injectVideoViews(requireContext(),
                                                                                                                 getViewLifecycleOwner().getLifecycle(),
                                                                                                                 videoContainer,
                                                                                                                 maxPlayback);
    GiphyMp4ProjectionRecycler callback = new GiphyMp4ProjectionRecycler(holders);

    GiphyMp4PlaybackController.attach(list, callback, maxPlayback);
    list.addItemDecoration(new GiphyMp4ItemDecoration(callback, translationY -> {
      reactionsShade.setTranslationY(translationY + list.getHeight());
      return Unit.INSTANCE;
    }), 0);

    return callback;
  }

  public void clearFocusedItem() {
    multiselectItemDecoration.setFocusedItem(null);
    list.invalidateItemDecorations();
  }

  private void updateConversationItemTimestamps() {
    ConversationAdapter conversationAdapter = getListAdapter();
    if (conversationAdapter != null) {
      getListAdapter().updateTimestamps();
    }
  }

  @Override
  public void onAttach(Context context) {
    super.onAttach(context);
    this.listener = (ConversationFragmentListener) getParentFragment();
  }

  @Override
  public void onStart() {
    super.onStart();
    initializeTypingObserver();
    SignalProxyUtil.startListeningToWebsocket();
    layoutTransition.getAnimator(LayoutTransition.CHANGE_DISAPPEARING).addListener(transitionListener);
  }

  @Override
  public void onPause() {
    super.onPause();
    int lastVisiblePosition  = getListLayoutManager().findLastVisibleItemPosition();
    int firstVisiblePosition = getListLayoutManager().findFirstCompletelyVisibleItemPosition();

    final long lastVisibleMessageTimestamp;
    if (firstVisiblePosition > 0 && lastVisiblePosition != RecyclerView.NO_POSITION) {
      ConversationMessage message = getListAdapter().getLastVisibleConversationMessage(lastVisiblePosition);

      lastVisibleMessageTimestamp = message != null ? message.getMessageRecord().getDateReceived() : 0;
    } else {
      lastVisibleMessageTimestamp = 0;
    }
    SignalExecutors.BOUNDED.submit(() -> SignalDatabase.threads().setLastScrolled(threadId, lastVisibleMessageTimestamp));
  }

  @Override
  public void onStop() {
    super.onStop();
    ApplicationDependencies.getTypingStatusRepository().getTypists(threadId).removeObservers(getViewLifecycleOwner());
    layoutTransition.getAnimator(LayoutTransition.CHANGE_DISAPPEARING).removeListener(transitionListener);
  }

  @Override
  public void onConfigurationChanged(@NonNull Configuration newConfig) {
    super.onConfigurationChanged(newConfig);
    updateToolbarDependentMargins();
  }

  public void onNewIntent() {
    Log.d(TAG, "[onNewIntent]");

    if (actionMode != null) {
      actionMode.finish();
    }

    long oldThreadId = threadId;

    initializeResources();
    messageRequestViewModel.setConversationInfo(recipient.getId(), threadId);

    int startingPosition = getStartPosition();
    if (startingPosition != -1 && oldThreadId == threadId) {
      list.post(() -> moveToPosition(startingPosition, () -> Log.w(TAG, "Could not scroll to requested message.")));
    } else {
      initializeListAdapter();
    }
  }

  public void moveToLastSeen() {
    int lastSeenPosition = conversationData != null ? conversationData.getLastSeenPosition() : 0;
    if (lastSeenPosition <= 0) {
      Log.i(TAG, "No need to move to last seen.");
      return;
    }

    if (list == null || getListAdapter() == null) {
      Log.w(TAG, "Tried to move to last seen position, but we hadn't initialized the view yet.");
      return;
    }

    int position = getListAdapter().getAdapterPositionForMessagePosition(lastSeenPosition);
    snapToTopDataObserver.requestScrollPosition(position);
  }

  public void onWallpaperChanged(@Nullable ChatWallpaper wallpaper) {
    if (scrollDateHeader != null) {
      scrollDateHeader.setBackgroundResource(wallpaper != null ? R.drawable.sticky_date_header_background_wallpaper
                                                               : R.drawable.sticky_date_header_background);
      scrollDateHeader.setTextColor(ContextCompat.getColor(requireContext(), wallpaper != null ? R.color.sticky_header_foreground_wallpaper
                                                                                               : R.color.signal_colorOnSurfaceVariant));
    }

    if (list != null) {
      ConversationAdapter adapter = getListAdapter();

      if (adapter != null) {
        Log.d(TAG, "Notifying adapter that wallpaper state has changed.");

        if (adapter.onHasWallpaperChanged(wallpaper != null)) {
          setInlineDateDecoration(adapter);
        }
      }
    }
  }

  private int getStartPosition() {
    return conversationViewModel.getArgs().getStartingPosition();
  }

  private void initializeMessageRequestViewModel() {
    MessageRequestViewModel.Factory factory = new MessageRequestViewModel.Factory(requireContext());

    messageRequestViewModel = new ViewModelProvider(requireParentFragment(), factory).get(MessageRequestViewModel.class);
    messageRequestViewModel.setConversationInfo(recipient.getId(), threadId);

    listener.onMessageRequest(messageRequestViewModel);

    messageRequestViewModel.getRecipientInfo().observe(getViewLifecycleOwner(), recipientInfo -> {
      presentMessageRequestProfileView(requireContext(), recipientInfo, conversationBanner);
    });

    messageRequestViewModel.getMessageData().observe(getViewLifecycleOwner(), data -> {
      ConversationAdapter adapter = getListAdapter();
      if (adapter != null) {
        adapter.setMessageRequestAccepted(data.getMessageState() == MessageRequestState.NONE);
      }
    });
  }

  private void presentMessageRequestProfileView(@NonNull Context context, @NonNull MessageRequestViewModel.RecipientInfo recipientInfo, @Nullable ConversationBannerView conversationBanner) {
    if (conversationBanner == null) {
      return;
    }

    Recipient    recipient          = recipientInfo.getRecipient();
    boolean      isSelf             = Recipient.self().equals(recipient);
    int          memberCount        = recipientInfo.getGroupMemberCount();
    int          pendingMemberCount = recipientInfo.getGroupPendingMemberCount();
    List<String> groups             = recipientInfo.getSharedGroups();

    conversationBanner.setBadge(recipient);

    if (recipient != null) {
      conversationBanner.setAvatar(GlideApp.with(context), recipient);
      conversationBanner.showBackgroundBubble(recipient.hasWallpaper());

      String title = conversationBanner.setTitle(recipient);
      conversationBanner.setAbout(recipient);

      if (recipient.isGroup()) {
        if (pendingMemberCount > 0) {
          String invited = context.getResources().getQuantityString(R.plurals.MessageRequestProfileView_invited, pendingMemberCount, pendingMemberCount);
          conversationBanner.setSubtitle(context.getResources().getQuantityString(R.plurals.MessageRequestProfileView_members_and_invited, memberCount, memberCount, invited));
        } else if (memberCount > 0) {
          conversationBanner.setSubtitle(context.getResources().getQuantityString(R.plurals.MessageRequestProfileView_members, memberCount,
                                                                                  memberCount));
        } else {
          conversationBanner.setSubtitle(null);
        }
      } else if (isSelf) {
        conversationBanner.setSubtitle(context.getString(R.string.ConversationFragment__you_can_add_notes_for_yourself_in_this_conversation));
      } else {
        String subtitle = recipient.getE164().map(PhoneNumberFormatter::prettyPrint).orElse(null);

        if (subtitle == null || subtitle.equals(title)) {
          conversationBanner.hideSubtitle();
        } else {
          conversationBanner.setSubtitle(subtitle);
        }
      }
    }

    if (groups.isEmpty() || isSelf) {
      if (TextUtils.isEmpty(recipientInfo.getGroupDescription())) {
        conversationBanner.setLinkifyDescription(false);
        conversationBanner.hideDescription();
      } else {
        conversationBanner.setLinkifyDescription(true);
        boolean linkifyWebLinks = recipientInfo.getMessageRequestState() == MessageRequestState.NONE;
        conversationBanner.showDescription();
        GroupDescriptionUtil.setText(context,
                                     conversationBanner.getDescription(),
                                     recipientInfo.getGroupDescription(),
                                     linkifyWebLinks,
                                     () -> GroupDescriptionDialog.show(getChildFragmentManager(),
                                                                       recipient.getDisplayName(context),
                                                                       recipientInfo.getGroupDescription(),
                                                                       linkifyWebLinks));
      }
    } else {
      final String description;

      switch (groups.size()) {
        case 1:
          description = context.getString(R.string.MessageRequestProfileView_member_of_one_group, HtmlUtil.bold(groups.get(0)));
          break;
        case 2:
          description = context.getString(R.string.MessageRequestProfileView_member_of_two_groups, HtmlUtil.bold(groups.get(0)), HtmlUtil.bold(groups.get(1)));
          break;
        case 3:
          description = context.getString(R.string.MessageRequestProfileView_member_of_many_groups, HtmlUtil.bold(groups.get(0)), HtmlUtil.bold(groups.get(1)), HtmlUtil.bold(groups.get(2)));
          break;
        default:
          int others = groups.size() - 2;
          description = context.getString(R.string.MessageRequestProfileView_member_of_many_groups,
                                          HtmlUtil.bold(groups.get(0)),
                                          HtmlUtil.bold(groups.get(1)),
                                          context.getResources().getQuantityString(R.plurals.MessageRequestProfileView_member_of_d_additional_groups, others, others));
      }

      conversationBanner.setDescription(HtmlCompat.fromHtml(description, 0));
      conversationBanner.showDescription();
    }
  }

  private void initializeResources() {
    long oldThreadId      = threadId;
    int  startingPosition = getStartPosition();

    this.recipient      = Recipient.live(conversationViewModel.getArgs().getRecipientId());
    this.threadId       = conversationViewModel.getArgs().getThreadId();
    this.markReadHelper = new MarkReadHelper(ConversationId.forConversation(threadId), requireContext(), getViewLifecycleOwner());

    conversationViewModel.onConversationDataAvailable(recipient.getId(), threadId, startingPosition);
    messageCountsViewModel.setThreadId(threadId);

    messageCountsViewModel.getUnreadMessagesCount().observe(getViewLifecycleOwner(), scrollToBottomButton::setUnreadCount);
    messageCountsViewModel.getUnreadMentionsCount().observe(getViewLifecycleOwner(), count -> {
      scrollToMentionButton.setUnreadCount(count);
      conversationViewModel.setHasUnreadMentions(count > 0);
    });

    conversationScrollListener = new ConversationScrollListener(requireContext());
    list.addOnScrollListener(conversationScrollListener);

    if (oldThreadId != threadId) {
      ApplicationDependencies.getTypingStatusRepository().getTypists(oldThreadId).removeObservers(getViewLifecycleOwner());
    }
  }

  private void initializeListAdapter() {
    if (this.recipient != null) {
      if (getListAdapter() != null && getListAdapter().isForRecipientId(this.recipient.getId())) {
        Log.d(TAG, "List adapter already initialized for " + this.recipient.getId());
        return;
      }

      Log.d(TAG, "Initializing adapter for " + recipient.getId());
      ConversationAdapter adapter = new ConversationAdapter(requireContext(), this, GlideApp.with(this), locale, selectionClickListener, this.recipient.get(), colorizer);
      adapter.setPagingController(conversationViewModel.getPagingController());
      list.setAdapter(adapter);
      setInlineDateDecoration(adapter);
      ConversationAdapter.initializePool(list.getRecycledViewPool());

      adapter.registerAdapterDataObserver(snapToTopDataObserver);
      adapter.registerAdapterDataObserver(new CheckExpirationDataObserver());

      setLastSeen(conversationData != null ? conversationData.getLastSeen() : 0);

      adapter.registerAdapterDataObserver(new RecyclerView.AdapterDataObserver() {
        @Override
        public void onItemRangeInserted(int positionStart, int itemCount) {
          adapter.unregisterAdapterDataObserver(this);
          startupStopwatch.split("data-set");
          list.post(() -> {
            startupStopwatch.split("first-render");
            startupStopwatch.stop(TAG);
            SignalLocalMetrics.ConversationOpen.onRenderFinished();
          });
        }
      });
    }
  }

  private void initializeLoadMoreView(ViewSwitcher loadMoreView) {
    loadMoreView.setOnClickListener(v -> {
      loadMoreView.showNext();
      loadMoreView.setOnClickListener(null);
    });
  }

  private void initializeTypingObserver() {
    if (!TextSecurePreferences.isTypingIndicatorsEnabled(requireContext())) {
      return;
    }

    LiveData<TypingStatusRepository.TypingState> typists = ApplicationDependencies.getTypingStatusRepository().getTypists(threadId);

    typists.removeObservers(getViewLifecycleOwner());
    typists.observe(getViewLifecycleOwner(), typingState ->  {
      List<Recipient> recipients;
      boolean         replacedByIncomingMessage;

      if (typingState != null) {
        recipients                = typingState.getTypists();
        replacedByIncomingMessage = typingState.isReplacedByIncomingMessage();
      } else {
        recipients                = Collections.emptyList();
        replacedByIncomingMessage = false;
      }

      Recipient resolved = recipient.get();
      typingView.setTypists(GlideApp.with(ConversationFragment.this), recipients, resolved.isGroup(), resolved.hasWallpaper());

      ConversationAdapter adapter = getListAdapter();
      adapter.setTypingView(typingView);

      if (recipients.size() > 0) {
        if (!isTypingIndicatorShowing() && isAtBottom()) {
          adapter.setTypingViewEnabled(true);
          list.scrollToPosition(0);
        } else {
          adapter.setTypingViewEnabled(true);
        }
      } else {
        if (isTypingIndicatorShowing() && getListLayoutManager().findFirstCompletelyVisibleItemPosition() == 0 && getListLayoutManager().getItemCount() > 1 && !replacedByIncomingMessage) {
          adapter.setTypingViewEnabled(false);
        } else if (!replacedByIncomingMessage) {
          adapter.setTypingViewEnabled(false);
        } else {
          adapter.setTypingViewEnabled(false);
        }
      }
    });
  }

  private void setCorrectActionModeMenuVisibility() {
    Set<MultiselectPart> selectedParts = getListAdapter().getSelectedItems();

    if (actionMode != null && selectedParts.size() == 0) {
      actionMode.finish();
      return;
    }

    setBottomActionBarVisibility(true);

    MenuState menuState = MenuState.getMenuState(recipient.get(), selectedParts, messageRequestViewModel.shouldShowMessageRequest(), groupViewModel.isNonAdminInAnnouncementGroup());

    List<ActionItem> items = new ArrayList<>();

    if (menuState.shouldShowReplyAction()) {
      items.add(new ActionItem(R.drawable.ic_reply_24_tinted, getResources().getString(R.string.conversation_selection__menu_reply), () -> {
        maybeShowSwipeToReplyTooltip();
        handleReplyMessage(getSelectedConversationMessage());
        if (actionMode != null) {
          actionMode.finish();
        }
      }));
    }

    if (menuState.shouldShowForwardAction()) {
      items.add(new ActionItem(R.drawable.ic_forward_24_tinted, getResources().getString(R.string.conversation_selection__menu_forward), () -> handleForwardMessageParts(selectedParts)));
    }

    if (menuState.shouldShowSaveAttachmentAction()) {
      items.add(new ActionItem(R.drawable.ic_save_24_tinted, getResources().getString(R.string.conversation_selection__menu_save), () -> {
        handleSaveAttachment((MediaMmsMessageRecord) getSelectedConversationMessage().getMessageRecord());
        if (actionMode != null) {
          actionMode.finish();
        }
      }));
    }

    if (menuState.shouldShowCopyAction()) {
      items.add(new ActionItem(R.drawable.ic_copy_24_tinted, getResources().getString(R.string.conversation_selection__menu_copy), () -> {
        handleCopyMessage(selectedParts);
        if (actionMode != null) {
          actionMode.finish();
        }
      }));
    }

    if (menuState.shouldShowDetailsAction()) {
      items.add(new ActionItem(R.drawable.ic_info_tinted_24, getResources().getString(R.string.conversation_selection__menu_message_details), () -> {
        handleDisplayDetails(getSelectedConversationMessage());
        if (actionMode != null) {
          actionMode.finish();
        }
      }));
    }

    if (menuState.shouldShowDeleteAction()) {
      items.add(new ActionItem(R.drawable.ic_delete_tinted_24, getResources().getString(R.string.conversation_selection__menu_delete), () -> {
        handleDeleteMessages(selectedParts, true);
        if (actionMode != null) {
          actionMode.finish();
        }
      }));
    }

    bottomActionBar.setItems(items);
  }

  private void setBottomActionBarVisibility(boolean isVisible) {
    boolean isCurrentlyVisible = bottomActionBar.getVisibility() == View.VISIBLE;
    if (isVisible == isCurrentlyVisible) {
      return;
    }

    int additionalScrollOffset = (int) DimensionUnit.DP.toPixels(54);

    if (isVisible) {
      ViewUtil.animateIn(bottomActionBar, bottomActionBar.getEnterAnimation());
      listener.onBottomActionBarVisibilityChanged(View.VISIBLE);

      bottomActionBar.getViewTreeObserver().addOnPreDrawListener(new ViewTreeObserver.OnPreDrawListener() {
        @Override
        public boolean onPreDraw() {
          if (bottomActionBar.getHeight() == 0 && bottomActionBar.getVisibility() == View.VISIBLE) {
            return false;
          }

          bottomActionBar.getViewTreeObserver().removeOnPreDrawListener(this);

          int bottomPadding = bottomActionBar.getHeight() + (int) DimensionUnit.DP.toPixels(18);
          list.setPadding(list.getPaddingLeft(), list.getPaddingTop(), list.getPaddingRight(), bottomPadding);

          list.scrollBy(0, -(bottomPadding - additionalScrollOffset));

          return false;
        }
      });
    } else {
      ViewUtil.animateOut(bottomActionBar, bottomActionBar.getExitAnimation())
              .addListener(new ListenableFuture.Listener<Boolean>() {
                @Override public void onSuccess(Boolean result) {
                  int scrollOffset = list.getPaddingBottom() - additionalScrollOffset;
                  listener.onBottomActionBarVisibilityChanged(View.GONE);
                  list.setPadding(list.getPaddingLeft(), list.getPaddingTop(), list.getPaddingRight(), getResources().getDimensionPixelSize(R.dimen.conversation_bottom_padding));

                  ViewKt.doOnPreDraw(list, view -> {
                    list.scrollBy(0, scrollOffset);
                    return Unit.INSTANCE;
                  });
                }

                @Override public void onFailure(ExecutionException e) {
                }
              });
    }
  }

  private @Nullable ConversationAdapter getListAdapter() {
    return (ConversationAdapter) list.getAdapter();
  }

  private SmoothScrollingLinearLayoutManager getListLayoutManager() {
    return (SmoothScrollingLinearLayoutManager) list.getLayoutManager();
  }

  private ConversationMessage getSelectedConversationMessage() {
    Set<ConversationMessage> messageRecords = Stream.of(getListAdapter().getSelectedItems())
                                                    .map(MultiselectPart::getConversationMessage)
                                                    .distinct()
                                                    .collect(Collectors.toSet());

    if (messageRecords.size() == 1) return messageRecords.stream().findFirst().get();
    else                            throw new AssertionError();
  }

  public void reload(Recipient recipient, long threadId) {
    Log.d(TAG, "[reload] Recipient: " + recipient.getId() + ", ThreadId: " + threadId);
    this.recipient = recipient.live();

    if (this.threadId != threadId) {
      Log.i(TAG, "ThreadId changed from " + this.threadId + " to " + threadId + ". Recipient was " + this.recipient.getId() + " and is now " + recipient.getId());

      this.threadId = threadId;
      messageRequestViewModel.setConversationInfo(recipient.getId(), threadId);

      snapToTopDataObserver.requestScrollPosition(0);
      conversationViewModel.onConversationDataAvailable(recipient.getId(), threadId, -1);
      messageCountsViewModel.setThreadId(threadId);
      markReadHelper = new MarkReadHelper(ConversationId.forConversation(threadId), requireContext(), getViewLifecycleOwner());
      initializeListAdapter();
      initializeTypingObserver();
    }
  }

  public void scrollToBottom() {
    if (getListLayoutManager().findFirstVisibleItemPosition() < SCROLL_ANIMATION_THRESHOLD) {
      Log.d(TAG, "scrollToBottom: Smooth scrolling to bottom of screen.");
      list.smoothScrollToPosition(0);
    } else {
      Log.d(TAG, "scrollToBottom: Scrolling to bottom of screen.");
      list.scrollToPosition(0);
    }
  }

  public void setInlineDateDecoration(@NonNull ConversationAdapter adapter) {
    if (inlineDateDecoration != null) {
      list.removeItemDecoration(inlineDateDecoration);
    }

    inlineDateDecoration = new StickyHeaderDecoration(adapter, false, false, ConversationAdapter.HEADER_TYPE_INLINE_DATE);
    list.addItemDecoration(inlineDateDecoration, 0);
  }

  public void setLastSeen(long lastSeen) {
    if (lastSeenDecoration != null) {
      list.removeItemDecoration(lastSeenDecoration);
    }

    lastSeenDecoration = new LastSeenHeader(getListAdapter(), lastSeen);
    list.addItemDecoration(lastSeenDecoration, 0);
  }

  private void handleCopyMessage(final Set<MultiselectPart> multiselectParts) {
    handleCopyMessage(multiselectParts, TextSecurePreferences.isCopyTextOpensPopup(requireContext()));
  }

  private void handleCopyMessage(final Set<MultiselectPart> multiselectParts, boolean popup) {  
    SimpleTask.run(() -> extractBodies(multiselectParts),
                   bodies -> {
                     if (!Util.isEmpty(bodies)) {
                       if (popup) {
                        // https://stackoverflow.com/questions/7197939/copy-text-from-android-alertdialog
                        EditText v = new EditText(getActivity());
                        v.setText(bodies);
                        new MaterialAlertDialogBuilder(getActivity())
                          .setView(v)
                          .setPositiveButton("Close", (d, i) -> {
                            d.dismiss();
                          })
                          .setNegativeButton("Copy All", (d, i) -> {
                            Util.copyToClipboard(requireContext(), bodies);
                            d.dismiss();
                          })
                          .show();
                       } else {
                         Util.copyToClipboard(requireContext(), bodies);
                       }
                     }
                   });
  }

  private @NotNull CharSequence extractBodies(final Set<MultiselectPart> multiselectParts) {
    return Stream.of(multiselectParts)
                 .sortBy(m -> m.getMessageRecord().getDateReceived())
                 .map(MultiselectPart::getConversationMessage)
                 .distinct()
                 .map(message -> {
                   if (MessageRecordUtil.hasTextSlide(message.getMessageRecord())) {
                     TextSlide textSlide = MessageRecordUtil.requireTextSlide(message.getMessageRecord());
                     if (textSlide.getUri() == null) {
                       return message.getDisplayBody(requireContext());
                     }

                     try (InputStream stream = PartAuthority.getAttachmentStream(requireContext(), textSlide.getUri())) {
                       String body = StreamUtil.readFullyAsString(stream);
                       return ConversationMessage.ConversationMessageFactory.createWithUnresolvedData(requireContext(), message.getMessageRecord(), body)
                                                                            .getDisplayBody(requireContext());
                     } catch (IOException e) {
                       Log.w(TAG, "Failed to read text slide data.");
                     }
                   }

                   return message.getDisplayBody(requireContext());
                 })
                 .filterNot(Util::isEmpty)
                 .collect(SpannableStringBuilder::new, (bodyBuilder, body) -> {
                   if (bodyBuilder.length() > 0) {
                     bodyBuilder.append('\n');
                   }
                   bodyBuilder.append(body);
                 });
  }

  private void handleDeleteMessages(final Set<MultiselectPart> multiselectParts, boolean checkPref) {
    Set<MessageRecord> messageRecords = Stream.of(multiselectParts).map(MultiselectPart::getMessageRecord).collect(Collectors.toSet());
    if (checkPref && TextSecurePreferences.isTrashNoPromptForMe(requireContext())) {
      handleDeleteMessagesForMe(messageRecords, TextSecurePreferences.isRangeMultiSelect(requireContext()) ? Stream.of(multiselectParts).map(MultiselectPart::getConversationMessage).collect(Collectors.toSet()) : null);
    } else {
      buildRemoteDeleteConfirmationDialog(messageRecords, TextSecurePreferences.isRangeMultiSelect(requireContext()) ? Stream.of(multiselectParts).map(MultiselectPart::getConversationMessage).collect(Collectors.toSet()) : null).show();
    }
  }

  private void handleDeleteMessagesForMe2(Set<MessageRecord> messageRecords, @Nullable final Set<ConversationMessage> conversationMessages) {
    Context context = requireActivity();
    if (conversationMessages != null) {
      getListAdapter().clearMostRecentSelectedIfNecessary(conversationMessages);
    }
    for (MessageRecord messageRecord : messageRecords) {
      boolean threadDeleted;

      if (messageRecord.isMms()) {
        threadDeleted = SignalDatabase.mms().deleteMessage(messageRecord.getId());
      } else {
        threadDeleted = SignalDatabase.sms().deleteMessage(messageRecord.getId());
      }

      if (threadDeleted) {
        threadId = -1;
        conversationViewModel.clearThreadId();
        messageCountsViewModel.clearThreadId();
        listener.setThreadId(threadId);
      }
    }
  }

  private void handleDeleteMessagesForMe(Set<MessageRecord> messageRecords, @Nullable final Set<ConversationMessage> conversationMessages) {
    if (messageRecords.size() > 1)
    {
      new ProgressDialogAsyncTask<Void, Void, Void>(getActivity(),
                                                    R.string.ConversationFragment_deleting,
                                                    R.string.ConversationFragment_deleting_messages)
      {
        @Override
        protected Void doInBackground(Void... voids) {
          handleDeleteMessagesForMe2(messageRecords, conversationMessages);
          return null;
        }
      }.executeOnExecutor(AsyncTask.THREAD_POOL_EXECUTOR);
    } else {
      AsyncTask.THREAD_POOL_EXECUTOR.execute(() -> {
        handleDeleteMessagesForMe2(messageRecords, conversationMessages);
      });
    }
  }

  private AlertDialog.Builder buildRemoteDeleteConfirmationDialog(Set<MessageRecord> messageRecords, @Nullable final Set<ConversationMessage> conversationMessages) {
    Context             context       = requireActivity();
    int                 messagesCount = messageRecords.size();
    AlertDialog.Builder builder       = new MaterialAlertDialogBuilder(getActivity());

    builder.setTitle(getActivity().getResources().getQuantityString(R.plurals.ConversationFragment_delete_selected_messages, messagesCount, messagesCount));
    builder.setCancelable(true);

    builder.setPositiveButton(R.string.ConversationFragment_delete_for_me, (dialog, which) -> handleDeleteMessagesForMe(messageRecords, conversationMessages));

    if (RemoteDeleteUtil.isValidSend(messageRecords, System.currentTimeMillis())) {
      builder.setNeutralButton(R.string.ConversationFragment_delete_for_everyone, (dialog, which) -> handleDeleteForEveryone(messageRecords, conversationMessages));
    }

    builder.setNegativeButton(android.R.string.cancel, null);
    return builder;
  }

  private void handleDeleteForEveryone(Set<MessageRecord> messageRecords, @Nullable final Set<ConversationMessage> conversationMessages) {
    Runnable deleteForEveryone = () -> {
      SignalExecutors.BOUNDED.execute(() -> {
        if (conversationMessages != null) {
          getListAdapter().clearMostRecentSelectedIfNecessary(conversationMessages);
        }
        for (MessageRecord message : messageRecords) {
          MessageSender.sendRemoteDelete(message.getId(), message.isMms());
        }
      });
    };

    if (SignalStore.uiHints().hasConfirmedDeleteForEveryoneOnce()) {
      deleteForEveryone.run();
    } else {
      new MaterialAlertDialogBuilder(requireActivity())
                     .setMessage(R.string.ConversationFragment_this_message_will_be_deleted_for_everyone_in_the_conversation)
                     .setPositiveButton(R.string.ConversationFragment_delete_for_everyone, (dialog, which) -> {
                       SignalStore.uiHints().markHasConfirmedDeleteForEveryoneOnce();
                       deleteForEveryone.run();
                     })
                     .setNegativeButton(android.R.string.cancel, null)
                     .show();
    }
  }

  private void handleDisplayDetails(ConversationMessage message) {
    MessageDetailsFragment.create(message.getMessageRecord(), recipient.getId()).show(getParentFragment().getChildFragmentManager(), null);
  }

  private void handleForwardMessageParts(Set<MultiselectPart> multiselectParts) {
    listener.onForwardClicked();

    MultiselectForwardFragmentArgs.create(requireContext(),
                                          multiselectParts,
                                          args -> MultiselectForwardFragment.showBottomSheet(getChildFragmentManager(), args));
  }

  private void handleForwardMessagePartsNoteToSelf(Set<MultiselectPart> multiselectParts) {
    listener.onForwardClicked();

    MultiselectForwardFragmentArgs.create(requireContext(),
                                          multiselectParts,
                                          args -> MultiselectForwardRepository.sendNoteToSelf(requireActivity(), args));
  }

  private void handleResendMessage(final MessageRecord message) {
    final Context context = getActivity().getApplicationContext();
    new AsyncTask<MessageRecord, Void, Void>() {
      @Override
      protected Void doInBackground(MessageRecord... messageRecords) {
        MessageSender.resend(context, messageRecords[0]);
        return null;
      }
    }.executeOnExecutor(AsyncTask.THREAD_POOL_EXECUTOR, message);
  }

  private void handleReplyMessage(final ConversationMessage message) {
    listener.handleReplyMessage(message);
  }

  private void handleSaveAttachment(final MediaMmsMessageRecord message) {
    if (message.isViewOnce()) {
      throw new AssertionError("Cannot save a view-once message.");
    }

    SaveAttachmentTask.showWarningDialog(getActivity(), (dialog, which) -> {
      if (StorageUtil.canWriteToMediaStore()) {
        performSave(message);
        return;
      }

      Permissions.with(this)
                 .request(Manifest.permission.WRITE_EXTERNAL_STORAGE)
                 .ifNecessary()
                 .withPermanentDenialDialog(getString(R.string.MediaPreviewActivity_signal_needs_the_storage_permission_in_order_to_write_to_external_storage_but_it_has_been_permanently_denied))
                 .onAnyDenied(() -> Toast.makeText(requireContext(), R.string.MediaPreviewActivity_unable_to_write_to_external_storage_without_permission, Toast.LENGTH_LONG).show())
                 .onAllGranted(() -> performSave(message))
                 .execute();
    });
  }

  private void performSave(final MediaMmsMessageRecord message) {
    List<SaveAttachmentTask.Attachment> attachments = Stream.of(message.getSlideDeck().getSlides())
                                                            .filter(s -> s.getUri() != null && (s.hasImage() || s.hasVideo() || s.hasAudio() || s.hasDocument()))
                                                            .map(s -> new SaveAttachmentTask.Attachment(s.getUri(), s.getContentType(), message.getDateSent(), s.getFileName().orElse(null)))
                                                            .toList();

    if (!Util.isEmpty(attachments)) {
      SaveAttachmentTask saveTask = new SaveAttachmentTask(getActivity());
      saveTask.executeOnExecutor(AsyncTask.THREAD_POOL_EXECUTOR, attachments.toArray(new SaveAttachmentTask.Attachment[0]));
      return;
    }

    Log.w(TAG, "No slide with attachable media found, failing nicely.");
    Toast.makeText(getActivity(),
                   getResources().getQuantityString(R.plurals.ConversationFragment_error_while_saving_attachments_to_sd_card, 1),
                   Toast.LENGTH_LONG).show();
  }

  public long stageOutgoingMessage(OutgoingMediaMessage message) {
    MessageRecord messageRecord = MmsDatabase.readerFor(message, threadId).getCurrent();

    if (getListAdapter() != null) {
      setLastSeen(0);
      list.post(() -> list.scrollToPosition(0));
    }

    return messageRecord.getId();
  }

  public long stageOutgoingMessage(OutgoingTextMessage message, long messageId) {
    MessageRecord messageRecord = SmsDatabase.readerFor(message, threadId, messageId).getCurrent();

    if (getListAdapter() != null) {
      setLastSeen(0);
      list.post(() -> list.scrollToPosition(0));
    }

    return messageRecord.getId();
  }

  private void presentConversationMetadata(@NonNull ConversationData conversation) {
    if (conversationData != null && conversationData.getThreadId() == conversation.getThreadId()) {
      Log.d(TAG, "Already presented conversation data for thread " + threadId);
      return;
    }

    conversationData = conversation;

    ConversationAdapter adapter = getListAdapter();
    if (adapter == null) {
      return;
    }

    adapter.setFooterView(conversationBanner);

    Runnable afterScroll = () -> {
      if (!conversation.getMessageRequestData().isMessageRequestAccepted()) {
        snapToTopDataObserver.requestScrollPosition(adapter.getItemCount() - 1);
      }

      setLastSeen(conversation.getLastSeen());

      listener.onCursorChanged();

      conversationScrollListener.onScrolled(list, 0, 0);
    };

    int lastSeenPosition     = adapter.getAdapterPositionForMessagePosition(conversation.getLastSeenPosition());
    int lastScrolledPosition = adapter.getAdapterPositionForMessagePosition(conversation.getLastScrolledPosition());

    if (conversation.getThreadSize() == 0) {
      afterScroll.run();
    } else if (conversation.shouldJumpToMessage()) {
      snapToTopDataObserver.buildScrollPosition(conversation.getJumpToPosition())
                           .withOnScrollRequestComplete(() -> {
                             afterScroll.run();
                             getListAdapter().pulseAtPosition(conversation.getJumpToPosition());
                           })
                           .submit();
    } else if (conversation.getMessageRequestData().isMessageRequestAccepted()) {
      snapToTopDataObserver.buildScrollPosition(conversation.shouldScrollToLastSeen() ? lastSeenPosition : lastScrolledPosition)
                           .withOnPerformScroll((layoutManager, position) -> scrollToLastSeenIfNecessary(conversation, layoutManager, position, 0))
                           .withOnScrollRequestComplete(afterScroll)
                           .submit();
    } else {
      snapToTopDataObserver.buildScrollPosition(adapter.getItemCount() - 1)
                           .withOnScrollRequestComplete(afterScroll)
                           .submit();
    }
  }

  private void scrollToLastSeenIfNecessary(ConversationData conversation, LinearLayoutManager layoutManager, int position, int count) {
    if (getView() == null) {
      Log.w(TAG, "[scrollToLastSeenIfNecessary] No view! Skipping.");
      return;
    }

    if (count < MAX_SCROLL_DELAY_COUNT && (list.getHeight() == 0 || lastSeenScrollOffset == 0)) {
      Log.w(TAG, "[scrollToLastSeenIfNecessary] List height or scroll offsets not available yet. Delaying jumping to last seen.");
      requireView().post(() -> scrollToLastSeenIfNecessary(conversation, layoutManager, position, count + 1));
    } else {
      if (count >= MAX_SCROLL_DELAY_COUNT) {
        Log.w(TAG, "[scrollToLastSeeenIfNecessary] Hit maximum call count! Doing default behavior.");
      }

      int offset = list.getHeight() - (conversation.shouldScrollToLastSeen() ? lastSeenScrollOffset : 0);
      layoutManager.scrollToPositionWithOffset(position, offset);
    }
  }

  private void updateNotificationProfileStatus(@NonNull Optional<NotificationProfile> activeProfile) {
    if (activeProfile.isPresent() && activeProfile.get().getId() != SignalStore.notificationProfileValues().getLastProfilePopup()) {
      requireView().postDelayed(() -> {
        SignalStore.notificationProfileValues().setLastProfilePopup(activeProfile.get().getId());
        SignalStore.notificationProfileValues().setLastProfilePopupTime(System.currentTimeMillis());
        TopToastPopup.show(((ViewGroup) requireView()), R.drawable.ic_moon_16, getString(R.string.ConversationFragment__s_on, activeProfile.get().getName()));
      }, 500L);
    }
  }

  private boolean isAtBottom() {
    if (list.getChildCount() == 0) return true;

    int firstVisiblePosition = getListLayoutManager().findFirstVisibleItemPosition();

    if (isTypingIndicatorShowing()) {
      RecyclerView.ViewHolder item1 = list.findViewHolderForAdapterPosition(1);
      return firstVisiblePosition <= 1 && item1 != null && item1.itemView.getBottom() <= list.getHeight();
    }

    return firstVisiblePosition == 0 && list.getChildAt(0).getBottom() <= list.getHeight();
  }

  private boolean isTypingIndicatorShowing() {
    return getListAdapter().isTypingViewEnabled();
  }

  private void onSearchQueryUpdated(@Nullable String query) {
    if (getListAdapter() != null) {
      getListAdapter().onSearchQueryUpdated(query);
    }
  }

  public @NonNull Colorizer getColorizer() {
    return Objects.requireNonNull(colorizer);
  }

  @SuppressWarnings("CodeBlock2Expr")
  public void jumpToMessage(@NonNull RecipientId author, long timestamp, @Nullable Runnable onMessageNotFound) {
    SimpleTask.run(getLifecycle(), () -> {
      return SignalDatabase.mmsSms().getMessagePositionInConversation(threadId, timestamp, author);
    }, p -> moveToPosition(p + (isTypingIndicatorShowing() ? 1 : 0), onMessageNotFound));
  }

  private void moveToPosition(int position, @Nullable Runnable onMessageNotFound) {
    Log.d(TAG, "moveToPosition(" + position + ")");
    conversationViewModel.getPagingController().onDataNeededAroundIndex(position);
    snapToTopDataObserver.buildScrollPosition(position)
                         .withOnPerformScroll(((layoutManager, p) ->
                             list.post(() -> {
                               if (Math.abs(layoutManager.findFirstVisibleItemPosition() - p) < SCROLL_ANIMATION_THRESHOLD) {
                                 View child = layoutManager.findViewByPosition(position);

                                 if (child == null || !layoutManager.isViewPartiallyVisible(child, true, false)) {
                                   layoutManager.scrollToPositionWithOffset(p, list.getHeight() / 4);
                                 }
                               } else {
                                 layoutManager.scrollToPositionWithOffset(p, list.getHeight() / 4);
                               }
                               getListAdapter().pulseAtPosition(position);
                             })
                         ))
                         .withOnInvalidPosition(() -> {
                           if (onMessageNotFound != null) {
                             onMessageNotFound.run();
                           }
                           Log.w(TAG, "[moveToMentionPosition] Tried to navigate to mention, but it wasn't found.");
                         })
                         .submit();
  }

  private void maybeShowSwipeToReplyTooltip() {
    if (!TextSecurePreferences.hasSeenSwipeToReplyTooltip(requireContext())) {
      int text = ViewUtil.isLtr(requireContext()) ? R.string.ConversationFragment_you_can_swipe_to_the_right_reply
                                                  : R.string.ConversationFragment_you_can_swipe_to_the_left_reply;
      Snackbar.make(list, text, Snackbar.LENGTH_LONG).show();

      TextSecurePreferences.setHasSeenSwipeToReplyTooltip(requireContext(), true);
    }
  }

  private void initializeScrollButtonAnimations() {
    scrollButtonInAnimation  = AnimationUtils.loadAnimation(requireContext(), R.anim.fade_scale_in);
    scrollButtonOutAnimation = AnimationUtils.loadAnimation(requireContext(), R.anim.fade_scale_out);

    mentionButtonInAnimation  = AnimationUtils.loadAnimation(requireContext(), R.anim.fade_scale_in);
    mentionButtonOutAnimation = AnimationUtils.loadAnimation(requireContext(), R.anim.fade_scale_out);

    scrollButtonInAnimation.setDuration(100);
    scrollButtonOutAnimation.setDuration(50);

    mentionButtonInAnimation.setDuration(100);
    mentionButtonOutAnimation.setDuration(50);
  }

  private void scrollToNextMention() {
    SimpleTask.run(getViewLifecycleOwner().getLifecycle(), () -> {
      return SignalDatabase.mms().getOldestUnreadMentionDetails(threadId);
    }, (pair) -> {
      if (pair != null) {
        jumpToMessage(pair.first(), pair.second(), () -> {});
      }
    });
  }

  private void postMarkAsReadRequest() {
    if (getListAdapter().hasNoConversationMessages()) {
      return;
    }

    int position = getListLayoutManager().findFirstVisibleItemPosition();
    if (position == getListAdapter().getItemCount() - 1) {
      return;
    }

    ConversationMessage item = getListAdapter().getItem(position);
    if (item == null) {
      item = getListAdapter().getItem(position + 1);
    }

    if (item != null) {
      MessageRecord record = item.getMessageRecord();
      long latestReactionReceived = Stream.of(record.getReactions())
                                          .map(ReactionRecord::getDateReceived)
                                          .max(Long::compareTo)
                                          .orElse(0L);

      markReadHelper.onViewsRevealed(Math.max(record.getDateReceived(), latestReactionReceived));
    }
  }

  private void updateToolbarDependentMargins() {
    Toolbar toolbar = requireActivity().findViewById(R.id.toolbar);
    toolbar.getViewTreeObserver().addOnGlobalLayoutListener(new ViewTreeObserver.OnGlobalLayoutListener() {
      @Override
      public void onGlobalLayout() {
        Rect rect = new Rect();
        toolbar.getGlobalVisibleRect(rect);
        conversationViewModel.setToolbarBottom(rect.bottom);
        ViewUtil.setTopMargin(conversationBanner, rect.bottom + ViewUtil.dpToPx(16));
        toolbar.getViewTreeObserver().removeOnGlobalLayoutListener(this);
      }
    });
  }

  private @NonNull String calculateSelectedItemCount() {
    ConversationAdapter adapter = getListAdapter();
    int count = 0;
    if (adapter != null && !adapter.getSelectedItems().isEmpty()) {
      count = (int) adapter.getSelectedItems()
                           .stream()
                           .map(MultiselectPart::getConversationMessage)
                           .distinct()
                           .count();
    }

    return requireContext().getResources().getQuantityString(R.plurals.conversation_context__s_selected, count, count);

  }

  @Override
  public void onFinishForwardAction() {
    if (actionMode != null) {
      actionMode.finish();
    }
  }

  @Override
  public void onDismissForwardSheet() {
  }

  @Override
  public boolean canSendMediaToStories() {
    return true;
  }

  public interface ConversationFragmentListener extends VoiceNoteMediaControllerOwner {
    boolean isKeyboardOpen();
    boolean isAttachmentKeyboardOpen();
    void    openAttachmentKeyboard();
    void    setThreadId(long threadId);
    void    handleReplyMessage(ConversationMessage conversationMessage);
    void    onMessageActionToolbarOpened();
    void    onMessageActionToolbarClosed();
    void    onBottomActionBarVisibilityChanged(int visibility);
    void    onForwardClicked();
    void    onMessageRequest(@NonNull MessageRequestViewModel viewModel);
    void    handleReaction(@NonNull ConversationMessage conversationMessage,
                           @NonNull ConversationReactionOverlay.OnActionSelectedListener onActionSelectedListener,
                           @NonNull SelectedConversationModel selectedConversationModel,
                           @NonNull ConversationReactionOverlay.OnHideListener onHideListener,
                           @Nullable MotionEvent motionEvent);
    void    onCursorChanged();
    void    onMessageWithErrorClicked(@NonNull MessageRecord messageRecord);
    void    onVoiceNotePause(@NonNull Uri uri);
    void    onVoiceNotePlay(@NonNull Uri uri, long messageId, double progress);
    void    onVoiceNoteResume(@NonNull Uri uri, long messageId);
    void    onVoiceNoteSeekTo(@NonNull Uri uri, double progress);
    void    onVoiceNotePlaybackSpeedChanged(@NonNull Uri uri, float speed);
    void    onRegisterVoiceNoteCallbacks(@NonNull Observer<VoiceNotePlaybackState> onPlaybackStartObserver);
    void    onUnregisterVoiceNoteCallbacks(@NonNull Observer<VoiceNotePlaybackState> onPlaybackStartObserver);
  }

  private class ConversationScrollListener extends OnScrollListener {

    private final ConversationDateHeader conversationDateHeader;

    private boolean wasAtBottom           = true;
    private long    lastPositionId        = -1;

    ConversationScrollListener(@NonNull Context context) {
      this.conversationDateHeader   = new ConversationDateHeader(context, scrollDateHeader);

    }

    @Override
    public void onScrolled(@NonNull final RecyclerView rv, final int dx, final int dy) {
      boolean currentlyAtBottom           = !rv.canScrollVertically(1);
      boolean currentlyAtZoomScrollHeight = isAtZoomScrollHeight();
      int     positionId                  = getHeaderPositionId();

      if (currentlyAtBottom && !wasAtBottom) {
        ViewUtil.fadeOut(composeDivider, 50, View.INVISIBLE);
      } else if (!currentlyAtBottom && wasAtBottom) {
        ViewUtil.fadeIn(composeDivider, 500);
      }

      if (currentlyAtBottom) {
        conversationViewModel.setShowScrollButtons(false);
      } else if (currentlyAtZoomScrollHeight) {
        conversationViewModel.setShowScrollButtons(true);
      }

      if (positionId != lastPositionId) {
        bindScrollHeader(conversationDateHeader, positionId);
      }

      wasAtBottom    = currentlyAtBottom;
      lastPositionId = positionId;

      postMarkAsReadRequest();
    }

    @Override
    public void onScrollStateChanged(@NonNull RecyclerView recyclerView, int newState) {
      if (newState == RecyclerView.SCROLL_STATE_DRAGGING) {
        conversationDateHeader.show();
      } else if (newState == RecyclerView.SCROLL_STATE_IDLE) {
        conversationDateHeader.hide();
      }
    }

    private boolean isAtZoomScrollHeight() {
      return getListLayoutManager().findFirstCompletelyVisibleItemPosition() > 4;
    }

    private int getHeaderPositionId() {
      return getListLayoutManager().findLastVisibleItemPosition();
    }

    private void bindScrollHeader(StickyHeaderViewHolder headerViewHolder, int positionId) {
      if (((ConversationAdapter)list.getAdapter()).getHeaderId(positionId) != -1) {
        ((ConversationAdapter) list.getAdapter()).onBindHeaderViewHolder(headerViewHolder, positionId, ConversationAdapter.HEADER_TYPE_POPOVER_DATE);
      }
    }
  }

  private class ConversationFragmentItemClickListener implements ItemClickListener {

    @Override
    public void onItemClick(MultiselectPart item) {
      if (actionMode != null) {
        ((ConversationAdapter) list.getAdapter()).toggleSelection(item);
        list.invalidateItemDecorations();

        if (getListAdapter().getSelectedItems().size() == 0) {
          actionMode.finish();
        } else {
          setCorrectActionModeMenuVisibility();
          actionMode.setTitle(calculateSelectedItemCount());
        }
      }
    }

    public void onItemLongClick2(View itemView, MultiselectPart item, @Nullable MotionEvent motionEvent) {

      if (actionMode != null) {
        if (TextSecurePreferences.isRangeMultiSelect(requireContext())) {
          ((ConversationAdapter) list.getAdapter()).toggleFromMostRecentSelectedTo(item.getConversationMessage());
          list.invalidateItemDecorations();
          setCorrectActionModeMenuVisibility();
          actionMode.setTitle(calculateSelectedItemCount());
        }
        return;
      }

      if (motionEvent != null || !TextSecurePreferences.isLongPressMultiSelect(requireContext())) {
        MessageRecord messageRecord = item.getMessageRecord();

        if (messageRecord.isSecure()                                        &&
            !messageRecord.isRemoteDelete()                                 &&
            !messageRecord.isUpdate()                                       &&
            !recipient.get().isBlocked()                                    &&
            !messageRequestViewModel.shouldShowMessageRequest()             &&
            (!recipient.get().isGroup() || recipient.get().isActiveGroup()) &&
            ((ConversationAdapter) list.getAdapter()).getSelectedItems().isEmpty())
        {
          multiselectItemDecoration.setFocusedItem(new MultiselectPart.Message(item.getConversationMessage()));
          list.invalidateItemDecorations();

          reactionsShade.setVisibility(View.VISIBLE);
          // https://stackoverflow.com/questions/34960749/setlayoutfrozenboolean-and-sethasfixedsizeboolean-purpose-for-recyclerview
          // motionEvent is only sent when using show options as a swipe option; when this happens and you swipe off the edge of the screen,
          // the event that causes the message to translate back to its original position is dropped (I think) (if you don't swipe off the
          // edge of the screen, it's fine); not freezing the layout for the list seems to work fine, but we'll only do that in this specific case
          // for now
          if (motionEvent == null) {
            list.setLayoutFrozen(true);
          }

          if (itemView instanceof ConversationItem) {
            Uri audioUri = getAudioUriForLongClick(messageRecord);
            if (audioUri != null) {
              listener.onVoiceNotePause(audioUri);
            }
<<<<<<< HEAD
  
            Bitmap videoBitmap          = null;
            int    childAdapterPosition = list.getChildAdapterPosition(itemView);
  
            GiphyMp4ProjectionPlayerHolder mp4Holder = null;
            if (childAdapterPosition != RecyclerView.NO_POSITION) {
              mp4Holder = giphyMp4ProjectionRecycler.getCurrentHolder(childAdapterPosition);
              if (mp4Holder != null && mp4Holder.isVisible()) {
                mp4Holder.pause();
                videoBitmap = mp4Holder.getBitmap();
                mp4Holder.hide();
              } else {
                mp4Holder = null;
              }
            }
            final GiphyMp4ProjectionPlayerHolder finalMp4Holder = mp4Holder;
            
            ConversationItem conversationItem = (ConversationItem) itemView;
            Bitmap           bitmap           = ConversationItemSelection.snapshotView(conversationItem, list, messageRecord, videoBitmap);
  
            View focusedView = listener.isKeyboardOpen() ? conversationItem.getRootView().findFocus() : null;

            final ConversationItemBodyBubble bodyBubble                = conversationItem.bodyBubble;
                  SelectedConversationModel  selectedConversationModel = new SelectedConversationModel(bitmap,
                                                                                                       itemView.getX(),
                                                                                                       itemView.getY() + list.getTranslationY(),
                                                                                                       bodyBubble.getX(),
                                                                                                       bodyBubble.getY(),
                                                                                                       bodyBubble.getWidth(),
                                                                                                       audioUri,
                                                                                                       messageRecord.isOutgoing(),
                                                                                                       focusedView);
  
            bodyBubble.setVisibility(View.INVISIBLE);
            conversationItem.reactionsView.setVisibility(View.INVISIBLE);

            ViewUtil.hideKeyboard(requireContext(), conversationItem);

            boolean showScrollButtons = conversationViewModel.getShowScrollButtons();
            if (showScrollButtons) {
              conversationViewModel.setShowScrollButtons(false);
            }
  
            final boolean layoutFrozen = (motionEvent == null);

            listener.handleReaction(item.getConversationMessage(),
                                    new ReactionsToolbarListener(item.getConversationMessage()),
                                    selectedConversationModel,
                                    new ConversationReactionOverlay.OnHideListener() {
                                      @Override public void startHide() {
                                        multiselectItemDecoration.hideShade(list);
                                        ViewUtil.fadeOut(reactionsShade, getResources().getInteger(R.integer.reaction_scrubber_hide_duration), View.GONE);
=======
          }
          final GiphyMp4ProjectionPlayerHolder finalMp4Holder = mp4Holder;

          ConversationItem conversationItem = (ConversationItem) itemView;
          Bitmap           bitmap           = ConversationItemSelection.snapshotView(conversationItem, list, messageRecord, videoBitmap);

          View focusedView = listener.isKeyboardOpen() ? conversationItem.getRootView().findFocus() : null;

          final ConversationItemBodyBubble bodyBubble                = conversationItem.bodyBubble;
                SelectedConversationModel  selectedConversationModel = new SelectedConversationModel(bitmap,
                                                                                                     itemView.getX(),
                                                                                                     itemView.getY() + list.getTranslationY(),
                                                                                                     bodyBubble.getX(),
                                                                                                     bodyBubble.getY(),
                                                                                                     bodyBubble.getWidth(),
                                                                                                     audioUri,
                                                                                                     messageRecord.isOutgoing(),
                                                                                                     focusedView);

          bodyBubble.setVisibility(View.INVISIBLE);
          conversationItem.reactionsView.setVisibility(View.INVISIBLE);

          ViewUtil.hideKeyboard(requireContext(), conversationItem);

          boolean showScrollButtons = conversationViewModel.getShowScrollButtons();
          if (showScrollButtons) {
            conversationViewModel.setShowScrollButtons(false);
          }

          boolean isAttachmentKeyboardOpen = listener.isAttachmentKeyboardOpen();

          listener.handleReaction(item.getConversationMessage(),
                                  new ReactionsToolbarListener(item.getConversationMessage()),
                                  selectedConversationModel,
                                  new ConversationReactionOverlay.OnHideListener() {
                                    @Override public void startHide() {
                                      multiselectItemDecoration.hideShade(list);
                                      ViewUtil.fadeOut(reactionsShade, getResources().getInteger(R.integer.reaction_scrubber_hide_duration), View.GONE);
                                    }

                                    @Override public void onHide() {
                                      list.setLayoutFrozen(false);

                                      if (selectedConversationModel.getAudioUri() != null) {
                                        listener.onVoiceNoteResume(selectedConversationModel.getAudioUri(), messageRecord.getId());
>>>>>>> 587aa49d
                                      }

                                      @Override public void onHide() {
                                        reactionsShade.setVisibility(View.GONE);
                                        if (layoutFrozen) {
                                          list.setLayoutFrozen(false);
                                        }

                                        if (selectedConversationModel.getAudioUri() != null) {
                                          listener.onVoiceNoteResume(selectedConversationModel.getAudioUri(), messageRecord.getId());
                                        }

                                        WindowUtil.setLightStatusBarFromTheme(requireActivity());
                                        WindowUtil.setLightNavigationBarFromTheme(requireActivity());
                                        clearFocusedItem();
  
                                        if (finalMp4Holder != null) {
                                          finalMp4Holder.show();
                                          finalMp4Holder.resume();
                                        }
  
                                        bodyBubble.setVisibility(View.VISIBLE);
                                        conversationItem.reactionsView.setVisibility(View.VISIBLE);

                                        if (showScrollButtons) {
                                          conversationViewModel.setShowScrollButtons(true);
                                        }
                                      }
                                    }, motionEvent);
          }
          return;
        }
      }

      clearFocusedItem();
      ((ConversationAdapter) list.getAdapter()).toggleSelection(item);
      list.invalidateItemDecorations();

<<<<<<< HEAD
      actionMode = ((AppCompatActivity)getActivity()).startSupportActionMode(actionModeCallback);
    }
=======
                                      if (showScrollButtons) {
                                        conversationViewModel.setShowScrollButtons(true);
                                      }

                                      if (isAttachmentKeyboardOpen) {
                                        listener.openAttachmentKeyboard();
                                      }
                                    }
                                  });
        }
      } else {
        clearFocusedItem();
        ((ConversationAdapter) list.getAdapter()).toggleSelection(item);
        list.invalidateItemDecorations();
>>>>>>> 587aa49d

    @Override
    public void onItemLongClick(View itemView, MultiselectPart item) {
      onItemLongClick2(itemView, item, null);
    }

    @Nullable private Uri getAudioUriForLongClick(@NonNull MessageRecord messageRecord) {
      VoiceNotePlaybackState playbackState = listener.getVoiceNoteMediaController().getVoiceNotePlaybackState().getValue();
      if (playbackState == null || !playbackState.isPlaying()) {
        return null;
      }

      if (!MessageRecordUtil.hasAudio(messageRecord) || !messageRecord.isMms()) {
        return null;
      }

      Uri messageUri = ((MmsMessageRecord) messageRecord).getSlideDeck().getAudioSlide().getUri();
      return playbackState.getUri().equals(messageUri) ? messageUri : null;
    }

    @Override
    public void onQuoteClicked(MmsMessageRecord messageRecord) {
      if (messageRecord.getQuote() == null) {
        Log.w(TAG, "Received a 'quote clicked' event, but there's no quote...");
        return;
      }

      if (messageRecord.getQuote().isOriginalMissing()) {
        Log.i(TAG, "Clicked on a quote whose original message we never had.");
        Toast.makeText(getContext(), R.string.ConversationFragment_quoted_message_not_found, Toast.LENGTH_SHORT).show();
        return;
      }

      if (messageRecord.getParentStoryId() != null) {
        startActivity(StoryViewerActivity.createIntent(
            requireContext(),
            new StoryViewerArgs.Builder(messageRecord.getQuote().getAuthor(), Recipient.resolved(messageRecord.getQuote().getAuthor()).shouldHideStory())
                               .withStoryId(messageRecord.getParentStoryId().asMessageId().getId())
                               .build()));
        return;
      }

      SimpleTask.run(getLifecycle(), () -> {
        return SignalDatabase.mmsSms().getQuotedMessagePosition(threadId,
                                                                messageRecord.getQuote().getId(),
                                                                messageRecord.getQuote().getAuthor());
      }, p -> moveToPosition(p + (isTypingIndicatorShowing() ? 1 : 0), () -> {
        Toast.makeText(getContext(), R.string.ConversationFragment_quoted_message_no_longer_available, Toast.LENGTH_SHORT).show();
      }));
    }

    @Override
    public void onLinkPreviewClicked(@NonNull LinkPreview linkPreview) {
      if (getContext() != null && getActivity() != null) {
        CommunicationActions.openBrowserLink(getActivity(), linkPreview.getUrl());
      }
    }

    @Override
    public void onMoreTextClicked(@NonNull RecipientId conversationRecipientId, long messageId, boolean isMms) {
      if (getContext() != null && getActivity() != null) {
        LongMessageFragment.create(messageId, isMms).show(getChildFragmentManager(), null);
      }
    }

    @Override
    public void onStickerClicked(@NonNull StickerLocator sticker) {
      if (getContext() != null && getActivity() != null) {
        startActivity(StickerPackPreviewActivity.getIntent(sticker.getPackId(), sticker.getPackKey()));
      }
    }

    @Override
    public void onViewOnceMessageClicked(@NonNull MmsMessageRecord messageRecord) {
      if (!messageRecord.isViewOnce()) {
        throw new AssertionError("Non-revealable message clicked.");
      }

      if (!ViewOnceUtil.isViewable(messageRecord)) {
        int stringRes = messageRecord.isOutgoing() ? R.string.ConversationFragment_outgoing_view_once_media_files_are_automatically_removed
                                                   : R.string.ConversationFragment_you_already_viewed_this_message;
        Toast.makeText(requireContext(), stringRes, Toast.LENGTH_SHORT).show();
        return;
      }

      SimpleTask.run(getLifecycle(), () -> {
        Log.i(TAG, "Copying the view-once photo to temp storage and deleting underlying media.");

        try {
          Slide       thumbnailSlide = messageRecord.getSlideDeck().getThumbnailSlide();
          InputStream inputStream    = PartAuthority.getAttachmentStream(requireContext(), thumbnailSlide.getUri());
          Uri         tempUri        = BlobProvider.getInstance().forData(inputStream, thumbnailSlide.getFileSize())
                                                                 .withMimeType(thumbnailSlide.getContentType())
                                                                 .createForSingleSessionOnDisk(requireContext());

          SignalDatabase.attachments().deleteAttachmentFilesForViewOnceMessage(messageRecord.getId());

          ApplicationDependencies.getViewOnceMessageManager().scheduleIfNecessary();

          ApplicationDependencies.getJobManager().add(new MultiDeviceViewOnceOpenJob(new MessageDatabase.SyncMessageId(messageRecord.getIndividualRecipient().getId(), messageRecord.getDateSent())));

          return tempUri;
        } catch (IOException e) {
          return null;
        }
      }, (uri) -> {
        if (uri != null) {
          startActivity(ViewOnceMessageActivity.getIntent(requireContext(), messageRecord.getId(), uri));
        } else {
          Log.w(TAG, "Failed to open view-once photo. Showing a toast and deleting the attachments for the message just in case.");
          Toast.makeText(requireContext(), R.string.ConversationFragment_failed_to_open_message, Toast.LENGTH_SHORT).show();
          SignalExecutors.BOUNDED.execute(() -> SignalDatabase.attachments().deleteAttachmentFilesForViewOnceMessage(messageRecord.getId()));
        }
      });
    }

    @Override
    public void onSharedContactDetailsClicked(@NonNull Contact contact, @NonNull View avatarTransitionView) {
      if (getContext() != null && getActivity() != null) {
        ViewCompat.setTransitionName(avatarTransitionView, "avatar");
        Bundle bundle = ActivityOptionsCompat.makeSceneTransitionAnimation(getActivity(), avatarTransitionView, "avatar").toBundle();
        ActivityCompat.startActivity(getActivity(), SharedContactDetailsActivity.getIntent(getContext(), contact), bundle);
      }
    }

    @Override
    public void onAddToContactsClicked(@NonNull Contact contactWithAvatar) {
      if (getContext() != null) {
        new AsyncTask<Void, Void, Intent>() {
          @Override
          protected Intent doInBackground(Void... voids) {
            return ContactUtil.buildAddToContactsIntent(getContext(), contactWithAvatar);
          }

          @Override
          protected void onPostExecute(Intent intent) {
            startActivityForResult(intent, CODE_ADD_EDIT_CONTACT);
          }
        }.execute();
      }
    }

    @Override
    public void onMessageSharedContactClicked(@NonNull List<Recipient> choices) {
      if (getContext() == null) return;

      ContactUtil.selectRecipientThroughDialog(getContext(), choices, locale, recipient -> {
        CommunicationActions.startConversation(getContext(), recipient, null);
      });
    }

    @Override
    public void onInviteSharedContactClicked(@NonNull List<Recipient> choices) {
      if (getContext() == null) return;

      ContactUtil.selectRecipientThroughDialog(getContext(), choices, locale, recipient -> {
        CommunicationActions.composeSmsThroughDefaultApp(getContext(), recipient, getString(R.string.InviteActivity_lets_switch_to_signal, getString(R.string.install_url)));
      });
    }

    @Override
    public void onReactionClicked(@NonNull MultiselectPart multiselectPart, long messageId, boolean isMms) {
      if (getParentFragment() == null) return;

      ReactionsBottomSheetDialogFragment.create(messageId, isMms, TextSecurePreferences.isShowReactionTimeEnabled(requireContext()) ? locale : null)
                                        .show(getParentFragmentManager(), null);
    }

    @Override
    public void onGroupMemberClicked(@NonNull RecipientId recipientId, @NonNull GroupId groupId) {
      if (getParentFragment() == null) return;

      RecipientBottomSheetDialogFragment.create(recipientId, groupId).show(getParentFragmentManager(), "BOTTOM");
    }

    @Override
    public void onMessageWithErrorClicked(@NonNull MessageRecord messageRecord) {
      listener.onMessageWithErrorClicked(messageRecord);
    }

    @Override
    public void onMessageWithRecaptchaNeededClicked(@NonNull MessageRecord messageRecord) {
      RecaptchaProofBottomSheetFragment.show(getChildFragmentManager());
    }

    @Override
    public void onIncomingIdentityMismatchClicked(@NonNull RecipientId recipientId) {
      SafetyNumberChangeDialog.show(getParentFragmentManager(), recipientId);
    }

    @Override
    public void onVoiceNotePause(@NonNull Uri uri) {
      listener.onVoiceNotePause(uri);
    }

    @Override
    public void onVoiceNotePlay(@NonNull Uri uri, long messageId, double progress) {
      listener.onVoiceNotePlay(uri, messageId, progress);
    }

    @Override
    public void onVoiceNoteSeekTo(@NonNull Uri uri, double progress) {
      listener.onVoiceNoteSeekTo(uri, progress);
    }

    @Override
    public void onVoiceNotePlaybackSpeedChanged(@NonNull Uri uri, float speed) {
      listener.onVoiceNotePlaybackSpeedChanged(uri, speed);
    }

    @Override
    public void onRegisterVoiceNoteCallbacks(@NonNull Observer<VoiceNotePlaybackState> onPlaybackStartObserver) {
      listener.onRegisterVoiceNoteCallbacks(onPlaybackStartObserver);
    }

    @Override
    public void onUnregisterVoiceNoteCallbacks(@NonNull Observer<VoiceNotePlaybackState> onPlaybackStartObserver) {
      listener.onUnregisterVoiceNoteCallbacks(onPlaybackStartObserver);
    }

    @Override
    public boolean onUrlClicked(@NonNull String url) {
      return CommunicationActions.handlePotentialGroupLinkUrl(requireActivity(), url) ||
             CommunicationActions.handlePotentialProxyLinkUrl(requireActivity(), url);
    }

    @Override
    public void onGroupMigrationLearnMoreClicked(@NonNull GroupMigrationMembershipChange membershipChange) {
      if (getParentFragment() == null) {
        return;
      }

      GroupsV1MigrationInfoBottomSheetDialogFragment.show(getParentFragmentManager(), membershipChange);
    }

    @Override
    public void onChatSessionRefreshLearnMoreClicked() {
      new AlertDialog.Builder(requireContext())
          .setView(R.layout.decryption_failed_dialog)
          .setPositiveButton(android.R.string.ok, (d, w) -> {
            d.dismiss();
          })
          //.setNeutralButton(R.string.ConversationFragment_contact_us, (d, w) -> {
          //  startActivity(AppSettingsActivity.help(requireContext(), 0));
          //  d.dismiss();
          //})
          .show();
    }

    @Override
    public void onBadDecryptLearnMoreClicked(@NonNull RecipientId author) {
      SimpleTask.run(getLifecycle(),
                     () -> Recipient.resolved(author).getDisplayName(requireContext()),
                     name -> BadDecryptLearnMoreDialog.show(getParentFragmentManager(), name, recipient.get().isGroup()));
    }

    @Override
    public void onSafetyNumberLearnMoreClicked(@NonNull Recipient recipient) {
      if (recipient.isGroup()) {
        throw new AssertionError("Must be individual");
      }

      AlertDialog dialog = new AlertDialog.Builder(requireContext())
                                          .setView(R.layout.safety_number_changed_learn_more_dialog)
                                          .setPositiveButton(R.string.ConversationFragment_verify, (d, w) -> {
                                            SimpleTask.run(getLifecycle(), () -> {
                                              return ApplicationDependencies.getProtocolStore().aci().identities().getIdentityRecord(recipient.getId());
                                            }, identityRecord -> {
                                              if (identityRecord.isPresent()) {
                                                startActivity(VerifyIdentityActivity.newIntent(requireContext(), identityRecord.get()));
                                              }});
                                            d.dismiss();
                                          })
                                          .setNegativeButton(R.string.ConversationFragment_not_now, (d, w) -> {
                                            d.dismiss();
                                          })
                                          .create();
      dialog.setOnShowListener(d -> {
        TextView title = Objects.requireNonNull(dialog.findViewById(R.id.safety_number_learn_more_title));
        TextView body  = Objects.requireNonNull(dialog.findViewById(R.id.safety_number_learn_more_body));

        title.setText(getString(R.string.ConversationFragment_your_safety_number_with_s_changed, recipient.getDisplayName(requireContext())));
        body.setText(getString(R.string.ConversationFragment_your_safety_number_with_s_changed_likey_because_they_reinstalled_signal, recipient.getDisplayName(requireContext())));
      });

      dialog.show();
    }
    @Override
    public void onJoinGroupCallClicked() {
      CommunicationActions.startVideoCall(requireActivity(), recipient.get());
    }

    @Override
    public void onInviteFriendsToGroupClicked(@NonNull GroupId.V2 groupId) {
      GroupLinkInviteFriendsBottomSheetDialogFragment.show(requireActivity().getSupportFragmentManager(), groupId);
    }

    @Override
    public void onEnableCallNotificationsClicked() {
      EnableCallNotificationSettingsDialog.fixAutomatically(requireContext());
      if (EnableCallNotificationSettingsDialog.shouldShow(requireContext())) {
        EnableCallNotificationSettingsDialog.show(getChildFragmentManager());
      } else {
        refreshList();
      }
    }

    @Override
    public void onPlayInlineContent(ConversationMessage conversationMessage) {
      getListAdapter().playInlineContent(conversationMessage);
    }

    @Override
    public void onInMemoryMessageClicked(@NonNull InMemoryMessageRecord messageRecord) {
      if (messageRecord instanceof InMemoryMessageRecord.NoGroupsInCommon) {
        boolean isGroup = ((InMemoryMessageRecord.NoGroupsInCommon) messageRecord).isGroup();
        new MaterialAlertDialogBuilder(requireContext(), R.style.ThemeOverlay_Signal_MaterialAlertDialog)
            .setMessage(isGroup ? R.string.GroupsInCommonMessageRequest__none_of_your_contacts_or_people_you_chat_with_are_in_this_group
                                : R.string.GroupsInCommonMessageRequest__you_have_no_groups_in_common_with_this_person)
            .setNeutralButton(R.string.GroupsInCommonMessageRequest__about_message_requests, (d, w) -> CommunicationActions.openBrowserLink(requireContext(), getString(R.string.GroupsInCommonMessageRequest__support_article)))
            .setPositiveButton(R.string.GroupsInCommonMessageRequest__okay, null)
            .show();
      }
    }

    @Override
    public void onViewGroupDescriptionChange(@Nullable GroupId groupId, @NonNull String description, boolean isMessageRequestAccepted) {
      if (groupId != null) {
        GroupDescriptionDialog.show(getChildFragmentManager(), groupId, description, isMessageRequestAccepted);
      }
    }

    @Override
    public void onChangeNumberUpdateContact(@NonNull Recipient recipient) {
      startActivity(RecipientExporter.export(recipient).asAddContactIntent());
    }

    @Override
    public void onCallToAction(@NonNull String action) {

    }

    @Override
    public void onDonateClicked() {
      if (SignalStore.donationsValues().isLikelyASustainer()) {
        NavHostFragment navHostFragment = NavHostFragment.create(R.navigation.boosts);

        requireActivity().getSupportFragmentManager()
                         .beginTransaction()
                         .add(navHostFragment, "boost_nav")
                         .commitNow();
      } else {
        startActivity(AppSettingsActivity.subscriptions(requireContext()));
      }
    }

    @Override
    public void onBlockJoinRequest(@NonNull Recipient recipient) {
      new MaterialAlertDialogBuilder(requireContext()).setTitle(R.string.ConversationFragment__block_request)
                                                      .setMessage(getString(R.string.ConversationFragment__s_will_not_be_able_to_join_or_request_to_join_this_group_via_the_group_link, recipient.getDisplayName(requireContext())))
                                                      .setNegativeButton(R.string.ConversationFragment__cancel, null)
                                                      .setPositiveButton(R.string.ConversationFragment__block_request_button, (d, w) -> handleBlockJoinRequest(recipient))
                                                      .show();
    }

    @Override
    public void onRecipientNameClicked(@NonNull RecipientId target) {
      if (getParentFragment() == null) return;

      RecipientBottomSheetDialogFragment.create(target, recipient.get().getGroupId().orElse(null)).show(getParentFragmentManager(), "BOTTOM");
    }

    @Override
    public void onViewGiftBadgeClicked(@NonNull MessageRecord messageRecord) {
      if (!MessageRecordUtil.hasGiftBadge(messageRecord)) {
        return;
      }

      if (messageRecord.isOutgoing()) {
        ViewSentGiftBottomSheet.show(getChildFragmentManager(), (MmsMessageRecord) messageRecord);
      } else {
        ViewReceivedGiftBottomSheet.show(getChildFragmentManager(), (MmsMessageRecord) messageRecord);
      }
    }

    @Override
    public void onGiftBadgeRevealed(@NonNull MessageRecord messageRecord) {
      if (messageRecord.isOutgoing() && MessageRecordUtil.hasGiftBadge(messageRecord)) {
        conversationViewModel.markGiftBadgeRevealed(messageRecord.getId());
      }
    }
  }

  public void refreshList() {
    ConversationAdapter listAdapter = getListAdapter();
    if (listAdapter != null) {
      listAdapter.notifyDataSetChanged();
    }
  }

  @Override
  public void onActivityResult(int requestCode, int resultCode, Intent data) {
    super.onActivityResult(requestCode, resultCode, data);

    if (requestCode == CODE_ADD_EDIT_CONTACT && getContext() != null) {
      ApplicationDependencies.getJobManager().add(new DirectoryRefreshJob(false));
    }
  }

  private void handleEnterMultiSelect(@NonNull ConversationMessage conversationMessage) {
    Set<MultiselectPart> multiselectParts = conversationMessage.getMultiselectCollection().toSet();

    multiselectParts.stream().forEach(part -> {
      ((ConversationAdapter) list.getAdapter()).toggleSelection(part);
    });

    list.invalidateItemDecorations();

    actionMode = ((AppCompatActivity)getActivity()).startSupportActionMode(actionModeCallback);
  }

  private void handleBlockJoinRequest(@NonNull Recipient recipient) {
    lifecycleDisposable.add(
        groupViewModel.blockJoinRequests(ConversationFragment.this.recipient.get(), recipient)
                      .subscribe(result -> {
                        if (result.isFailure()) {
                          int failureReason = GroupErrors.getUserDisplayMessage(((GroupBlockJoinRequestResult.Failure) result).getReason());
                          Toast.makeText(requireContext(), failureReason, Toast.LENGTH_SHORT).show();
                        } else {
                          Toast.makeText(requireContext(), R.string.ConversationFragment__blocked, Toast.LENGTH_SHORT).show();
                        }
                      })
    );
  }

  private final class CheckExpirationDataObserver extends RecyclerView.AdapterDataObserver {
    @Override
    public void onItemRangeRemoved(int positionStart, int itemCount) {
      ConversationAdapter adapter = getListAdapter();
      if (adapter == null || actionMode == null) {
        return;
      }

      Set<MultiselectPart> selected = adapter.getSelectedItems();
      Set<MultiselectPart> expired  = new HashSet<>();

      for (final MultiselectPart multiselectPart : selected) {
        if (multiselectPart.isExpired()) {
          expired.add(multiselectPart);
        }
      }

      adapter.removeFromSelection(expired);

      if (adapter.getSelectedItems().isEmpty()) {
        actionMode.finish();
      } else {
        actionMode.setTitle(calculateSelectedItemCount());
      }
    }
  }

  private final class ConversationSnapToTopDataObserver extends SnapToTopDataObserver {

    public ConversationSnapToTopDataObserver(@NonNull RecyclerView recyclerView,
                                             @Nullable ScrollRequestValidator scrollRequestValidator)
    {
      super(recyclerView, scrollRequestValidator, () -> {
        list.scrollToPosition(0);
        list.post(ConversationFragment.this::postMarkAsReadRequest);
      });
    }

    @Override
    public void onItemRangeMoved(int fromPosition, int toPosition, int itemCount) {
      // Do nothing.
    }

    @Override
    public void onItemRangeInserted(int positionStart, int itemCount) {
      if (positionStart == 0 && itemCount == 1 && isTypingIndicatorShowing()) {
        return;
      }

      super.onItemRangeInserted(positionStart, itemCount);
    }

    @Override
    public void onItemRangeChanged(int positionStart, int itemCount) {
      super.onItemRangeChanged(positionStart, itemCount);
      list.post(ConversationFragment.this::postMarkAsReadRequest);
    }
  }

  private final class ConversationScrollRequestValidator implements SnapToTopDataObserver.ScrollRequestValidator {

    @Override
    public boolean isPositionStillValid(int position) {
      if (getListAdapter() == null) {
        return position >= 0;
      } else {
        return position >= 0 && position < getListAdapter().getItemCount();
      }
    }

    @Override
    public boolean isItemAtPositionLoaded(int position) {
      if (getListAdapter() == null) {
        return false;
      } else if (getListAdapter().hasFooter() && position == getListAdapter().getItemCount() - 1) {
        return true;
      } else {
        return getListAdapter().getItem(position) != null;
      }
    }
  }

  private class ReactionsToolbarListener implements ConversationReactionOverlay.OnActionSelectedListener {

    private final ConversationMessage conversationMessage;

    private ReactionsToolbarListener(@NonNull ConversationMessage conversationMessage) {
      this.conversationMessage = conversationMessage;
    }

    @Override
    public void onActionSelected(@NonNull ConversationReactionOverlay.Action action) {
      switch (action) {
        case REPLY:
          handleReplyMessage(conversationMessage);
          break;
        case FORWARD:
          handleForwardMessageParts(conversationMessage.getMultiselectCollection().toSet());
          break;
        case RESEND:
          handleResendMessage(conversationMessage.getMessageRecord());
          break;
        case DOWNLOAD:
          handleSaveAttachment((MediaMmsMessageRecord) conversationMessage.getMessageRecord());
          break;
        case COPY:
          handleCopyMessage(conversationMessage.getMultiselectCollection().toSet());
          break;
        case MULTISELECT:
          handleEnterMultiSelect(conversationMessage);
          break;
        case VIEW_INFO:
          handleDisplayDetails(conversationMessage);
          break;
        case DELETE:
          handleDeleteMessages(conversationMessage.getMultiselectCollection().toSet(), true);
          break;
      }
    }
  }

  private class ActionModeCallback implements ActionMode.Callback {

    @Override
    public boolean onCreateActionMode(ActionMode mode, Menu menu) {
      mode.setTitle(calculateSelectedItemCount());

      setCorrectActionModeMenuVisibility();
      listener.onMessageActionToolbarOpened();
      return true;
    }

    @Override
    public boolean onPrepareActionMode(ActionMode actionMode, Menu menu) {
      return false;
    }

    @Override
    public void onDestroyActionMode(ActionMode mode) {
      ((ConversationAdapter)list.getAdapter()).clearSelection();
      list.invalidateItemDecorations();
      setBottomActionBarVisibility(false);
      actionMode = null;
      listener.onMessageActionToolbarClosed();
    }

    @Override
    public boolean onActionItemClicked(ActionMode mode, MenuItem item) {
      return false;
    }
  }

  private static class ConversationDateHeader extends StickyHeaderViewHolder {

    private final Animation animateIn;
    private final Animation animateOut;

    private boolean pendingHide = false;

    private ConversationDateHeader(Context context, TextView textView) {
      super(textView);
      this.animateIn  = AnimationUtils.loadAnimation(context, R.anim.slide_from_top);
      this.animateOut = AnimationUtils.loadAnimation(context, R.anim.slide_to_top);

      this.animateIn.setDuration(100);
      this.animateOut.setDuration(100);
    }

    public void show() {
      if (textView.getText() == null || textView.getText().length() == 0) {
        return;
      }

      if (pendingHide) {
        pendingHide = false;
      } else {
        ViewUtil.animateIn(textView, animateIn);
      }
    }

    public void hide() {
      pendingHide = true;

      textView.postDelayed(new Runnable() {
        @Override
        public void run() {
          if (pendingHide) {
            pendingHide = false;
            ViewUtil.animateOut(textView, animateOut, View.GONE);
          }
        }
      }, 400);
    }
  }

  private static final class TransitionListener implements Animator.AnimatorListener {

    private final ValueAnimator animator = ValueAnimator.ofFloat(0f, 1f);

    TransitionListener(RecyclerView recyclerView) {
      animator.addUpdateListener(unused -> recyclerView.invalidate());
      animator.setDuration(100L);
    }

    @Override
    public void onAnimationStart(Animator animation) {
      animator.start();
    }

    @Override
    public void onAnimationEnd(Animator animation) {
      animator.end();
    }

    @Override
    public void onAnimationCancel(Animator animation) {
      // Do Nothing
    }

    @Override
    public void onAnimationRepeat(Animator animation) {
      // Do Nothing
    }
  }
}<|MERGE_RESOLUTION|>--- conflicted
+++ resolved
@@ -1701,7 +1701,6 @@
             if (audioUri != null) {
               listener.onVoiceNotePause(audioUri);
             }
-<<<<<<< HEAD
   
             Bitmap videoBitmap          = null;
             int    childAdapterPosition = list.getChildAdapterPosition(itemView);
@@ -1744,7 +1743,9 @@
             if (showScrollButtons) {
               conversationViewModel.setShowScrollButtons(false);
             }
-  
+
+            boolean isAttachmentKeyboardOpen = listener.isAttachmentKeyboardOpen();
+
             final boolean layoutFrozen = (motionEvent == null);
 
             listener.handleReaction(item.getConversationMessage(),
@@ -1754,53 +1755,6 @@
                                       @Override public void startHide() {
                                         multiselectItemDecoration.hideShade(list);
                                         ViewUtil.fadeOut(reactionsShade, getResources().getInteger(R.integer.reaction_scrubber_hide_duration), View.GONE);
-=======
-          }
-          final GiphyMp4ProjectionPlayerHolder finalMp4Holder = mp4Holder;
-
-          ConversationItem conversationItem = (ConversationItem) itemView;
-          Bitmap           bitmap           = ConversationItemSelection.snapshotView(conversationItem, list, messageRecord, videoBitmap);
-
-          View focusedView = listener.isKeyboardOpen() ? conversationItem.getRootView().findFocus() : null;
-
-          final ConversationItemBodyBubble bodyBubble                = conversationItem.bodyBubble;
-                SelectedConversationModel  selectedConversationModel = new SelectedConversationModel(bitmap,
-                                                                                                     itemView.getX(),
-                                                                                                     itemView.getY() + list.getTranslationY(),
-                                                                                                     bodyBubble.getX(),
-                                                                                                     bodyBubble.getY(),
-                                                                                                     bodyBubble.getWidth(),
-                                                                                                     audioUri,
-                                                                                                     messageRecord.isOutgoing(),
-                                                                                                     focusedView);
-
-          bodyBubble.setVisibility(View.INVISIBLE);
-          conversationItem.reactionsView.setVisibility(View.INVISIBLE);
-
-          ViewUtil.hideKeyboard(requireContext(), conversationItem);
-
-          boolean showScrollButtons = conversationViewModel.getShowScrollButtons();
-          if (showScrollButtons) {
-            conversationViewModel.setShowScrollButtons(false);
-          }
-
-          boolean isAttachmentKeyboardOpen = listener.isAttachmentKeyboardOpen();
-
-          listener.handleReaction(item.getConversationMessage(),
-                                  new ReactionsToolbarListener(item.getConversationMessage()),
-                                  selectedConversationModel,
-                                  new ConversationReactionOverlay.OnHideListener() {
-                                    @Override public void startHide() {
-                                      multiselectItemDecoration.hideShade(list);
-                                      ViewUtil.fadeOut(reactionsShade, getResources().getInteger(R.integer.reaction_scrubber_hide_duration), View.GONE);
-                                    }
-
-                                    @Override public void onHide() {
-                                      list.setLayoutFrozen(false);
-
-                                      if (selectedConversationModel.getAudioUri() != null) {
-                                        listener.onVoiceNoteResume(selectedConversationModel.getAudioUri(), messageRecord.getId());
->>>>>>> 587aa49d
                                       }
 
                                       @Override public void onHide() {
@@ -1828,6 +1782,10 @@
                                         if (showScrollButtons) {
                                           conversationViewModel.setShowScrollButtons(true);
                                         }
+
+                                        if (isAttachmentKeyboardOpen) {
+                                          listener.openAttachmentKeyboard();
+                                        }
                                       }
                                     }, motionEvent);
           }
@@ -1839,25 +1797,8 @@
       ((ConversationAdapter) list.getAdapter()).toggleSelection(item);
       list.invalidateItemDecorations();
 
-<<<<<<< HEAD
       actionMode = ((AppCompatActivity)getActivity()).startSupportActionMode(actionModeCallback);
     }
-=======
-                                      if (showScrollButtons) {
-                                        conversationViewModel.setShowScrollButtons(true);
-                                      }
-
-                                      if (isAttachmentKeyboardOpen) {
-                                        listener.openAttachmentKeyboard();
-                                      }
-                                    }
-                                  });
-        }
-      } else {
-        clearFocusedItem();
-        ((ConversationAdapter) list.getAdapter()).toggleSelection(item);
-        list.invalidateItemDecorations();
->>>>>>> 587aa49d
 
     @Override
     public void onItemLongClick(View itemView, MultiselectPart item) {

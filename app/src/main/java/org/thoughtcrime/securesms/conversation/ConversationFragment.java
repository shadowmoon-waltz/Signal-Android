/*
 * Copyright (C) 2015 Open Whisper Systems
 *
 * This program is free software: you can redistribute it and/or modify
 * it under the terms of the GNU General Public License as published by
 * the Free Software Foundation, either version 3 of the License, or
 * (at your option) any later version.
 *
 * This program is distributed in the hope that it will be useful,
 * but WITHOUT ANY WARRANTY; without even the implied warranty of
 * MERCHANTABILITY or FITNESS FOR A PARTICULAR PURPOSE.  See the
 * GNU General Public License for more details.
 *
 * You should have received a copy of the GNU General Public License
 * along with this program.  If not, see <http://www.gnu.org/licenses/>.
 */
package org.thoughtcrime.securesms.conversation;

import android.Manifest;
import android.animation.Animator;
import android.animation.LayoutTransition;
import android.animation.ValueAnimator;
import android.annotation.SuppressLint;
import android.content.Context;
import android.content.Intent;
import android.content.res.Configuration;
import android.graphics.Color;
import android.graphics.Rect;
import android.net.Uri;
import android.os.AsyncTask;
import android.os.Bundle;
import android.text.SpannableStringBuilder;
import android.text.TextUtils;
import android.view.LayoutInflater;
import android.view.Menu;
import android.view.MenuItem;
import android.view.MotionEvent;
import android.view.View;
import android.view.ViewGroup;
import android.view.ViewTreeObserver;
import android.view.animation.Animation;
import android.view.animation.AnimationUtils;
import android.widget.EditText;
import android.widget.FrameLayout;
import android.widget.TextView;
import android.widget.Toast;
import android.widget.ViewSwitcher;

import androidx.annotation.NonNull;
import androidx.annotation.Nullable;
import androidx.appcompat.app.AlertDialog;
import androidx.appcompat.app.AppCompatActivity;
import androidx.appcompat.view.ActionMode;
import androidx.appcompat.widget.Toolbar;
import androidx.core.app.ActivityCompat;
import androidx.core.app.ActivityOptionsCompat;
import androidx.core.text.HtmlCompat;
import androidx.core.view.ViewCompat;
import androidx.core.view.ViewKt;
import androidx.lifecycle.LiveData;
import androidx.lifecycle.Observer;
import androidx.lifecycle.ViewModelProvider;
import androidx.recyclerview.widget.LinearLayoutManager;
import androidx.recyclerview.widget.RecyclerView;
import androidx.recyclerview.widget.RecyclerView.OnScrollListener;

import com.annimon.stream.Collectors;
import com.annimon.stream.Stream;
import com.google.android.material.dialog.MaterialAlertDialogBuilder;
import com.google.android.material.snackbar.Snackbar;

import org.signal.core.util.DimensionUnit;
import org.signal.core.util.concurrent.SignalExecutors;
import org.signal.core.util.logging.Log;
import org.thoughtcrime.securesms.LoggingFragment;
import org.thoughtcrime.securesms.R;
import org.thoughtcrime.securesms.components.ConversationScrollToView;
import org.thoughtcrime.securesms.components.ConversationTypingView;
import org.thoughtcrime.securesms.components.TypingStatusRepository;
import org.thoughtcrime.securesms.components.menu.ActionItem;
import org.thoughtcrime.securesms.components.menu.SignalBottomActionBar;
import org.thoughtcrime.securesms.components.recyclerview.SmoothScrollingLinearLayoutManager;
//import org.thoughtcrime.securesms.components.settings.app.AppSettingsActivity;
import org.thoughtcrime.securesms.components.voice.VoiceNoteMediaControllerOwner;
import org.thoughtcrime.securesms.components.voice.VoiceNotePlaybackState;
import org.thoughtcrime.securesms.contactshare.Contact;
import org.thoughtcrime.securesms.contactshare.ContactUtil;
import org.thoughtcrime.securesms.contactshare.SharedContactDetailsActivity;
import org.thoughtcrime.securesms.conversation.ConversationAdapter.ItemClickListener;
import org.thoughtcrime.securesms.conversation.ConversationAdapter.StickyHeaderViewHolder;
import org.thoughtcrime.securesms.conversation.colors.Colorizer;
import org.thoughtcrime.securesms.conversation.colors.RecyclerViewColorizer;
import org.thoughtcrime.securesms.conversation.mutiselect.ConversationItemAnimator;
import org.thoughtcrime.securesms.conversation.mutiselect.MultiselectItemDecoration;
import org.thoughtcrime.securesms.conversation.mutiselect.MultiselectPart;
import org.thoughtcrime.securesms.conversation.mutiselect.forward.MultiselectForwardFragment;
import org.thoughtcrime.securesms.conversation.mutiselect.forward.MultiselectForwardFragmentArgs;
import org.thoughtcrime.securesms.conversation.mutiselect.forward.MultiselectForwardRepository;
import org.thoughtcrime.securesms.conversation.ui.error.EnableCallNotificationSettingsDialog;
import org.thoughtcrime.securesms.conversation.ui.error.SafetyNumberChangeDialog;
import org.thoughtcrime.securesms.database.MessageDatabase;
import org.thoughtcrime.securesms.database.MmsDatabase;
import org.thoughtcrime.securesms.database.SignalDatabase;
import org.thoughtcrime.securesms.database.SmsDatabase;
import org.thoughtcrime.securesms.database.model.InMemoryMessageRecord;
import org.thoughtcrime.securesms.database.model.MediaMmsMessageRecord;
import org.thoughtcrime.securesms.database.model.MessageRecord;
import org.thoughtcrime.securesms.database.model.MmsMessageRecord;
import org.thoughtcrime.securesms.database.model.ReactionRecord;
import org.thoughtcrime.securesms.dependencies.ApplicationDependencies;
import org.thoughtcrime.securesms.giph.mp4.GiphyMp4ItemDecoration;
import org.thoughtcrime.securesms.giph.mp4.GiphyMp4PlaybackController;
import org.thoughtcrime.securesms.giph.mp4.GiphyMp4PlaybackPolicy;
import org.thoughtcrime.securesms.giph.mp4.GiphyMp4ProjectionPlayerHolder;
import org.thoughtcrime.securesms.giph.mp4.GiphyMp4ProjectionRecycler;
import org.thoughtcrime.securesms.groups.GroupId;
import org.thoughtcrime.securesms.groups.GroupMigrationMembershipChange;
import org.thoughtcrime.securesms.groups.ui.invitesandrequests.invite.GroupLinkInviteFriendsBottomSheetDialogFragment;
import org.thoughtcrime.securesms.groups.ui.managegroup.dialogs.GroupDescriptionDialog;
import org.thoughtcrime.securesms.groups.ui.migration.GroupsV1MigrationInfoBottomSheetDialogFragment;
import org.thoughtcrime.securesms.groups.v2.GroupDescriptionUtil;
import org.thoughtcrime.securesms.jobs.DirectoryRefreshJob;
import org.thoughtcrime.securesms.jobs.MultiDeviceViewOnceOpenJob;
import org.thoughtcrime.securesms.keyvalue.SignalStore;
import org.thoughtcrime.securesms.linkpreview.LinkPreview;
import org.thoughtcrime.securesms.longmessage.LongMessageActivity;
import org.thoughtcrime.securesms.messagedetails.MessageDetailsActivity;
import org.thoughtcrime.securesms.messagerequests.MessageRequestState;
import org.thoughtcrime.securesms.messagerequests.MessageRequestViewModel;
import org.thoughtcrime.securesms.mms.GlideApp;
import org.thoughtcrime.securesms.mms.OutgoingMediaMessage;
import org.thoughtcrime.securesms.mms.PartAuthority;
import org.thoughtcrime.securesms.mms.Slide;
import org.thoughtcrime.securesms.notifications.profiles.NotificationProfile;
import org.thoughtcrime.securesms.permissions.Permissions;
import org.thoughtcrime.securesms.phonenumbers.PhoneNumberFormatter;
import org.thoughtcrime.securesms.providers.BlobProvider;
import org.thoughtcrime.securesms.ratelimit.RecaptchaProofBottomSheetFragment;
import org.thoughtcrime.securesms.reactions.ReactionsBottomSheetDialogFragment;
import org.thoughtcrime.securesms.recipients.LiveRecipient;
import org.thoughtcrime.securesms.recipients.Recipient;
import org.thoughtcrime.securesms.recipients.RecipientExporter;
import org.thoughtcrime.securesms.recipients.RecipientId;
import org.thoughtcrime.securesms.recipients.ui.bottomsheet.RecipientBottomSheetDialogFragment;
import org.thoughtcrime.securesms.revealable.ViewOnceMessageActivity;
import org.thoughtcrime.securesms.revealable.ViewOnceUtil;
import org.thoughtcrime.securesms.sms.MessageSender;
import org.thoughtcrime.securesms.sms.OutgoingTextMessage;
import org.thoughtcrime.securesms.stickers.StickerLocator;
import org.thoughtcrime.securesms.stickers.StickerPackPreviewActivity;
import org.thoughtcrime.securesms.util.CachedInflater;
import org.thoughtcrime.securesms.util.CommunicationActions;
import org.thoughtcrime.securesms.util.HtmlUtil;
import org.thoughtcrime.securesms.util.RemoteDeleteUtil;
import org.thoughtcrime.securesms.util.SaveAttachmentTask;
import org.thoughtcrime.securesms.util.SignalLocalMetrics;
import org.thoughtcrime.securesms.util.SignalProxyUtil;
import org.thoughtcrime.securesms.util.SnapToTopDataObserver;
import org.thoughtcrime.securesms.util.StickyHeaderDecoration;
import org.thoughtcrime.securesms.util.Stopwatch;
import org.thoughtcrime.securesms.util.StorageUtil;
import org.thoughtcrime.securesms.util.SwipeActionTypes;
import org.thoughtcrime.securesms.util.TextSecurePreferences;
import org.thoughtcrime.securesms.util.TopToastPopup;
import org.thoughtcrime.securesms.util.Util;
import org.thoughtcrime.securesms.util.ViewUtil;
import org.thoughtcrime.securesms.util.WindowUtil;
import org.thoughtcrime.securesms.util.concurrent.ListenableFuture;
import org.thoughtcrime.securesms.util.concurrent.SimpleTask;
import org.thoughtcrime.securesms.util.task.ProgressDialogAsyncTask;
import org.thoughtcrime.securesms.verify.VerifyIdentityActivity;
import org.thoughtcrime.securesms.wallpaper.ChatWallpaper;
import org.whispersystems.libsignal.util.guava.Optional;

import java.io.IOException;
import java.io.InputStream;
import java.util.ArrayList;
import java.util.Collections;
import java.util.HashSet;
import java.util.List;
import java.util.Locale;
import java.util.Objects;
import java.util.Set;
import java.util.concurrent.ExecutionException;

import kotlin.Unit;
import kotlin.jvm.functions.Function1;

@SuppressLint("StaticFieldLeak")
public class ConversationFragment extends LoggingFragment implements MultiselectForwardFragment.Callback {
  private static final String TAG = Log.tag(ConversationFragment.class);

  private static final int SCROLL_ANIMATION_THRESHOLD = 50;
  private static final int CODE_ADD_EDIT_CONTACT      = 77;

  private final ActionModeCallback actionModeCallback     = new ActionModeCallback();
  private final ItemClickListener  selectionClickListener = new ConversationFragmentItemClickListener();

  private ConversationFragmentListener listener;

  private LiveRecipient               recipient;
  private long                        threadId;
  private boolean                     isReacting;
  private ActionMode                  actionMode;
  private Locale                      locale;
  private FrameLayout                 videoContainer;
  private RecyclerView                list;
  private RecyclerView.ItemDecoration lastSeenDecoration;
  private RecyclerView.ItemDecoration inlineDateDecoration;
  private ViewSwitcher                topLoadMoreView;
  private ViewSwitcher                bottomLoadMoreView;
  private ConversationTypingView      typingView;
  private View                        composeDivider;
  private ConversationScrollToView    scrollToBottomButton;
  private ConversationScrollToView    scrollToMentionButton;
  private TextView                    scrollDateHeader;
  private ConversationBannerView      conversationBanner;
  private MessageRequestViewModel     messageRequestViewModel;
  private MessageCountsViewModel      messageCountsViewModel;
  private ConversationViewModel       conversationViewModel;
  private ConversationGroupViewModel  groupViewModel;
  private SnapToTopDataObserver       snapToTopDataObserver;
  private MarkReadHelper              markReadHelper;
  private Animation                   scrollButtonInAnimation;
  private Animation                   mentionButtonInAnimation;
  private Animation                   scrollButtonOutAnimation;
  private Animation                   mentionButtonOutAnimation;
  private OnScrollListener            conversationScrollListener;
  private int                         pulsePosition = -1;
  private int                         lastSeenScrollOffset;
  private View                        toolbarShadow;
  private Stopwatch                   startupStopwatch;
  private LayoutTransition            layoutTransition;
  private TransitionListener          transitionListener;
  private View                        reactionsShade;
  private SignalBottomActionBar       bottomActionBar;

  private GiphyMp4ProjectionRecycler giphyMp4ProjectionRecycler;
  private Colorizer                  colorizer;
  private ConversationUpdateTick     conversationUpdateTick;
  private MultiselectItemDecoration  multiselectItemDecoration;

  public static void prepare(@NonNull Context context) {
    FrameLayout parent = new FrameLayout(context);
    parent.setLayoutParams(new FrameLayout.LayoutParams(FrameLayout.LayoutParams.MATCH_PARENT, FrameLayout.LayoutParams.WRAP_CONTENT));

    CachedInflater.from(context).cacheUntilLimit(R.layout.conversation_item_received_text_only, parent, 25);
    CachedInflater.from(context).cacheUntilLimit(R.layout.conversation_item_sent_text_only, parent, 25);
    CachedInflater.from(context).cacheUntilLimit(R.layout.conversation_item_received_multimedia, parent, 10);
    CachedInflater.from(context).cacheUntilLimit(R.layout.conversation_item_sent_multimedia, parent, 10);
    CachedInflater.from(context).cacheUntilLimit(R.layout.conversation_item_update, parent, 5);
    CachedInflater.from(context).cacheUntilLimit(R.layout.cursor_adapter_header_footer_view, parent, 2);
  }

  @Override
  public void onCreate(Bundle icicle) {
    super.onCreate(icicle);
    this.locale = Locale.getDefault();
    startupStopwatch = new Stopwatch("conversation-open");
    SignalLocalMetrics.ConversationOpen.start();
  }

  @Override
  public View onCreateView(@NonNull LayoutInflater inflater, ViewGroup container, Bundle bundle) {
    final View view = inflater.inflate(R.layout.conversation_fragment, container, false);
    videoContainer = view.findViewById(R.id.video_container);
    list           = view.findViewById(android.R.id.list);
    composeDivider = view.findViewById(R.id.compose_divider);

    layoutTransition   = new LayoutTransition();
    transitionListener = new TransitionListener(list);

    scrollToBottomButton  = view.findViewById(R.id.scroll_to_bottom);
    scrollToMentionButton = view.findViewById(R.id.scroll_to_mention);
    scrollDateHeader      = view.findViewById(R.id.scroll_date_header);
    toolbarShadow         = requireActivity().findViewById(R.id.conversation_toolbar_shadow);
    reactionsShade        = view.findViewById(R.id.reactions_shade);
    bottomActionBar       = view.findViewById(R.id.conversation_bottom_action_bar);

    final LinearLayoutManager      layoutManager            = new SmoothScrollingLinearLayoutManager(getActivity(), true);
    final ConversationItemAnimator conversationItemAnimator = new ConversationItemAnimator(
        () -> {
          ConversationAdapter adapter = getListAdapter();
          if (adapter == null) {
            return false;
          } else {
            return Util.hasItems(adapter.getSelectedItems());
          }
        },
        () -> conversationViewModel.shouldPlayMessageAnimations() && list.getScrollState() == RecyclerView.SCROLL_STATE_IDLE,
        () -> list.canScrollVertically(1) || list.canScrollVertically(-1));

    multiselectItemDecoration = new MultiselectItemDecoration(requireContext(),
                                                              () -> conversationViewModel.getWallpaper().getValue());

    list.setHasFixedSize(false);
    list.setLayoutManager(layoutManager);

    RecyclerViewColorizer recyclerViewColorizer = new RecyclerViewColorizer(list);

    list.addItemDecoration(multiselectItemDecoration);
    list.setItemAnimator(conversationItemAnimator);

    getViewLifecycleOwner().getLifecycle().addObserver(multiselectItemDecoration);

    snapToTopDataObserver = new ConversationSnapToTopDataObserver(list, new ConversationScrollRequestValidator());
    conversationBanner    = (ConversationBannerView) inflater.inflate(R.layout.conversation_item_banner, container, false);
    topLoadMoreView       = (ViewSwitcher) inflater.inflate(R.layout.load_more_header, container, false);
    bottomLoadMoreView    = (ViewSwitcher) inflater.inflate(R.layout.load_more_header, container, false);

    initializeLoadMoreView(topLoadMoreView);
    initializeLoadMoreView(bottomLoadMoreView);

    typingView = (ConversationTypingView) inflater.inflate(R.layout.conversation_typing_view, container, false);

    SetupSwipeResult ssrRight = setupSwipe(TextSecurePreferences.getSwipeToRightAction(requireContext()), SwipeActionTypes.DEFAULT_FOR_RIGHT);
    SetupSwipeResult ssrLeft = setupSwipe(TextSecurePreferences.getSwipeToLeftAction(requireContext()), SwipeActionTypes.DEFAULT_FOR_LEFT);

    new ConversationItemSwipeCallback(
            ssrRight.SAP(),
            ssrRight.OSL(),
            ssrLeft.SAP(),
            ssrLeft.OSL()
    ).attachToRecyclerView(list);

    giphyMp4ProjectionRecycler = initializeGiphyMp4();

    this.groupViewModel         = new ViewModelProvider(getParentFragment(), new ConversationGroupViewModel.Factory()).get(ConversationGroupViewModel.class);
    this.messageCountsViewModel = new ViewModelProvider(getParentFragment()).get(MessageCountsViewModel.class);
    this.conversationViewModel  = new ViewModelProvider(getParentFragment(), new ConversationViewModel.Factory()).get(ConversationViewModel.class);

    conversationViewModel.getChatColors().observe(getViewLifecycleOwner(), recyclerViewColorizer::setChatColors);
    conversationViewModel.getMessages().observe(getViewLifecycleOwner(), messages -> {
      ConversationAdapter adapter = getListAdapter();
      if (adapter != null) {
        getListAdapter().submitList(messages, () -> {
          list.post(() -> conversationViewModel.onMessagesCommitted(messages));
        });
      }
    });

    conversationViewModel.getConversationMetadata().observe(getViewLifecycleOwner(), this::presentConversationMetadata);

    conversationViewModel.getShowMentionsButton().observe(getViewLifecycleOwner(), shouldShow -> {
      if (shouldShow) {
        ViewUtil.animateIn(scrollToMentionButton, mentionButtonInAnimation);
      } else {
        ViewUtil.animateOut(scrollToMentionButton, mentionButtonOutAnimation, View.INVISIBLE);
      }
    });

    conversationViewModel.getShowScrollToBottom().observe(getViewLifecycleOwner(), shouldShow -> {
      if (shouldShow) {
        ViewUtil.animateIn(scrollToBottomButton, scrollButtonInAnimation);
      } else {
        ViewUtil.animateOut(scrollToBottomButton, scrollButtonOutAnimation, View.INVISIBLE);
      }
    });

    scrollToBottomButton.setOnClickListener(v -> scrollToBottom());
    scrollToMentionButton.setOnClickListener(v -> scrollToNextMention());

    updateToolbarDependentMargins();

    colorizer = new Colorizer();
    conversationViewModel.getNameColorsMap().observe(getViewLifecycleOwner(), nameColorsMap -> {
      colorizer.onNameColorsChanged(nameColorsMap);

      ConversationAdapter adapter = getListAdapter();
      if (adapter != null) {
        adapter.notifyItemRangeChanged(0, adapter.getItemCount(), ConversationAdapter.PAYLOAD_NAME_COLORS);
      }
    });

    conversationUpdateTick = new ConversationUpdateTick(this::updateConversationItemTimestamps);
    getViewLifecycleOwner().getLifecycle().addObserver(conversationUpdateTick);

    listener.getVoiceNoteMediaController().getVoiceNotePlayerViewState().observe(getViewLifecycleOwner(), state -> conversationViewModel.setInlinePlayerVisible(state.isPresent()));
    conversationViewModel.getConversationTopMargin().observe(getViewLifecycleOwner(), topMargin -> {
      lastSeenScrollOffset = topMargin;
      ViewUtil.setTopMargin(scrollDateHeader, topMargin + ViewUtil.dpToPx(8));
    });

    conversationViewModel.getActiveNotificationProfile().observe(getViewLifecycleOwner(), this::updateNotificationProfileStatus);

    initializeScrollButtonAnimations();
    initializeResources();
    initializeMessageRequestViewModel();
    initializeListAdapter();

    // TODO [alex] LargeScreenSupport -- conversationViewModel.getSearchQuery().observe(getViewLifecycleOwner(), this::onSearchQueryUpdated);

    return view;
  }

  private class SetupSwipeResult {
    private final @Nullable ConversationItemSwipeCallback.SwipeAvailabilityProvider sap;
    private final @Nullable ConversationItemSwipeCallback.OnSwipeListener osl;

    SetupSwipeResult(final @Nullable ConversationItemSwipeCallback.SwipeAvailabilityProvider sap,
                     final @Nullable ConversationItemSwipeCallback.OnSwipeListener osl) {
      this.sap = sap;
      this.osl = osl;
    }

    public @Nullable ConversationItemSwipeCallback.SwipeAvailabilityProvider SAP()
    {
      return sap;
    }

    public @Nullable ConversationItemSwipeCallback.OnSwipeListener OSL()
    {
      return osl;
    }
  }

  private @NonNull SetupSwipeResult setupSwipe(final @NonNull String swipeAction, final @Nullable String defaultAction) {
    final @NonNull String action = (defaultAction != null && SwipeActionTypes.DEFAULT.equals(swipeAction)) ? defaultAction : swipeAction;
    if (SwipeActionTypes.REPLY.equals(action)) {
      return new SetupSwipeResult(conversationMessage -> actionMode == null &&
                                                         MenuState.canReplyToMessage(recipient.get(),
                                                                                     MenuState.isActionMessage(conversationMessage.getMessageRecord()),
                                                                                     conversationMessage.getMessageRecord(),
                                                                                     messageRequestViewModel.shouldShowMessageRequest(),
                                                                                     groupViewModel.isNonAdminInAnnouncementGroup()),
                                  (conversationMessage, conversationItem, motionEvent) -> handleReplyMessage(conversationMessage));
    } else if (SwipeActionTypes.DELETE.equals(action)) {
      return new SetupSwipeResult(conversationMessage -> actionMode == null &&
                                                         MenuState.canDeleteMessage(conversationMessage.getMessageRecord()),
                                  (conversationMessage, conversationItem, motionEvent) -> handleDeleteMessages(conversationMessage.getMultiselectCollection().toSet(), false));
    } else if (SwipeActionTypes.DELETE_NO_PROMPT.equals(action)) {
      return new SetupSwipeResult(conversationMessage -> actionMode == null &&
                                                         MenuState.canDeleteMessage(conversationMessage.getMessageRecord()),
                                  (conversationMessage, conversationItem, motionEvent) -> handleDeleteMessagesForMe2(Collections.singleton(conversationMessage.getMessageRecord()), null));
    } else if (SwipeActionTypes.COPY_TEXT.equals(action)) {
      return new SetupSwipeResult(conversationMessage -> actionMode == null &&
                                                         MenuState.canCopyMessage(conversationMessage.getMessageRecord()),
                                  (conversationMessage, conversationItem, motionEvent) -> handleCopyMessage(conversationMessage.getMultiselectCollection().toSet(), false));
    } else if (SwipeActionTypes.COPY_TEXT_POPUP.equals(action)) {
      return new SetupSwipeResult(conversationMessage -> actionMode == null &&
                                                         MenuState.canCopyMessage(conversationMessage.getMessageRecord()),
                                  (conversationMessage, conversationItem, motionEvent) -> handleCopyMessage(conversationMessage.getMultiselectCollection().toSet(), true));
    } else if (SwipeActionTypes.FORWARD.equals(action)) {
      return new SetupSwipeResult(conversationMessage -> actionMode == null &&
                                                         MenuState.canForwardMessage(conversationMessage.getMessageRecord()),
                                  (conversationMessage, conversationItem, motionEvent) -> handleForwardMessageParts(conversationMessage.getMultiselectCollection().toSet()));
    } else if (SwipeActionTypes.MESSAGE_DETAILS.equals(action)) {
      return new SetupSwipeResult(conversationMessage -> actionMode == null &&
                                                         MenuState.canShowMessageDetails(conversationMessage.getMessageRecord()),
                                  (conversationMessage, conversationItem, motionEvent) -> handleDisplayDetails(conversationMessage));
    } else if (SwipeActionTypes.SHOW_OPTIONS.equals(action)) {
      return new SetupSwipeResult(conversationMessage -> actionMode == null,
                                  (conversationMessage, conversationItem, motionEvent) ->
                                    ((ConversationFragmentItemClickListener)selectionClickListener).onItemLongClick2(conversationItem, conversationItem.getMultiselectPartForLatestTouch(), motionEvent));
    } else if (SwipeActionTypes.NOTE_TO_SELF.equals(action)) {
      return new SetupSwipeResult(conversationMessage -> actionMode == null &&
                                                         MenuState.canForwardMessage(conversationMessage.getMessageRecord()),
                                  (conversationMessage, conversationItem, motionEvent) -> handleForwardMessagePartsNoteToSelf(conversationMessage.getMultiselectCollection().toSet()));
    } else if (SwipeActionTypes.MULTI_SELECT.equals(action)) {
      return new SetupSwipeResult(conversationMessage -> actionMode == null,
                                  (conversationMessage, conversationItem, motionEvent) -> handleEnterMultiSelect(conversationMessage));
    } else { // includes SwipeActionTypes.NONE and any other string
      return new SetupSwipeResult(null,
                                  null);
    }
  }

  private @NonNull GiphyMp4ProjectionRecycler initializeGiphyMp4() {
    int                                            maxPlayback = GiphyMp4PlaybackPolicy.maxSimultaneousPlaybackInConversation();
    List<GiphyMp4ProjectionPlayerHolder>           holders     = GiphyMp4ProjectionPlayerHolder.injectVideoViews(requireContext(),
                                                                                                                 getViewLifecycleOwner().getLifecycle(),
                                                                                                                 videoContainer,
                                                                                                                 maxPlayback);
    GiphyMp4ProjectionRecycler callback = new GiphyMp4ProjectionRecycler(holders);

    GiphyMp4PlaybackController.attach(list, callback, maxPlayback);
    list.addItemDecoration(new GiphyMp4ItemDecoration(callback, translationY -> {
      reactionsShade.setTranslationY(translationY);
      return Unit.INSTANCE;
    }), 0);

    return callback;
  }

  public void clearFocusedItem() {
    multiselectItemDecoration.setFocusedItem(null);
    list.invalidateItemDecorations();
  }

  private void updateConversationItemTimestamps() {
    ConversationAdapter conversationAdapter = getListAdapter();
    if (conversationAdapter != null) {
      getListAdapter().updateTimestamps();
    }
  }

  @Override
  public void onAttach(Context context) {
    super.onAttach(context);
    this.listener = (ConversationFragmentListener) getParentFragment();
  }

  @Override
  public void onStart() {
    super.onStart();
    initializeTypingObserver();
    SignalProxyUtil.startListeningToWebsocket();
    layoutTransition.getAnimator(LayoutTransition.CHANGE_DISAPPEARING).addListener(transitionListener);
  }

  @Override
  public void onPause() {
    super.onPause();
    int lastVisiblePosition  = getListLayoutManager().findLastVisibleItemPosition();
    int firstVisiblePosition = getListLayoutManager().findFirstCompletelyVisibleItemPosition();

    final long lastVisibleMessageTimestamp;
    if (firstVisiblePosition > 0 && lastVisiblePosition != RecyclerView.NO_POSITION) {
      ConversationMessage message = getListAdapter().getLastVisibleConversationMessage(lastVisiblePosition);

      lastVisibleMessageTimestamp = message != null ? message.getMessageRecord().getDateReceived() : 0;
    } else {
      lastVisibleMessageTimestamp = 0;
    }
    SignalExecutors.BOUNDED.submit(() -> SignalDatabase.threads().setLastScrolled(threadId, lastVisibleMessageTimestamp));
  }

  @Override
  public void onStop() {
    super.onStop();
    ApplicationDependencies.getTypingStatusRepository().getTypists(threadId).removeObservers(getViewLifecycleOwner());
    layoutTransition.getAnimator(LayoutTransition.CHANGE_DISAPPEARING).removeListener(transitionListener);
  }

  @Override
  public void onConfigurationChanged(@NonNull Configuration newConfig) {
    super.onConfigurationChanged(newConfig);
    updateToolbarDependentMargins();
  }

  public void onNewIntent() {
    Log.d(TAG, "[onNewIntent]");

    if (actionMode != null) {
      actionMode.finish();
    }

    long oldThreadId = threadId;

    initializeResources();
    messageRequestViewModel.setConversationInfo(recipient.getId(), threadId);

    int startingPosition = getStartPosition();
    if (startingPosition != -1 && oldThreadId == threadId) {
      list.post(() -> moveToPosition(startingPosition, () -> Log.w(TAG, "Could not scroll to requested message.")));
    } else {
      initializeListAdapter();
    }
  }

  public void moveToLastSeen() {
    if (conversationViewModel.getLastSeenPosition() <= 0) {
      Log.i(TAG, "No need to move to last seen.");
      return;
    }

    if (list == null || getListAdapter() == null) {
      Log.w(TAG, "Tried to move to last seen position, but we hadn't initialized the view yet.");
      return;
    }

    int position = getListAdapter().getAdapterPositionForMessagePosition(conversationViewModel.getLastSeenPosition());
    snapToTopDataObserver.requestScrollPosition(position);
  }

  public void onWallpaperChanged(@Nullable ChatWallpaper wallpaper) {
    if (list != null) {
      ConversationAdapter adapter = getListAdapter();

      if (adapter != null) {
        Log.d(TAG, "Notifying adapter that wallpaper state has changed.");

        if (adapter.onHasWallpaperChanged(wallpaper != null)) {
          setInlineDateDecoration(adapter);
        }
      }
    }
  }

  private int getStartPosition() {
    return conversationViewModel.getArgs().getStartingPosition();
  }

  private void initializeMessageRequestViewModel() {
    MessageRequestViewModel.Factory factory = new MessageRequestViewModel.Factory(requireContext());

    messageRequestViewModel = new ViewModelProvider(requireParentFragment(), factory).get(MessageRequestViewModel.class);
    messageRequestViewModel.setConversationInfo(recipient.getId(), threadId);

    listener.onMessageRequest(messageRequestViewModel);

    messageRequestViewModel.getRecipientInfo().observe(getViewLifecycleOwner(), recipientInfo -> {
      presentMessageRequestProfileView(requireContext(), recipientInfo, conversationBanner);
    });

    messageRequestViewModel.getMessageData().observe(getViewLifecycleOwner(), data -> {
      ConversationAdapter adapter = getListAdapter();
      if (adapter != null) {
        adapter.setMessageRequestAccepted(data.getMessageState() == MessageRequestState.NONE);
      }
    });
  }

  private void presentMessageRequestProfileView(@NonNull Context context, @NonNull MessageRequestViewModel.RecipientInfo recipientInfo, @Nullable ConversationBannerView conversationBanner) {
    if (conversationBanner == null) {
      return;
    }

    Recipient    recipient          = recipientInfo.getRecipient();
    boolean      isSelf             = Recipient.self().equals(recipient);
    int          memberCount        = recipientInfo.getGroupMemberCount();
    int          pendingMemberCount = recipientInfo.getGroupPendingMemberCount();
    List<String> groups             = recipientInfo.getSharedGroups();

    conversationBanner.setBadge(recipient);

    if (recipient != null) {
      conversationBanner.setAvatar(GlideApp.with(context), recipient);
      conversationBanner.showBackgroundBubble(recipient.hasWallpaper());

      String title = isSelf ? context.getString(R.string.note_to_self) : recipient.getDisplayNameOrUsername(context);
      conversationBanner.setTitle(title);
      conversationBanner.setAbout(recipient.getCombinedAboutAndEmoji());

      if (recipient.isGroup()) {
        if (pendingMemberCount > 0) {
          conversationBanner.setSubtitle(context.getResources()
                                                .getQuantityString(R.plurals.MessageRequestProfileView_members_and_invited, memberCount,
                                                                   memberCount, pendingMemberCount));
        } else if (memberCount > 0) {
          conversationBanner.setSubtitle(context.getResources().getQuantityString(R.plurals.MessageRequestProfileView_members, memberCount,
                                                                                  memberCount));
        } else {
          conversationBanner.setSubtitle(null);
        }
      } else if (isSelf) {
        conversationBanner.setSubtitle(context.getString(R.string.ConversationFragment__you_can_add_notes_for_yourself_in_this_conversation));
      } else {
        String subtitle = recipient.getE164().transform(PhoneNumberFormatter::prettyPrint).orNull();

        if (subtitle == null || subtitle.equals(title)) {
          conversationBanner.hideSubtitle();
        } else {
          conversationBanner.setSubtitle(subtitle);
        }
      }
    }

    if (groups.isEmpty() || isSelf) {
      if (TextUtils.isEmpty(recipientInfo.getGroupDescription())) {
        conversationBanner.setLinkifyDescription(false);
        conversationBanner.hideDescription();
      } else {
        conversationBanner.setLinkifyDescription(true);
        boolean linkifyWebLinks = recipientInfo.getMessageRequestState() == MessageRequestState.NONE;
        conversationBanner.showDescription();
        GroupDescriptionUtil.setText(context,
                                     conversationBanner.getDescription(),
                                     recipientInfo.getGroupDescription(),
                                     linkifyWebLinks,
                                     () -> GroupDescriptionDialog.show(getChildFragmentManager(),
                                                                       recipient.getDisplayName(context),
                                                                       recipientInfo.getGroupDescription(),
                                                                       linkifyWebLinks));
      }
    } else {
      final String description;

      switch (groups.size()) {
        case 1:
          description = context.getString(R.string.MessageRequestProfileView_member_of_one_group, HtmlUtil.bold(groups.get(0)));
          break;
        case 2:
          description = context.getString(R.string.MessageRequestProfileView_member_of_two_groups, HtmlUtil.bold(groups.get(0)), HtmlUtil.bold(groups.get(1)));
          break;
        case 3:
          description = context.getString(R.string.MessageRequestProfileView_member_of_many_groups, HtmlUtil.bold(groups.get(0)), HtmlUtil.bold(groups.get(1)), HtmlUtil.bold(groups.get(2)));
          break;
        default:
          int others = groups.size() - 2;
          description = context.getString(R.string.MessageRequestProfileView_member_of_many_groups,
                                          HtmlUtil.bold(groups.get(0)),
                                          HtmlUtil.bold(groups.get(1)),
                                          context.getResources().getQuantityString(R.plurals.MessageRequestProfileView_member_of_d_additional_groups, others, others));
      }

      conversationBanner.setDescription(HtmlCompat.fromHtml(description, 0));
      conversationBanner.showDescription();
    }
  }

  private void initializeResources() {
    long oldThreadId = threadId;

    int startingPosition  = getStartPosition();

    this.recipient      = Recipient.live(conversationViewModel.getArgs().getRecipientId());
    this.threadId       = conversationViewModel.getArgs().getThreadId();
    this.markReadHelper = new MarkReadHelper(threadId, requireContext(), getViewLifecycleOwner());

    conversationViewModel.onConversationDataAvailable(recipient.getId(), threadId, startingPosition);
    messageCountsViewModel.setThreadId(threadId);

    messageCountsViewModel.getUnreadMessagesCount().observe(getViewLifecycleOwner(), scrollToBottomButton::setUnreadCount);
    messageCountsViewModel.getUnreadMentionsCount().observe(getViewLifecycleOwner(), count -> {
      scrollToMentionButton.setUnreadCount(count);
      conversationViewModel.setHasUnreadMentions(count > 0);
    });

    conversationScrollListener = new ConversationScrollListener(requireContext());
    list.addOnScrollListener(conversationScrollListener);
    list.addOnScrollListener(new ShadowScrollListener());

    if (oldThreadId != threadId) {
      ApplicationDependencies.getTypingStatusRepository().getTypists(oldThreadId).removeObservers(getViewLifecycleOwner());
    }
  }

  private void initializeListAdapter() {
    if (threadId == -1) {
      toolbarShadow.setVisibility(View.GONE);
    }

    if (this.recipient != null) {
      if (getListAdapter() != null && getListAdapter().isForRecipientId(this.recipient.getId())) {
        Log.d(TAG, "List adapter already initialized for " + this.recipient.getId());
        return;
      }

      Log.d(TAG, "Initializing adapter for " + recipient.getId());
      ConversationAdapter adapter = new ConversationAdapter(requireContext(), this, GlideApp.with(this), locale, selectionClickListener, this.recipient.get(), colorizer);
      adapter.setPagingController(conversationViewModel.getPagingController());
      list.setAdapter(adapter);
      setInlineDateDecoration(adapter);
      ConversationAdapter.initializePool(list.getRecycledViewPool());

      adapter.registerAdapterDataObserver(snapToTopDataObserver);
      adapter.registerAdapterDataObserver(new CheckExpirationDataObserver());

      setLastSeen(conversationViewModel.getLastSeen());

      adapter.registerAdapterDataObserver(new RecyclerView.AdapterDataObserver() {
        @Override
        public void onItemRangeInserted(int positionStart, int itemCount) {
          startupStopwatch.split("data-set");
          SignalLocalMetrics.ConversationOpen.onDataLoaded();
          adapter.unregisterAdapterDataObserver(this);
          list.post(() -> {
            startupStopwatch.split("first-render");
            startupStopwatch.stop(TAG);
            SignalLocalMetrics.ConversationOpen.onRenderFinished();
          });
        }
      });
    }
  }

  private void initializeLoadMoreView(ViewSwitcher loadMoreView) {
    loadMoreView.setOnClickListener(v -> {
      loadMoreView.showNext();
      loadMoreView.setOnClickListener(null);
    });
  }

  private void initializeTypingObserver() {
    if (!TextSecurePreferences.isTypingIndicatorsEnabled(requireContext())) {
      return;
    }

    LiveData<TypingStatusRepository.TypingState> typists = ApplicationDependencies.getTypingStatusRepository().getTypists(threadId);

    typists.removeObservers(getViewLifecycleOwner());
    typists.observe(getViewLifecycleOwner(), typingState ->  {
      List<Recipient> recipients;
      boolean         replacedByIncomingMessage;

      if (typingState != null) {
        recipients                = typingState.getTypists();
        replacedByIncomingMessage = typingState.isReplacedByIncomingMessage();
      } else {
        recipients                = Collections.emptyList();
        replacedByIncomingMessage = false;
      }

      Recipient resolved = recipient.get();
      typingView.setTypists(GlideApp.with(ConversationFragment.this), recipients, resolved.isGroup(), resolved.hasWallpaper());

      ConversationAdapter adapter = getListAdapter();
      adapter.setTypingView(typingView);

      if (recipients.size() > 0) {
        if (!isTypingIndicatorShowing() && isAtBottom()) {
          adapter.setTypingViewEnabled(true);
          list.scrollToPosition(0);
        } else {
          adapter.setTypingViewEnabled(true);
        }
      } else {
        if (isTypingIndicatorShowing() && getListLayoutManager().findFirstCompletelyVisibleItemPosition() == 0 && getListLayoutManager().getItemCount() > 1 && !replacedByIncomingMessage) {
          adapter.setTypingViewEnabled(false);
        } else if (!replacedByIncomingMessage) {
          adapter.setTypingViewEnabled(false);
        } else {
          adapter.setTypingViewEnabled(false);
        }
      }
    });
  }

  private void setCorrectActionModeMenuVisibility() {
    Set<MultiselectPart> selectedParts = getListAdapter().getSelectedItems();

    if (actionMode != null && selectedParts.size() == 0) {
      actionMode.finish();
      return;
    }

    setBottomActionBarVisibility(true);

    MenuState menuState = MenuState.getMenuState(recipient.get(), selectedParts, messageRequestViewModel.shouldShowMessageRequest(), groupViewModel.isNonAdminInAnnouncementGroup());

    List<ActionItem> items = new ArrayList<>();

    if (menuState.shouldShowReplyAction()) {
      items.add(new ActionItem(R.drawable.ic_reply_24_tinted, getResources().getString(R.string.conversation_selection__menu_reply), () -> {
        maybeShowSwipeToReplyTooltip();
        handleReplyMessage(getSelectedConversationMessage());
        actionMode.finish();
      }));
    }

    if (menuState.shouldShowForwardAction()) {
      items.add(new ActionItem(R.drawable.ic_forward_24_tinted, getResources().getString(R.string.conversation_selection__menu_forward), () -> handleForwardMessageParts(selectedParts)));
    }

    if (menuState.shouldShowSaveAttachmentAction()) {
      items.add(new ActionItem(R.drawable.ic_save_24, getResources().getString(R.string.conversation_selection__menu_save), () -> {
        handleSaveAttachment((MediaMmsMessageRecord) getSelectedConversationMessage().getMessageRecord());
        actionMode.finish();
      }));
    }

    if (menuState.shouldShowCopyAction()) {
      items.add(new ActionItem(R.drawable.ic_copy_24_tinted, getResources().getString(R.string.conversation_selection__menu_copy), () -> {
        handleCopyMessage(selectedParts);
        actionMode.finish();
      }));
    }

    if (menuState.shouldShowDetailsAction()) {
      items.add(new ActionItem(R.drawable.ic_info_tinted_24, getResources().getString(R.string.conversation_selection__menu_message_details), () -> {
        handleDisplayDetails(getSelectedConversationMessage());
        actionMode.finish();
      }));
    }

    if (menuState.shouldShowDeleteAction()) {
      items.add(new ActionItem(R.drawable.ic_delete_tinted_24, getResources().getString(R.string.conversation_selection__menu_delete), () -> {
        handleDeleteMessages(selectedParts, true);
        actionMode.finish();
      }));
    }

    bottomActionBar.setItems(items);
  }

  private void setBottomActionBarVisibility(boolean isVisible) {
    boolean isCurrentlyVisible = bottomActionBar.getVisibility() == View.VISIBLE;
    if (isVisible == isCurrentlyVisible) {
      return;
    }

    int additionalScrollOffset = (int) DimensionUnit.DP.toPixels(54);

    if (isVisible) {
      ViewUtil.animateIn(bottomActionBar, bottomActionBar.getEnterAnimation());
      listener.onBottomActionBarVisibilityChanged(View.VISIBLE);

      ViewKt.doOnPreDraw(bottomActionBar, new Function1<View, Unit>() {
        @Override public Unit invoke(View view) {
          if (view.getHeight() == 0 && view.getVisibility() == View.VISIBLE) {
            ViewKt.doOnPreDraw(bottomActionBar, this);
            return Unit.INSTANCE;
          }

          int bottomPadding = view.getHeight() + (int) DimensionUnit.DP.toPixels(18);
          list.setPadding(list.getPaddingLeft(), list.getPaddingTop(), list.getPaddingRight(), bottomPadding);

          list.scrollBy(0, -(bottomPadding - additionalScrollOffset));

          return Unit.INSTANCE;
        }
      });
    } else {
      ViewUtil.animateOut(bottomActionBar, bottomActionBar.getExitAnimation())
              .addListener(new ListenableFuture.Listener<Boolean>() {
                @Override public void onSuccess(Boolean result) {
                  int scrollOffset = list.getPaddingBottom() - additionalScrollOffset;
                  listener.onBottomActionBarVisibilityChanged(View.GONE);
                  list.setPadding(list.getPaddingLeft(), list.getPaddingTop(), list.getPaddingRight(), getResources().getDimensionPixelSize(R.dimen.conversation_bottom_padding));

                  ViewKt.doOnPreDraw(list, view -> {
                    list.scrollBy(0, scrollOffset);
                    return Unit.INSTANCE;
                  });
                }

                @Override public void onFailure(ExecutionException e) {
                }
              });
    }
  }

  private @Nullable ConversationAdapter getListAdapter() {
    return (ConversationAdapter) list.getAdapter();
  }

  private SmoothScrollingLinearLayoutManager getListLayoutManager() {
    return (SmoothScrollingLinearLayoutManager) list.getLayoutManager();
  }

  private ConversationMessage getSelectedConversationMessage() {
    Set<ConversationMessage> messageRecords = Stream.of(getListAdapter().getSelectedItems())
                                                    .map(MultiselectPart::getConversationMessage)
                                                    .distinct()
                                                    .collect(Collectors.toSet());

    if (messageRecords.size() == 1) return messageRecords.stream().findFirst().get();
    else                            throw new AssertionError();
  }

  public void reload(Recipient recipient, long threadId) {
    Log.d(TAG, "[reload] Recipient: " + recipient.getId() + ", ThreadId: " + threadId);
    this.recipient = recipient.live();

    if (this.threadId != threadId) {
      Log.i(TAG, "ThreadId changed from " + this.threadId + " to " + threadId + ". Recipient was " + this.recipient.getId() + " and is now " + recipient.getId());

      this.threadId = threadId;
      messageRequestViewModel.setConversationInfo(recipient.getId(), threadId);

      snapToTopDataObserver.requestScrollPosition(0);
      conversationViewModel.onConversationDataAvailable(recipient.getId(), threadId, -1);
      messageCountsViewModel.setThreadId(threadId);
      markReadHelper = new MarkReadHelper(threadId, requireContext(), getViewLifecycleOwner());
      initializeListAdapter();
      initializeTypingObserver();
    }
  }

  public void scrollToBottom() {
    if (getListLayoutManager().findFirstVisibleItemPosition() < SCROLL_ANIMATION_THRESHOLD) {
      Log.d(TAG, "scrollToBottom: Smooth scrolling to bottom of screen.");
      list.smoothScrollToPosition(0);
    } else {
      Log.d(TAG, "scrollToBottom: Scrolling to bottom of screen.");
      list.scrollToPosition(0);
    }
  }

  public void setInlineDateDecoration(@NonNull ConversationAdapter adapter) {
    if (inlineDateDecoration != null) {
      list.removeItemDecoration(inlineDateDecoration);
    }

    inlineDateDecoration = new StickyHeaderDecoration(adapter, false, false, ConversationAdapter.HEADER_TYPE_INLINE_DATE);
    list.addItemDecoration(inlineDateDecoration);
  }

  public void setLastSeen(long lastSeen) {
    if (lastSeenDecoration != null) {
      list.removeItemDecoration(lastSeenDecoration);
    }

    lastSeenDecoration = new LastSeenHeader(getListAdapter(), lastSeen);
    list.addItemDecoration(lastSeenDecoration);
  }

  private void handleCopyMessage(final Set<MultiselectPart> multiselectParts) {
    handleCopyMessage(multiselectParts, TextSecurePreferences.isCopyTextOpensPopup(requireContext()));
  }

  private void handleCopyMessage(final Set<MultiselectPart> multiselectParts, boolean popup) {
    CharSequence bodies = Stream.of(multiselectParts)
                                .sortBy(m -> m.getMessageRecord().getDateReceived())
                                .map(MultiselectPart::getConversationMessage)
                                .distinct()
                                .map(m -> m.getDisplayBody(requireContext()))
                                .filterNot(TextUtils::isEmpty)
                                .collect(SpannableStringBuilder::new, (bodyBuilder, body) -> {
                                  if (bodyBuilder.length() > 0) {
                                    bodyBuilder.append('\n');
                                  }
                                  bodyBuilder.append(body);
                                });

    if (!TextUtils.isEmpty(bodies)) {
      if (popup) {
        // https://stackoverflow.com/questions/7197939/copy-text-from-android-alertdialog
        //TextView v = new TextView(getActivity());
        //v.setTextIsSelectable(true);
        EditText v = new EditText(getActivity());
        v.setText(bodies);
        new AlertDialog.Builder(getActivity())
          .setView(v)
          .setPositiveButton("Close", (d, i) -> {
             d.dismiss();
           })
           .setNegativeButton("Copy All", (d, i) -> {
             Util.copyToClipboard(requireContext(), bodies);
             d.dismiss();
           })
           .show();
      } else {
        Util.copyToClipboard(requireContext(), bodies);
      }
    }
  }

  private void handleDeleteMessages(final Set<MultiselectPart> multiselectParts, boolean checkPref) {
    Set<MessageRecord> messageRecords = Stream.of(multiselectParts).map(MultiselectPart::getMessageRecord).collect(Collectors.toSet());
    if (checkPref && TextSecurePreferences.isTrashNoPromptForMe(requireContext())) {
      handleDeleteMessagesForMe(messageRecords, TextSecurePreferences.isRangeMultiSelect(requireContext()) ? Stream.of(multiselectParts).map(MultiselectPart::getConversationMessage).collect(Collectors.toSet()) : null);
    } else {
      buildRemoteDeleteConfirmationDialog(messageRecords, TextSecurePreferences.isRangeMultiSelect(requireContext()) ? Stream.of(multiselectParts).map(MultiselectPart::getConversationMessage).collect(Collectors.toSet()) : null).show();
    }
  }

  private void handleDeleteMessagesForMe2(Set<MessageRecord> messageRecords, @Nullable final Set<ConversationMessage> conversationMessages) {
    Context context = requireActivity();
    if (conversationMessages != null) {
      getListAdapter().clearMostRecentSelectedIfNecessary(conversationMessages);
    }
    for (MessageRecord messageRecord : messageRecords) {
      boolean threadDeleted;

      if (messageRecord.isMms()) {
        threadDeleted = SignalDatabase.mms().deleteMessage(messageRecord.getId());
      } else {
        threadDeleted = SignalDatabase.sms().deleteMessage(messageRecord.getId());
      }

      if (threadDeleted) {
        threadId = -1;
        conversationViewModel.clearThreadId();
        messageCountsViewModel.clearThreadId();
        listener.setThreadId(threadId);
      }
    }
  }

  private void handleDeleteMessagesForMe(Set<MessageRecord> messageRecords, @Nullable final Set<ConversationMessage> conversationMessages) {
    if (messageRecords.size() > 1)
    {
      new ProgressDialogAsyncTask<Void, Void, Void>(getActivity(),
                                                    R.string.ConversationFragment_deleting,
                                                    R.string.ConversationFragment_deleting_messages)
      {
        @Override
        protected Void doInBackground(Void... voids) {
          handleDeleteMessagesForMe2(messageRecords, conversationMessages);
          return null;
        }
      }.executeOnExecutor(AsyncTask.THREAD_POOL_EXECUTOR);
    } else {
      AsyncTask.THREAD_POOL_EXECUTOR.execute(() -> {
        handleDeleteMessagesForMe2(messageRecords, conversationMessages);
      });
    }
  }

  private AlertDialog.Builder buildRemoteDeleteConfirmationDialog(Set<MessageRecord> messageRecords, @Nullable final Set<ConversationMessage> conversationMessages) {
    Context             context       = requireActivity();
    int                 messagesCount = messageRecords.size();
    AlertDialog.Builder builder       = new AlertDialog.Builder(getActivity());

    builder.setTitle(getActivity().getResources().getQuantityString(R.plurals.ConversationFragment_delete_selected_messages, messagesCount, messagesCount));
    builder.setCancelable(true);

    builder.setPositiveButton(R.string.ConversationFragment_delete_for_me, (dialog, which) -> handleDeleteMessagesForMe(messageRecords, conversationMessages));

    if (RemoteDeleteUtil.isValidSend(messageRecords, System.currentTimeMillis())) {
      builder.setNeutralButton(R.string.ConversationFragment_delete_for_everyone, (dialog, which) -> handleDeleteForEveryone(messageRecords, conversationMessages));
    }

    builder.setNegativeButton(android.R.string.cancel, null);
    return builder;
  }

  private void handleDeleteForEveryone(Set<MessageRecord> messageRecords, @Nullable final Set<ConversationMessage> conversationMessages) {
    Runnable deleteForEveryone = () -> {
      SignalExecutors.BOUNDED.execute(() -> {
        if (conversationMessages != null) {
          getListAdapter().clearMostRecentSelectedIfNecessary(conversationMessages);
        }
        for (MessageRecord message : messageRecords) {
          MessageSender.sendRemoteDelete(ApplicationDependencies.getApplication(), message.getId(), message.isMms());
        }
      });
    };

    if (SignalStore.uiHints().hasConfirmedDeleteForEveryoneOnce()) {
      deleteForEveryone.run();
    } else {
      new AlertDialog.Builder(requireActivity())
                     .setMessage(R.string.ConversationFragment_this_message_will_be_deleted_for_everyone_in_the_conversation)
                     .setPositiveButton(R.string.ConversationFragment_delete_for_everyone, (dialog, which) -> {
                       SignalStore.uiHints().markHasConfirmedDeleteForEveryoneOnce();
                       deleteForEveryone.run();
                     })
                     .setNegativeButton(android.R.string.cancel, null)
                     .show();
    }
  }

  private void handleDisplayDetails(ConversationMessage message) {
    startActivity(MessageDetailsActivity.getIntentForMessageDetails(requireContext(), message.getMessageRecord(), recipient.getId(), threadId));
  }

  private void handleForwardMessageParts(Set<MultiselectPart> multiselectParts) {
    listener.onForwardClicked();

    MultiselectForwardFragmentArgs.create(requireContext(),
                                          multiselectParts,
                                          args -> MultiselectForwardFragment.show(getChildFragmentManager(), args));
  }

  private void handleForwardMessagePartsNoteToSelf(Set<MultiselectPart> multiselectParts) {
    listener.onForwardClicked();

    MultiselectForwardFragmentArgs.create(requireContext(),
                                          multiselectParts,
                                          args -> MultiselectForwardRepository.sendNoteToSelf(requireActivity(), args));
  }

  private void handleResendMessage(final MessageRecord message) {
    final Context context = getActivity().getApplicationContext();
    new AsyncTask<MessageRecord, Void, Void>() {
      @Override
      protected Void doInBackground(MessageRecord... messageRecords) {
        MessageSender.resend(context, messageRecords[0]);
        return null;
      }
    }.executeOnExecutor(AsyncTask.THREAD_POOL_EXECUTOR, message);
  }

  private void handleReplyMessage(final ConversationMessage message) {
    listener.handleReplyMessage(message);
  }

  private void handleSaveAttachment(final MediaMmsMessageRecord message) {
    if (message.isViewOnce()) {
      throw new AssertionError("Cannot save a view-once message.");
    }

    SaveAttachmentTask.showWarningDialog(getActivity(), (dialog, which) -> {
      if (StorageUtil.canWriteToMediaStore()) {
        performSave(message);
        return;
      }

      Permissions.with(this)
                 .request(Manifest.permission.WRITE_EXTERNAL_STORAGE)
                 .ifNecessary()
                 .withPermanentDenialDialog(getString(R.string.MediaPreviewActivity_signal_needs_the_storage_permission_in_order_to_write_to_external_storage_but_it_has_been_permanently_denied))
                 .onAnyDenied(() -> Toast.makeText(requireContext(), R.string.MediaPreviewActivity_unable_to_write_to_external_storage_without_permission, Toast.LENGTH_LONG).show())
                 .onAllGranted(() -> performSave(message))
                 .execute();
    });
  }

  private void performSave(final MediaMmsMessageRecord message) {
    List<SaveAttachmentTask.Attachment> attachments = Stream.of(message.getSlideDeck().getSlides())
                                                            .filter(s -> s.getUri() != null && (s.hasImage() || s.hasVideo() || s.hasAudio() || s.hasDocument()))
                                                            .map(s -> new SaveAttachmentTask.Attachment(s.getUri(), s.getContentType(), message.getDateReceived(), s.getFileName().orNull()))
                                                            .toList();

    if (!Util.isEmpty(attachments)) {
      SaveAttachmentTask saveTask = new SaveAttachmentTask(getActivity());
      saveTask.executeOnExecutor(AsyncTask.THREAD_POOL_EXECUTOR, attachments.toArray(new SaveAttachmentTask.Attachment[0]));
      return;
    }

    Log.w(TAG, "No slide with attachable media found, failing nicely.");
    Toast.makeText(getActivity(),
                   getResources().getQuantityString(R.plurals.ConversationFragment_error_while_saving_attachments_to_sd_card, 1),
                   Toast.LENGTH_LONG).show();
  }

  public long stageOutgoingMessage(OutgoingMediaMessage message) {
    MessageRecord messageRecord = MmsDatabase.readerFor(message, threadId).getCurrent();

    if (getListAdapter() != null) {
      setLastSeen(0);
      list.post(() -> list.scrollToPosition(0));
    }

    return messageRecord.getId();
  }

  public long stageOutgoingMessage(OutgoingTextMessage message, long messageId) {
    MessageRecord messageRecord = SmsDatabase.readerFor(message, threadId, messageId).getCurrent();

    if (getListAdapter() != null) {
      setLastSeen(0);
      list.post(() -> list.scrollToPosition(0));
    }

    return messageRecord.getId();
  }

  private void presentConversationMetadata(@NonNull ConversationData conversation) {
    ConversationAdapter adapter = getListAdapter();
    if (adapter == null) {
      return;
    }

    adapter.setFooterView(conversationBanner);

    Runnable afterScroll = () -> {
      if (!conversation.getMessageRequestData().isMessageRequestAccepted()) {
        snapToTopDataObserver.requestScrollPosition(adapter.getItemCount() - 1);
      }

      setLastSeen(conversation.getLastSeen());

      listener.onCursorChanged();

      conversationScrollListener.onScrolled(list, 0, 0);
    };

    int lastSeenPosition     = adapter.getAdapterPositionForMessagePosition(conversation.getLastSeenPosition());
    int lastScrolledPosition = adapter.getAdapterPositionForMessagePosition(conversation.getLastScrolledPosition());

    if (conversation.getThreadSize() == 0) {
      afterScroll.run();
    } else if (conversation.shouldJumpToMessage()) {
      snapToTopDataObserver.buildScrollPosition(conversation.getJumpToPosition())
                           .withOnScrollRequestComplete(() -> {
                             afterScroll.run();
                             getListAdapter().pulseAtPosition(conversation.getJumpToPosition());
                           })
                           .submit();
    } else if (conversation.getMessageRequestData().isMessageRequestAccepted()) {
      snapToTopDataObserver.buildScrollPosition(conversation.shouldScrollToLastSeen() ? lastSeenPosition : lastScrolledPosition)
                           .withOnPerformScroll((layoutManager, position) -> layoutManager.scrollToPositionWithOffset(position, list.getHeight() - (conversation.shouldScrollToLastSeen() ? lastSeenScrollOffset : 0)))
                           .withOnScrollRequestComplete(afterScroll)
                           .submit();
    } else {
      snapToTopDataObserver.buildScrollPosition(adapter.getItemCount() - 1)
                           .withOnScrollRequestComplete(afterScroll)
                           .submit();
    }
  }

  private void updateNotificationProfileStatus(@NonNull Optional<NotificationProfile> activeProfile) {
    if (activeProfile.isPresent() && activeProfile.get().getId() != SignalStore.notificationProfileValues().getLastProfilePopup()) {
      requireView().postDelayed(() -> {
        SignalStore.notificationProfileValues().setLastProfilePopup(activeProfile.get().getId());
        SignalStore.notificationProfileValues().setLastProfilePopupTime(System.currentTimeMillis());
        TopToastPopup.show(((ViewGroup) requireView()), R.drawable.ic_moon_16, getString(R.string.ConversationFragment__s_on, activeProfile.get().getName()));
      }, 500L);
    }
  }

  private boolean isAtBottom() {
    if (list.getChildCount() == 0) return true;

    int firstVisiblePosition = getListLayoutManager().findFirstVisibleItemPosition();

    if (isTypingIndicatorShowing()) {
      RecyclerView.ViewHolder item1 = list.findViewHolderForAdapterPosition(1);
      return firstVisiblePosition <= 1 && item1 != null && item1.itemView.getBottom() <= list.getHeight();
    }

    return firstVisiblePosition == 0 && list.getChildAt(0).getBottom() <= list.getHeight();
  }

  private boolean isTypingIndicatorShowing() {
    return getListAdapter().isTypingViewEnabled();
  }

  public void onSearchQueryUpdated(@Nullable String query) {
    if (getListAdapter() != null) {
      getListAdapter().onSearchQueryUpdated(query);
    }
  }

  public @NonNull Colorizer getColorizer() {
    return Objects.requireNonNull(colorizer);
  }

  @SuppressWarnings("CodeBlock2Expr")
  public void jumpToMessage(@NonNull RecipientId author, long timestamp, @Nullable Runnable onMessageNotFound) {
    SimpleTask.run(getLifecycle(), () -> {
      return SignalDatabase.mmsSms().getMessagePositionInConversation(threadId, timestamp, author);
    }, p -> moveToPosition(p + (isTypingIndicatorShowing() ? 1 : 0), onMessageNotFound));
  }

  private void moveToPosition(int position, @Nullable Runnable onMessageNotFound) {
    Log.d(TAG, "moveToPosition(" + position + ")");
    conversationViewModel.getPagingController().onDataNeededAroundIndex(position);
    snapToTopDataObserver.buildScrollPosition(position)
                         .withOnPerformScroll(((layoutManager, p) ->
                             list.post(() -> {
                               if (Math.abs(layoutManager.findFirstVisibleItemPosition() - p) < SCROLL_ANIMATION_THRESHOLD) {
                                 View child = layoutManager.findViewByPosition(position);

                                 if (child != null && layoutManager.isViewPartiallyVisible(child, true, false)) {
                                   getListAdapter().pulseAtPosition(position);
                                 } else {
                                   pulsePosition = position;
                                 }

                                 layoutManager.scrollToPositionWithOffset(p, list.getHeight() / 4);
                               } else {
                                 layoutManager.scrollToPositionWithOffset(p, list.getHeight() / 4);
                                 getListAdapter().pulseAtPosition(position);
                               }
                             })
                         ))
                         .withOnInvalidPosition(() -> {
                           if (onMessageNotFound != null) {
                             onMessageNotFound.run();
                           }
                           Log.w(TAG, "[moveToMentionPosition] Tried to navigate to mention, but it wasn't found.");
                         })
                         .submit();
  }

  private void maybeShowSwipeToReplyTooltip() {
    if (!TextSecurePreferences.hasSeenSwipeToReplyTooltip(requireContext())) {
      int text = ViewUtil.isLtr(requireContext()) ? R.string.ConversationFragment_you_can_swipe_to_the_right_reply
                                                  : R.string.ConversationFragment_you_can_swipe_to_the_left_reply;
      Snackbar.make(list, text, Snackbar.LENGTH_LONG)
              .setTextColor(Color.WHITE)
              .show();

      TextSecurePreferences.setHasSeenSwipeToReplyTooltip(requireContext(), true);
    }
  }

  private void initializeScrollButtonAnimations() {
    scrollButtonInAnimation  = AnimationUtils.loadAnimation(requireContext(), R.anim.fade_scale_in);
    scrollButtonOutAnimation = AnimationUtils.loadAnimation(requireContext(), R.anim.fade_scale_out);

    mentionButtonInAnimation  = AnimationUtils.loadAnimation(requireContext(), R.anim.fade_scale_in);
    mentionButtonOutAnimation = AnimationUtils.loadAnimation(requireContext(), R.anim.fade_scale_out);

    scrollButtonInAnimation.setDuration(100);
    scrollButtonOutAnimation.setDuration(50);

    mentionButtonInAnimation.setDuration(100);
    mentionButtonOutAnimation.setDuration(50);
  }

  private void scrollToNextMention() {
    SimpleTask.run(getViewLifecycleOwner().getLifecycle(), () -> {
      return SignalDatabase.mms().getOldestUnreadMentionDetails(threadId);
    }, (pair) -> {
      if (pair != null) {
        jumpToMessage(pair.first(), pair.second(), () -> {});
      }
    });
  }

  private void postMarkAsReadRequest() {
    if (getListAdapter().hasNoConversationMessages()) {
      return;
    }

    int position = getListLayoutManager().findFirstVisibleItemPosition();
    if (position == getListAdapter().getItemCount() - 1) {
      return;
    }

    if (position >= (isTypingIndicatorShowing() ? 1 : 0)) {
      ConversationMessage item = getListAdapter().getItem(position);
      if (item != null) {
        MessageRecord record                 = item.getMessageRecord();
        long          latestReactionReceived = Stream.of(record.getReactions())
                                                     .map(ReactionRecord::getDateReceived)
                                                     .max(Long::compareTo)
                                                     .orElse(0L);

        markReadHelper.onViewsRevealed(Math.max(record.getDateReceived(), latestReactionReceived));
      }
    }
  }

  private void updateToolbarDependentMargins() {
    Toolbar toolbar = requireActivity().findViewById(R.id.toolbar);
    toolbar.getViewTreeObserver().addOnGlobalLayoutListener(new ViewTreeObserver.OnGlobalLayoutListener() {
      @Override
      public void onGlobalLayout() {
        Rect rect = new Rect();
        toolbar.getGlobalVisibleRect(rect);
        conversationViewModel.setToolbarBottom(rect.bottom);
        ViewUtil.setTopMargin(conversationBanner, rect.bottom + ViewUtil.dpToPx(16));
        toolbar.getViewTreeObserver().removeOnGlobalLayoutListener(this);
      }
    });
  }

  private @NonNull String calculateSelectedItemCount() {
    ConversationAdapter adapter = getListAdapter();
    int count = 0;
    if (adapter != null && !adapter.getSelectedItems().isEmpty()) {
      count = (int) adapter.getSelectedItems()
                           .stream()
                           .map(MultiselectPart::getConversationMessage)
                           .distinct()
                           .count();
    }

    return requireContext().getResources().getQuantityString(R.plurals.conversation_context__s_selected, count, count);

  }

  @Override
  public void onFinishForwardAction() {
    if (actionMode != null) {
      actionMode.finish();
    }
  }


  public interface ConversationFragmentListener extends VoiceNoteMediaControllerOwner {
    void setThreadId(long threadId);
    void handleReplyMessage(ConversationMessage conversationMessage);
    void onMessageActionToolbarOpened();
    void onBottomActionBarVisibilityChanged(int visibility);
    void onForwardClicked();
    void onMessageRequest(@NonNull MessageRequestViewModel viewModel);
    void handleReaction(@NonNull ConversationMessage conversationMessage,
                        @NonNull Toolbar.OnMenuItemClickListener toolbarListener,
                        @NonNull ConversationReactionOverlay.OnHideListener onHideListener,
                        @Nullable MotionEvent motionEvent);
    void onCursorChanged();
    void onMessageWithErrorClicked(@NonNull MessageRecord messageRecord);
    void onVoiceNotePause(@NonNull Uri uri);
    void onVoiceNotePlay(@NonNull Uri uri, long messageId, double progress);
    void onVoiceNoteSeekTo(@NonNull Uri uri, double progress);
    void onVoiceNotePlaybackSpeedChanged(@NonNull Uri uri, float speed);
    void onRegisterVoiceNoteCallbacks(@NonNull Observer<VoiceNotePlaybackState> onPlaybackStartObserver);
    void onUnregisterVoiceNoteCallbacks(@NonNull Observer<VoiceNotePlaybackState> onPlaybackStartObserver);
  }

  private class ConversationScrollListener extends OnScrollListener {

    private final ConversationDateHeader conversationDateHeader;

    private boolean wasAtBottom           = true;
    private long    lastPositionId        = -1;

    ConversationScrollListener(@NonNull Context context) {
      this.conversationDateHeader   = new ConversationDateHeader(context, scrollDateHeader);

    }

    @Override
    public void onScrolled(@NonNull final RecyclerView rv, final int dx, final int dy) {
      boolean currentlyAtBottom           = !rv.canScrollVertically(1);
      boolean currentlyAtZoomScrollHeight = isAtZoomScrollHeight();
      int     positionId                  = getHeaderPositionId();

      if (currentlyAtBottom && !wasAtBottom) {
        ViewUtil.fadeOut(composeDivider, 50, View.INVISIBLE);
      } else if (!currentlyAtBottom && wasAtBottom) {
        ViewUtil.fadeIn(composeDivider, 500);
      }

      if (currentlyAtBottom) {
        conversationViewModel.setShowScrollButtons(false);
      } else if (currentlyAtZoomScrollHeight) {
        conversationViewModel.setShowScrollButtons(true);
      }

      if (positionId != lastPositionId) {
        bindScrollHeader(conversationDateHeader, positionId);
      }

      wasAtBottom    = currentlyAtBottom;
      lastPositionId = positionId;

      postMarkAsReadRequest();
    }

    @Override
    public void onScrollStateChanged(@NonNull RecyclerView recyclerView, int newState) {
      if (newState == RecyclerView.SCROLL_STATE_DRAGGING) {
        conversationDateHeader.show();
      } else if (newState == RecyclerView.SCROLL_STATE_IDLE) {
        conversationDateHeader.hide();

        if (pulsePosition != -1) {
          getListAdapter().pulseAtPosition(pulsePosition);
          pulsePosition = -1;
        }
      }
    }

    private boolean isAtZoomScrollHeight() {
      return getListLayoutManager().findFirstCompletelyVisibleItemPosition() > 4;
    }

    private int getHeaderPositionId() {
      return getListLayoutManager().findLastVisibleItemPosition();
    }

    private void bindScrollHeader(StickyHeaderViewHolder headerViewHolder, int positionId) {
      if (((ConversationAdapter)list.getAdapter()).getHeaderId(positionId) != -1) {
        ((ConversationAdapter) list.getAdapter()).onBindHeaderViewHolder(headerViewHolder, positionId, ConversationAdapter.HEADER_TYPE_POPOVER_DATE);
      }
    }
  }

  private class ConversationFragmentItemClickListener implements ItemClickListener {

    @Override
    public void onItemClick(MultiselectPart item) {
      if (actionMode != null) {
        ((ConversationAdapter) list.getAdapter()).toggleSelection(item);
        list.invalidateItemDecorations();

        if (getListAdapter().getSelectedItems().size() == 0) {
          actionMode.finish();
        } else {
          setCorrectActionModeMenuVisibility();
          actionMode.setTitle(calculateSelectedItemCount());
        }
      }
    }

    public void onItemLongClick2(View itemView, MultiselectPart item, @Nullable MotionEvent motionEvent) {

      if (actionMode != null) {
        if (TextSecurePreferences.isRangeMultiSelect(requireContext())) {
          ((ConversationAdapter) list.getAdapter()).toggleFromMostRecentSelectedTo(item.getConversationMessage());
          list.invalidateItemDecorations();
          setCorrectActionModeMenuVisibility();
          actionMode.setTitle(calculateSelectedItemCount());
        }
        return;
      }

      if (motionEvent != null || !TextSecurePreferences.isLongPressMultiSelect(requireContext())) {
        MessageRecord messageRecord = item.getMessageRecord();

        if (messageRecord.isSecure()                                        &&
            !messageRecord.isRemoteDelete()                                 &&
            !messageRecord.isUpdate()                                       &&
            !recipient.get().isBlocked()                                    &&
            !messageRequestViewModel.shouldShowMessageRequest()             &&
            (!recipient.get().isGroup() || recipient.get().isActiveGroup()) &&
            ((ConversationAdapter) list.getAdapter()).getSelectedItems().isEmpty())
        {
          multiselectItemDecoration.setFocusedItem(new MultiselectPart.Message(item.getConversationMessage()));
          list.invalidateItemDecorations();

          isReacting = true;
          reactionsShade.setVisibility(View.VISIBLE);
          // https://stackoverflow.com/questions/34960749/setlayoutfrozenboolean-and-sethasfixedsizeboolean-purpose-for-recyclerview
          // motionEvent is only sent when using show options as a swipe option; when this happens and you swipe off the edge of the screen,
          // the event that causes the message to translate back to its original position is dropped (I think) (if you don't swipe off the
          // edge of the screen, it's fine); not freezing the layout for the list seems to work fine, but we'll only do that in this specific case
          // for now
          if (motionEvent == null) {
            list.setLayoutFrozen(true);
          }
          listener.handleReaction(item.getConversationMessage(), new ReactionsToolbarListener(item.getConversationMessage()), () -> {
            isReacting = false;
            reactionsShade.setVisibility(View.GONE);
            if (motionEvent == null) {
              list.setLayoutFrozen(false);
            }
            WindowUtil.setLightStatusBarFromTheme(requireActivity());
            clearFocusedItem();
          },
          motionEvent);
          return;
        }
      }

      clearFocusedItem();
      ((ConversationAdapter) list.getAdapter()).toggleSelection(item);
      list.invalidateItemDecorations();

      actionMode = ((AppCompatActivity)getActivity()).startSupportActionMode(actionModeCallback);
    }

    @Override
    public void onItemLongClick(View itemView, MultiselectPart item) {
      onItemLongClick2(itemView, item, null);
    }

    @Override
    public void onQuoteClicked(MmsMessageRecord messageRecord) {
      if (messageRecord.getQuote() == null) {
        Log.w(TAG, "Received a 'quote clicked' event, but there's no quote...");
        return;
      }

      if (messageRecord.getQuote().isOriginalMissing()) {
        Log.i(TAG, "Clicked on a quote whose original message we never had.");
        Toast.makeText(getContext(), R.string.ConversationFragment_quoted_message_not_found, Toast.LENGTH_SHORT).show();
        return;
      }

      SimpleTask.run(getLifecycle(), () -> {
        return SignalDatabase.mmsSms().getQuotedMessagePosition(threadId,
                                                                messageRecord.getQuote().getId(),
                                                                messageRecord.getQuote().getAuthor());
      }, p -> moveToPosition(p + (isTypingIndicatorShowing() ? 1 : 0), () -> {
        Toast.makeText(getContext(), R.string.ConversationFragment_quoted_message_no_longer_available, Toast.LENGTH_SHORT).show();
      }));
    }

    @Override
    public void onLinkPreviewClicked(@NonNull LinkPreview linkPreview) {
      if (getContext() != null && getActivity() != null) {
        CommunicationActions.openBrowserLink(getActivity(), linkPreview.getUrl());
      }
    }

    @Override
    public void onMoreTextClicked(@NonNull RecipientId conversationRecipientId, long messageId, boolean isMms) {
      if (getContext() != null && getActivity() != null) {
        startActivity(LongMessageActivity.getIntent(getContext(), conversationRecipientId, messageId, isMms));
      }
    }

    @Override
    public void onStickerClicked(@NonNull StickerLocator sticker) {
      if (getContext() != null && getActivity() != null) {
        startActivity(StickerPackPreviewActivity.getIntent(sticker.getPackId(), sticker.getPackKey()));
      }
    }

    @Override
    public void onViewOnceMessageClicked(@NonNull MmsMessageRecord messageRecord) {
      if (!messageRecord.isViewOnce()) {
        throw new AssertionError("Non-revealable message clicked.");
      }

      if (!ViewOnceUtil.isViewable(messageRecord)) {
        int stringRes = messageRecord.isOutgoing() ? R.string.ConversationFragment_outgoing_view_once_media_files_are_automatically_removed
                                                   : R.string.ConversationFragment_you_already_viewed_this_message;
        Toast.makeText(requireContext(), stringRes, Toast.LENGTH_SHORT).show();
        return;
      }

      SimpleTask.run(getLifecycle(), () -> {
        Log.i(TAG, "Copying the view-once photo to temp storage and deleting underlying media.");

        try {
          Slide       thumbnailSlide = messageRecord.getSlideDeck().getThumbnailSlide();
          InputStream inputStream    = PartAuthority.getAttachmentStream(requireContext(), thumbnailSlide.getUri());
          Uri         tempUri        = BlobProvider.getInstance().forData(inputStream, thumbnailSlide.getFileSize())
                                                                 .withMimeType(thumbnailSlide.getContentType())
                                                                 .createForSingleSessionOnDisk(requireContext());

          SignalDatabase.attachments().deleteAttachmentFilesForViewOnceMessage(messageRecord.getId());

          ApplicationDependencies.getViewOnceMessageManager().scheduleIfNecessary();

          ApplicationDependencies.getJobManager().add(new MultiDeviceViewOnceOpenJob(new MessageDatabase.SyncMessageId(messageRecord.getIndividualRecipient().getId(), messageRecord.getDateSent())));

          return tempUri;
        } catch (IOException e) {
          return null;
        }
      }, (uri) -> {
        if (uri != null) {
          startActivity(ViewOnceMessageActivity.getIntent(requireContext(), messageRecord.getId(), uri));
        } else {
          Log.w(TAG, "Failed to open view-once photo. Showing a toast and deleting the attachments for the message just in case.");
          Toast.makeText(requireContext(), R.string.ConversationFragment_failed_to_open_message, Toast.LENGTH_SHORT).show();
          SignalExecutors.BOUNDED.execute(() -> SignalDatabase.attachments().deleteAttachmentFilesForViewOnceMessage(messageRecord.getId()));
        }
      });
    }

    @Override
    public void onSharedContactDetailsClicked(@NonNull Contact contact, @NonNull View avatarTransitionView) {
      if (getContext() != null && getActivity() != null) {
        ViewCompat.setTransitionName(avatarTransitionView, "avatar");
        Bundle bundle = ActivityOptionsCompat.makeSceneTransitionAnimation(getActivity(), avatarTransitionView, "avatar").toBundle();
        ActivityCompat.startActivity(getActivity(), SharedContactDetailsActivity.getIntent(getContext(), contact), bundle);
      }
    }

    @Override
    public void onAddToContactsClicked(@NonNull Contact contactWithAvatar) {
      if (getContext() != null) {
        new AsyncTask<Void, Void, Intent>() {
          @Override
          protected Intent doInBackground(Void... voids) {
            return ContactUtil.buildAddToContactsIntent(getContext(), contactWithAvatar);
          }

          @Override
          protected void onPostExecute(Intent intent) {
            startActivityForResult(intent, CODE_ADD_EDIT_CONTACT);
          }
        }.execute();
      }
    }

    @Override
    public void onMessageSharedContactClicked(@NonNull List<Recipient> choices) {
      if (getContext() == null) return;

      ContactUtil.selectRecipientThroughDialog(getContext(), choices, locale, recipient -> {
        CommunicationActions.startConversation(getContext(), recipient, null);
      });
    }

    @Override
    public void onInviteSharedContactClicked(@NonNull List<Recipient> choices) {
      if (getContext() == null) return;

      ContactUtil.selectRecipientThroughDialog(getContext(), choices, locale, recipient -> {
        CommunicationActions.composeSmsThroughDefaultApp(getContext(), recipient, getString(R.string.InviteActivity_lets_switch_to_signal, getString(R.string.install_url)));
      });
    }

    @Override
    public void onReactionClicked(@NonNull MultiselectPart multiselectPart, long messageId, boolean isMms) {
      if (getParentFragment() == null) return;

<<<<<<< HEAD
      ReactionsBottomSheetDialogFragment.create(messageId, isMms, TextSecurePreferences.isShowReactionTimeEnabled(requireContext()) ? locale : null)
                                        .show(requireFragmentManager(), null);
=======
      ReactionsBottomSheetDialogFragment.create(messageId, isMms).show(getParentFragmentManager(), null);
>>>>>>> 2dd887cd
    }

    @Override
    public void onGroupMemberClicked(@NonNull RecipientId recipientId, @NonNull GroupId groupId) {
      if (getParentFragment() == null) return;

      RecipientBottomSheetDialogFragment.create(recipientId, groupId).show(getParentFragmentManager(), "BOTTOM");
    }

    @Override
    public void onMessageWithErrorClicked(@NonNull MessageRecord messageRecord) {
      listener.onMessageWithErrorClicked(messageRecord);
    }

    @Override
    public void onMessageWithRecaptchaNeededClicked(@NonNull MessageRecord messageRecord) {
      RecaptchaProofBottomSheetFragment.show(getChildFragmentManager());
    }

    @Override
    public void onIncomingIdentityMismatchClicked(@NonNull RecipientId recipientId) {
      SafetyNumberChangeDialog.show(getParentFragmentManager(), recipientId);
    }

    @Override
    public void onVoiceNotePause(@NonNull Uri uri) {
      listener.onVoiceNotePause(uri);
    }

    @Override
    public void onVoiceNotePlay(@NonNull Uri uri, long messageId, double progress) {
      listener.onVoiceNotePlay(uri, messageId, progress);
    }

    @Override
    public void onVoiceNoteSeekTo(@NonNull Uri uri, double progress) {
      listener.onVoiceNoteSeekTo(uri, progress);
    }

    @Override
    public void onVoiceNotePlaybackSpeedChanged(@NonNull Uri uri, float speed) {
      listener.onVoiceNotePlaybackSpeedChanged(uri, speed);
    }

    @Override
    public void onRegisterVoiceNoteCallbacks(@NonNull Observer<VoiceNotePlaybackState> onPlaybackStartObserver) {
      listener.onRegisterVoiceNoteCallbacks(onPlaybackStartObserver);
    }

    @Override
    public void onUnregisterVoiceNoteCallbacks(@NonNull Observer<VoiceNotePlaybackState> onPlaybackStartObserver) {
      listener.onUnregisterVoiceNoteCallbacks(onPlaybackStartObserver);
    }

    @Override
    public boolean onUrlClicked(@NonNull String url) {
      return CommunicationActions.handlePotentialGroupLinkUrl(requireActivity(), url) ||
             CommunicationActions.handlePotentialProxyLinkUrl(requireActivity(), url);
    }

    @Override
    public void onGroupMigrationLearnMoreClicked(@NonNull GroupMigrationMembershipChange membershipChange) {
      if (getParentFragment() == null) {
        return;
      }

      GroupsV1MigrationInfoBottomSheetDialogFragment.show(getParentFragmentManager(), membershipChange);
    }

    @Override
    public void onChatSessionRefreshLearnMoreClicked() {
      new AlertDialog.Builder(requireContext())
          .setView(R.layout.decryption_failed_dialog)
          .setPositiveButton(android.R.string.ok, (d, w) -> {
            d.dismiss();
          })
          //.setNeutralButton(R.string.ConversationFragment_contact_us, (d, w) -> {
          //  startActivity(AppSettingsActivity.help(requireContext(), 0));
          //  d.dismiss();
          //})
          .show();
    }

    @Override
    public void onBadDecryptLearnMoreClicked(@NonNull RecipientId author) {
      SimpleTask.run(getLifecycle(),
                     () -> Recipient.resolved(author).getDisplayName(requireContext()),
                     name -> BadDecryptLearnMoreDialog.show(getParentFragmentManager(), name, recipient.get().isGroup()));
    }

    @Override
    public void onSafetyNumberLearnMoreClicked(@NonNull Recipient recipient) {
      if (recipient.isGroup()) {
        throw new AssertionError("Must be individual");
      }

      AlertDialog dialog = new AlertDialog.Builder(requireContext())
                                          .setView(R.layout.safety_number_changed_learn_more_dialog)
                                          .setPositiveButton(R.string.ConversationFragment_verify, (d, w) -> {
                                            SimpleTask.run(getLifecycle(), () -> {
                                              return ApplicationDependencies.getIdentityStore().getIdentityRecord(recipient.getId());
                                            }, identityRecord -> {
                                              if (identityRecord.isPresent()) {
                                                startActivity(VerifyIdentityActivity.newIntent(requireContext(), identityRecord.get()));
                                              }});
                                            d.dismiss();
                                          })
                                          .setNegativeButton(R.string.ConversationFragment_not_now, (d, w) -> {
                                            d.dismiss();
                                          })
                                          .create();
      dialog.setOnShowListener(d -> {
        TextView title = Objects.requireNonNull(dialog.findViewById(R.id.safety_number_learn_more_title));
        TextView body  = Objects.requireNonNull(dialog.findViewById(R.id.safety_number_learn_more_body));

        title.setText(getString(R.string.ConversationFragment_your_safety_number_with_s_changed, recipient.getDisplayName(requireContext())));
        body.setText(getString(R.string.ConversationFragment_your_safety_number_with_s_changed_likey_because_they_reinstalled_signal, recipient.getDisplayName(requireContext())));
      });

      dialog.show();
    }
    @Override
    public void onJoinGroupCallClicked() {
      CommunicationActions.startVideoCall(requireActivity(), recipient.get());
    }

    @Override
    public void onInviteFriendsToGroupClicked(@NonNull GroupId.V2 groupId) {
      GroupLinkInviteFriendsBottomSheetDialogFragment.show(requireActivity().getSupportFragmentManager(), groupId);
    }

    @Override
    public void onEnableCallNotificationsClicked() {
      EnableCallNotificationSettingsDialog.fixAutomatically(requireContext());
      if (EnableCallNotificationSettingsDialog.shouldShow(requireContext())) {
        EnableCallNotificationSettingsDialog.show(getChildFragmentManager());
      } else {
        refreshList();
      }
    }

    @Override
    public void onPlayInlineContent(ConversationMessage conversationMessage) {
      getListAdapter().playInlineContent(conversationMessage);
    }

    @Override
    public void onInMemoryMessageClicked(@NonNull InMemoryMessageRecord messageRecord) {
      if (messageRecord instanceof InMemoryMessageRecord.NoGroupsInCommon) {
        boolean isGroup = ((InMemoryMessageRecord.NoGroupsInCommon) messageRecord).isGroup();
        new MaterialAlertDialogBuilder(requireContext(), R.style.Signal_ThemeOverlay_Dialog_Rounded)
            .setMessage(isGroup ? R.string.GroupsInCommonMessageRequest__none_of_your_contacts_or_people_you_chat_with_are_in_this_group
                                : R.string.GroupsInCommonMessageRequest__you_have_no_groups_in_common_with_this_person)
            .setNeutralButton(R.string.GroupsInCommonMessageRequest__about_message_requests, (d, w) -> CommunicationActions.openBrowserLink(requireContext(), getString(R.string.GroupsInCommonMessageRequest__support_article)))
            .setPositiveButton(R.string.GroupsInCommonMessageRequest__okay, null)
            .show();
      }
    }

    @Override
    public void onViewGroupDescriptionChange(@Nullable GroupId groupId, @NonNull String description, boolean isMessageRequestAccepted) {
      if (groupId != null) {
        GroupDescriptionDialog.show(getChildFragmentManager(), groupId, description, isMessageRequestAccepted);
      }
    }

    @Override
    public void onChangeNumberUpdateContact(@NonNull Recipient recipient) {
      startActivity(RecipientExporter.export(recipient).asAddContactIntent());
    }
  }

  public void refreshList() {
    ConversationAdapter listAdapter = getListAdapter();
    if (listAdapter != null) {
      listAdapter.notifyDataSetChanged();
    }
  }

  @Override
  public void onActivityResult(int requestCode, int resultCode, Intent data) {
    super.onActivityResult(requestCode, resultCode, data);

    if (requestCode == CODE_ADD_EDIT_CONTACT && getContext() != null) {
      ApplicationDependencies.getJobManager().add(new DirectoryRefreshJob(false));
    }
  }

  private void handleEnterMultiSelect(@NonNull ConversationMessage conversationMessage) {
    Set<MultiselectPart> multiselectParts = conversationMessage.getMultiselectCollection().toSet();

    multiselectParts.stream().forEach(part -> {
      ((ConversationAdapter) list.getAdapter()).toggleSelection(part);
    });

    list.invalidateItemDecorations();

    actionMode = ((AppCompatActivity)getActivity()).startSupportActionMode(actionModeCallback);
  }

  private final class CheckExpirationDataObserver extends RecyclerView.AdapterDataObserver {
    @Override
    public void onItemRangeRemoved(int positionStart, int itemCount) {
      ConversationAdapter adapter = getListAdapter();
      if (adapter == null || actionMode == null) {
        return;
      }

      Set<MultiselectPart> selected = adapter.getSelectedItems();
      Set<MultiselectPart> expired  = new HashSet<>();

      for (final MultiselectPart multiselectPart : selected) {
        if (multiselectPart.isExpired()) {
          expired.add(multiselectPart);
        }
      }

      adapter.removeFromSelection(expired);

      if (adapter.getSelectedItems().isEmpty()) {
        actionMode.finish();
      } else {
        actionMode.setTitle(calculateSelectedItemCount());
      }
    }
  }

  private final class ConversationSnapToTopDataObserver extends SnapToTopDataObserver {

    public ConversationSnapToTopDataObserver(@NonNull RecyclerView recyclerView,
                                             @Nullable ScrollRequestValidator scrollRequestValidator)
    {
      super(recyclerView, scrollRequestValidator, () -> {
        list.scrollToPosition(0);
        list.post(ConversationFragment.this::postMarkAsReadRequest);
      });
    }

    @Override
    public void onItemRangeMoved(int fromPosition, int toPosition, int itemCount) {
      // Do nothing.
    }

    @Override
    public void onItemRangeInserted(int positionStart, int itemCount) {
      if (positionStart == 0 && itemCount == 1 && isTypingIndicatorShowing()) {
        return;
      }

      super.onItemRangeInserted(positionStart, itemCount);
    }

    @Override
    public void onItemRangeChanged(int positionStart, int itemCount) {
      super.onItemRangeChanged(positionStart, itemCount);
      list.post(ConversationFragment.this::postMarkAsReadRequest);
    }
  }

  private final class ConversationScrollRequestValidator implements SnapToTopDataObserver.ScrollRequestValidator {

    @Override
    public boolean isPositionStillValid(int position) {
      if (getListAdapter() == null) {
        return position >= 0;
      } else {
        return position >= 0 && position < getListAdapter().getItemCount();
      }
    }

    @Override
    public boolean isItemAtPositionLoaded(int position) {
      if (getListAdapter() == null) {
        return false;
      } else if (getListAdapter().hasFooter() && position == getListAdapter().getItemCount() - 1) {
        return true;
      } else {
        return getListAdapter().getItem(position) != null;
      }
    }
  }

  private class ReactionsToolbarListener implements Toolbar.OnMenuItemClickListener {

    private final ConversationMessage conversationMessage;

    private ReactionsToolbarListener(@NonNull ConversationMessage conversationMessage) {
      this.conversationMessage = conversationMessage;
    }

    @Override
    public boolean onMenuItemClick(MenuItem item) {
      switch (item.getItemId()) {
        case R.id.action_info:        handleDisplayDetails(conversationMessage);                                            return true;
        case R.id.action_delete:      handleDeleteMessages(conversationMessage.getMultiselectCollection().toSet(), true);   return true;
        case R.id.action_copy:        handleCopyMessage(conversationMessage.getMultiselectCollection().toSet());            return true;
        case R.id.action_reply:       handleReplyMessage(conversationMessage);                                              return true;
        case R.id.action_multiselect: handleEnterMultiSelect(conversationMessage);                                          return true;
        case R.id.action_forward:     handleForwardMessageParts(conversationMessage.getMultiselectCollection().toSet());    return true;
        case R.id.action_download:    handleSaveAttachment((MediaMmsMessageRecord) conversationMessage.getMessageRecord()); return true;
        default:                                                                                                            return false;
      }
    }
  }

  private class ActionModeCallback implements ActionMode.Callback {

    @Override
    public boolean onCreateActionMode(ActionMode mode, Menu menu) {
      mode.setTitle(calculateSelectedItemCount());

      setCorrectActionModeMenuVisibility();
      listener.onMessageActionToolbarOpened();
      return true;
    }

    @Override
    public boolean onPrepareActionMode(ActionMode actionMode, Menu menu) {
      return false;
    }

    @Override
    public void onDestroyActionMode(ActionMode mode) {
      ((ConversationAdapter)list.getAdapter()).clearSelection();
      list.invalidateItemDecorations();
      setBottomActionBarVisibility(false);
      actionMode = null;
    }

    @Override
    public boolean onActionItemClicked(ActionMode mode, MenuItem item) {
      return false;
    }
  }

  private static class ConversationDateHeader extends StickyHeaderViewHolder {

    private final Animation animateIn;
    private final Animation animateOut;

    private boolean pendingHide = false;

    private ConversationDateHeader(Context context, TextView textView) {
      super(textView);
      this.animateIn  = AnimationUtils.loadAnimation(context, R.anim.slide_from_top);
      this.animateOut = AnimationUtils.loadAnimation(context, R.anim.slide_to_top);

      this.animateIn.setDuration(100);
      this.animateOut.setDuration(100);
    }

    public void show() {
      if (textView.getText() == null || textView.getText().length() == 0) {
        return;
      }

      if (pendingHide) {
        pendingHide = false;
      } else {
        ViewUtil.animateIn(textView, animateIn);
      }
    }

    public void hide() {
      pendingHide = true;

      textView.postDelayed(new Runnable() {
        @Override
        public void run() {
          if (pendingHide) {
            pendingHide = false;
            ViewUtil.animateOut(textView, animateOut, View.GONE);
          }
        }
      }, 400);
    }
  }

  private class ShadowScrollListener extends RecyclerView.OnScrollListener {
    @Override
    public void onScrolled(@NonNull RecyclerView recyclerView, int dx, int dy) {
      if (recyclerView.canScrollVertically(-1)) {
        if (toolbarShadow.getVisibility() != View.VISIBLE) {
          ViewUtil.fadeIn(toolbarShadow, 250);
        }
      } else {
        if (toolbarShadow.getVisibility() != View.GONE) {
          ViewUtil.fadeOut(toolbarShadow, 250);
        }
      }
    }
  }

  private static final class TransitionListener implements Animator.AnimatorListener {

    private final ValueAnimator animator = ValueAnimator.ofFloat(0f, 1f);

    TransitionListener(RecyclerView recyclerView) {
      animator.addUpdateListener(unused -> recyclerView.invalidate());
      animator.setDuration(100L);
    }

    @Override
    public void onAnimationStart(Animator animation) {
      animator.start();
    }

    @Override
    public void onAnimationEnd(Animator animation) {
      animator.end();
    }

    @Override
    public void onAnimationCancel(Animator animation) {
      // Do Nothing
    }

    @Override
    public void onAnimationRepeat(Animator animation) {
      // Do Nothing
    }
  }
}<|MERGE_RESOLUTION|>--- conflicted
+++ resolved
@@ -1739,12 +1739,8 @@
     public void onReactionClicked(@NonNull MultiselectPart multiselectPart, long messageId, boolean isMms) {
       if (getParentFragment() == null) return;
 
-<<<<<<< HEAD
       ReactionsBottomSheetDialogFragment.create(messageId, isMms, TextSecurePreferences.isShowReactionTimeEnabled(requireContext()) ? locale : null)
-                                        .show(requireFragmentManager(), null);
-=======
-      ReactionsBottomSheetDialogFragment.create(messageId, isMms).show(getParentFragmentManager(), null);
->>>>>>> 2dd887cd
+                                        .show(getParentFragmentManager(), null);
     }
 
     @Override

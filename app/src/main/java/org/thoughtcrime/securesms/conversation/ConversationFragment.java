--- conflicted
+++ resolved
@@ -2067,20 +2067,7 @@
 
     @Override
     public void onChatSessionRefreshLearnMoreClicked() {
-<<<<<<< HEAD
-      new AlertDialog.Builder(requireContext())
-          .setView(R.layout.decryption_failed_dialog)
-          .setPositiveButton(android.R.string.ok, (d, w) -> {
-            d.dismiss();
-          })
-          //.setNeutralButton(R.string.ConversationFragment_contact_us, (d, w) -> {
-          //  startActivity(AppSettingsActivity.help(requireContext(), 0));
-          //  d.dismiss();
-          //})
-          .show();
-=======
       ConversationDialogs.INSTANCE.displayChatSessionRefreshLearnMoreDialog(requireContext());
->>>>>>> 27a24262
     }
 
     @Override

/*
 * Copyright (C) 2015 Open Whisper Systems
 *
 * This program is free software: you can redistribute it and/or modify
 * it under the terms of the GNU General Public License as published by
 * the Free Software Foundation, either version 3 of the License, or
 * (at your option) any later version.
 *
 * This program is distributed in the hope that it will be useful,
 * but WITHOUT ANY WARRANTY; without even the implied warranty of
 * MERCHANTABILITY or FITNESS FOR A PARTICULAR PURPOSE.  See the
 * GNU General Public License for more details.
 *
 * You should have received a copy of the GNU General Public License
 * along with this program.  If not, see <http://www.gnu.org/licenses/>.
 */
package org.thoughtcrime.securesms.conversation;

import android.Manifest;
import android.animation.Animator;
import android.animation.LayoutTransition;
import android.animation.ValueAnimator;
import android.annotation.SuppressLint;
import android.app.Activity;
import android.content.Context;
import android.content.Intent;
import android.content.res.Configuration;
import android.graphics.Color;
import android.graphics.Rect;
import android.net.Uri;
import android.os.AsyncTask;
import android.os.Bundle;
import android.text.SpannableStringBuilder;
import android.text.TextUtils;
import android.view.LayoutInflater;
import android.view.Menu;
import android.view.MenuItem;
import android.view.MotionEvent;
import android.view.View;
import android.view.ViewGroup;
import android.view.ViewTreeObserver;
import android.view.animation.Animation;
import android.view.animation.AnimationUtils;
import android.widget.EditText;
import android.widget.FrameLayout;
import android.widget.TextView;
import android.widget.Toast;
import android.widget.ViewSwitcher;

import androidx.annotation.NonNull;
import androidx.annotation.Nullable;
import androidx.appcompat.app.AlertDialog;
import androidx.appcompat.app.AppCompatActivity;
import androidx.appcompat.view.ActionMode;
import androidx.appcompat.widget.Toolbar;
import androidx.core.app.ActivityCompat;
import androidx.core.app.ActivityOptionsCompat;
import androidx.core.text.HtmlCompat;
import androidx.core.view.ViewCompat;
import androidx.core.view.ViewKt;
import androidx.lifecycle.LiveData;
import androidx.lifecycle.Observer;
import androidx.lifecycle.ViewModelProviders;
import androidx.recyclerview.widget.LinearLayoutManager;
import androidx.recyclerview.widget.RecyclerView;
import androidx.recyclerview.widget.RecyclerView.OnScrollListener;

import com.annimon.stream.Collectors;
import com.annimon.stream.Stream;
import com.google.android.material.dialog.MaterialAlertDialogBuilder;
import com.google.android.material.snackbar.Snackbar;

import org.signal.core.util.DimensionUnit;
import org.signal.core.util.concurrent.SignalExecutors;
import org.signal.core.util.logging.Log;
import org.thoughtcrime.securesms.LoggingFragment;
import org.thoughtcrime.securesms.PassphraseRequiredActivity;
import org.thoughtcrime.securesms.R;
import org.thoughtcrime.securesms.components.ConversationScrollToView;
import org.thoughtcrime.securesms.components.ConversationTypingView;
import org.thoughtcrime.securesms.components.TypingStatusRepository;
import org.thoughtcrime.securesms.components.menu.ActionItem;
import org.thoughtcrime.securesms.components.menu.SignalBottomActionBar;
import org.thoughtcrime.securesms.components.recyclerview.SmoothScrollingLinearLayoutManager;
//import org.thoughtcrime.securesms.components.settings.app.AppSettingsActivity;
import org.thoughtcrime.securesms.components.voice.VoiceNoteMediaControllerOwner;
import org.thoughtcrime.securesms.components.voice.VoiceNotePlaybackState;
import org.thoughtcrime.securesms.contactshare.Contact;
import org.thoughtcrime.securesms.contactshare.ContactUtil;
import org.thoughtcrime.securesms.contactshare.SharedContactDetailsActivity;
import org.thoughtcrime.securesms.conversation.ConversationAdapter.ItemClickListener;
import org.thoughtcrime.securesms.conversation.ConversationAdapter.StickyHeaderViewHolder;
import org.thoughtcrime.securesms.conversation.colors.Colorizer;
import org.thoughtcrime.securesms.conversation.colors.RecyclerViewColorizer;
import org.thoughtcrime.securesms.conversation.mutiselect.ConversationItemAnimator;
import org.thoughtcrime.securesms.conversation.mutiselect.MultiselectItemDecoration;
import org.thoughtcrime.securesms.conversation.mutiselect.MultiselectPart;
import org.thoughtcrime.securesms.conversation.mutiselect.forward.MultiselectForwardFragment;
import org.thoughtcrime.securesms.conversation.mutiselect.forward.MultiselectForwardFragmentArgs;
import org.thoughtcrime.securesms.conversation.mutiselect.forward.MultiselectForwardRepository;
import org.thoughtcrime.securesms.conversation.ui.error.EnableCallNotificationSettingsDialog;
import org.thoughtcrime.securesms.conversation.ui.error.SafetyNumberChangeDialog;
import org.thoughtcrime.securesms.database.MessageDatabase;
import org.thoughtcrime.securesms.database.MmsDatabase;
import org.thoughtcrime.securesms.database.SignalDatabase;
import org.thoughtcrime.securesms.database.SmsDatabase;
import org.thoughtcrime.securesms.database.model.InMemoryMessageRecord;
import org.thoughtcrime.securesms.database.model.MediaMmsMessageRecord;
import org.thoughtcrime.securesms.database.model.MessageRecord;
import org.thoughtcrime.securesms.database.model.MmsMessageRecord;
import org.thoughtcrime.securesms.database.model.ReactionRecord;
import org.thoughtcrime.securesms.dependencies.ApplicationDependencies;
import org.thoughtcrime.securesms.giph.mp4.GiphyMp4ItemDecoration;
import org.thoughtcrime.securesms.giph.mp4.GiphyMp4PlaybackController;
import org.thoughtcrime.securesms.giph.mp4.GiphyMp4PlaybackPolicy;
import org.thoughtcrime.securesms.giph.mp4.GiphyMp4ProjectionPlayerHolder;
import org.thoughtcrime.securesms.giph.mp4.GiphyMp4ProjectionRecycler;
import org.thoughtcrime.securesms.groups.GroupId;
import org.thoughtcrime.securesms.groups.GroupMigrationMembershipChange;
import org.thoughtcrime.securesms.groups.ui.invitesandrequests.invite.GroupLinkInviteFriendsBottomSheetDialogFragment;
import org.thoughtcrime.securesms.groups.ui.managegroup.dialogs.GroupDescriptionDialog;
import org.thoughtcrime.securesms.groups.ui.migration.GroupsV1MigrationInfoBottomSheetDialogFragment;
import org.thoughtcrime.securesms.groups.v2.GroupDescriptionUtil;
import org.thoughtcrime.securesms.jobs.DirectoryRefreshJob;
import org.thoughtcrime.securesms.jobs.MultiDeviceViewOnceOpenJob;
import org.thoughtcrime.securesms.keyvalue.SignalStore;
import org.thoughtcrime.securesms.linkpreview.LinkPreview;
import org.thoughtcrime.securesms.longmessage.LongMessageActivity;
import org.thoughtcrime.securesms.messagedetails.MessageDetailsActivity;
import org.thoughtcrime.securesms.messagerequests.MessageRequestState;
import org.thoughtcrime.securesms.messagerequests.MessageRequestViewModel;
import org.thoughtcrime.securesms.mms.GlideApp;
import org.thoughtcrime.securesms.mms.OutgoingMediaMessage;
import org.thoughtcrime.securesms.mms.PartAuthority;
import org.thoughtcrime.securesms.mms.Slide;
import org.thoughtcrime.securesms.notifications.profiles.NotificationProfile;
import org.thoughtcrime.securesms.permissions.Permissions;
import org.thoughtcrime.securesms.phonenumbers.PhoneNumberFormatter;
import org.thoughtcrime.securesms.providers.BlobProvider;
import org.thoughtcrime.securesms.ratelimit.RecaptchaProofBottomSheetFragment;
import org.thoughtcrime.securesms.reactions.ReactionsBottomSheetDialogFragment;
import org.thoughtcrime.securesms.recipients.LiveRecipient;
import org.thoughtcrime.securesms.recipients.Recipient;
import org.thoughtcrime.securesms.recipients.RecipientExporter;
import org.thoughtcrime.securesms.recipients.RecipientId;
import org.thoughtcrime.securesms.recipients.ui.bottomsheet.RecipientBottomSheetDialogFragment;
import org.thoughtcrime.securesms.revealable.ViewOnceMessageActivity;
import org.thoughtcrime.securesms.revealable.ViewOnceUtil;
import org.thoughtcrime.securesms.sms.MessageSender;
import org.thoughtcrime.securesms.sms.OutgoingTextMessage;
import org.thoughtcrime.securesms.stickers.StickerLocator;
import org.thoughtcrime.securesms.stickers.StickerPackPreviewActivity;
import org.thoughtcrime.securesms.util.CachedInflater;
import org.thoughtcrime.securesms.util.CommunicationActions;
import org.thoughtcrime.securesms.util.HtmlUtil;
import org.thoughtcrime.securesms.util.RemoteDeleteUtil;
import org.thoughtcrime.securesms.util.SaveAttachmentTask;
import org.thoughtcrime.securesms.util.SignalLocalMetrics;
import org.thoughtcrime.securesms.util.SignalProxyUtil;
import org.thoughtcrime.securesms.util.SnapToTopDataObserver;
import org.thoughtcrime.securesms.util.StickyHeaderDecoration;
import org.thoughtcrime.securesms.util.Stopwatch;
import org.thoughtcrime.securesms.util.StorageUtil;
import org.thoughtcrime.securesms.util.SwipeActionTypes;
import org.thoughtcrime.securesms.util.TextSecurePreferences;
import org.thoughtcrime.securesms.util.TopToastPopup;
import org.thoughtcrime.securesms.util.Util;
import org.thoughtcrime.securesms.util.ViewUtil;
import org.thoughtcrime.securesms.util.WindowUtil;
import org.thoughtcrime.securesms.util.concurrent.ListenableFuture;
import org.thoughtcrime.securesms.util.concurrent.SimpleTask;
import org.thoughtcrime.securesms.util.task.ProgressDialogAsyncTask;
import org.thoughtcrime.securesms.verify.VerifyIdentityActivity;
import org.thoughtcrime.securesms.wallpaper.ChatWallpaper;
import org.whispersystems.libsignal.util.guava.Optional;

import java.io.IOException;
import java.io.InputStream;
import java.util.ArrayList;
import java.util.Collections;
import java.util.HashSet;
import java.util.List;
import java.util.Locale;
import java.util.Objects;
import java.util.Set;
import java.util.concurrent.ExecutionException;

import kotlin.Unit;

@SuppressLint("StaticFieldLeak")
public class ConversationFragment extends LoggingFragment implements MultiselectForwardFragment.Callback {
  private static final String TAG = Log.tag(ConversationFragment.class);

  private static final int SCROLL_ANIMATION_THRESHOLD = 50;
  private static final int CODE_ADD_EDIT_CONTACT      = 77;

  private final ActionModeCallback actionModeCallback     = new ActionModeCallback();
  private final ItemClickListener  selectionClickListener = new ConversationFragmentItemClickListener();

  private ConversationFragmentListener listener;

  private LiveRecipient               recipient;
  private long                        threadId;
  private boolean                     isReacting;
  private ActionMode                  actionMode;
  private Locale                      locale;
  private FrameLayout                 videoContainer;
  private RecyclerView                list;
  private RecyclerView.ItemDecoration lastSeenDecoration;
  private RecyclerView.ItemDecoration inlineDateDecoration;
  private ViewSwitcher                topLoadMoreView;
  private ViewSwitcher                bottomLoadMoreView;
  private ConversationTypingView      typingView;
  private View                        composeDivider;
  private ConversationScrollToView    scrollToBottomButton;
  private ConversationScrollToView    scrollToMentionButton;
  private TextView                    scrollDateHeader;
  private ConversationBannerView      conversationBanner;
  private MessageRequestViewModel     messageRequestViewModel;
  private MessageCountsViewModel      messageCountsViewModel;
  private ConversationViewModel       conversationViewModel;
  private ConversationGroupViewModel  groupViewModel;
  private SnapToTopDataObserver       snapToTopDataObserver;
  private MarkReadHelper              markReadHelper;
  private Animation                   scrollButtonInAnimation;
  private Animation                   mentionButtonInAnimation;
  private Animation                   scrollButtonOutAnimation;
  private Animation                   mentionButtonOutAnimation;
  private OnScrollListener            conversationScrollListener;
  private int                         pulsePosition = -1;
  private int                         lastSeenScrollOffset;
  private View                        toolbarShadow;
  private Stopwatch                   startupStopwatch;
  private LayoutTransition            layoutTransition;
  private TransitionListener          transitionListener;
  private View                        reactionsShade;
  private SignalBottomActionBar       bottomActionBar;

  private GiphyMp4ProjectionRecycler giphyMp4ProjectionRecycler;
  private Colorizer                  colorizer;
  private ConversationUpdateTick     conversationUpdateTick;
  private MultiselectItemDecoration  multiselectItemDecoration;

  public static void prepare(@NonNull Context context) {
    FrameLayout parent = new FrameLayout(context);
    parent.setLayoutParams(new FrameLayout.LayoutParams(FrameLayout.LayoutParams.MATCH_PARENT, FrameLayout.LayoutParams.WRAP_CONTENT));

    CachedInflater.from(context).cacheUntilLimit(R.layout.conversation_item_received_text_only, parent, 25);
    CachedInflater.from(context).cacheUntilLimit(R.layout.conversation_item_sent_text_only, parent, 25);
    CachedInflater.from(context).cacheUntilLimit(R.layout.conversation_item_received_multimedia, parent, 10);
    CachedInflater.from(context).cacheUntilLimit(R.layout.conversation_item_sent_multimedia, parent, 10);
    CachedInflater.from(context).cacheUntilLimit(R.layout.conversation_item_update, parent, 5);
    CachedInflater.from(context).cacheUntilLimit(R.layout.cursor_adapter_header_footer_view, parent, 2);
  }

  @Override
  public void onCreate(Bundle icicle) {
    super.onCreate(icicle);
    this.locale = (Locale) getArguments().getSerializable(PassphraseRequiredActivity.LOCALE_EXTRA);
    startupStopwatch = new Stopwatch("conversation-open");
    SignalLocalMetrics.ConversationOpen.start();
  }

  @Override
  public View onCreateView(@NonNull LayoutInflater inflater, ViewGroup container, Bundle bundle) {
    final View view = inflater.inflate(R.layout.conversation_fragment, container, false);
    videoContainer = view.findViewById(R.id.video_container);
    list           = view.findViewById(android.R.id.list);
    composeDivider = view.findViewById(R.id.compose_divider);

    layoutTransition   = new LayoutTransition();
    transitionListener = new TransitionListener(list);

    scrollToBottomButton  = view.findViewById(R.id.scroll_to_bottom);
    scrollToMentionButton = view.findViewById(R.id.scroll_to_mention);
    scrollDateHeader      = view.findViewById(R.id.scroll_date_header);
    toolbarShadow         = requireActivity().findViewById(R.id.conversation_toolbar_shadow);
    reactionsShade        = view.findViewById(R.id.reactions_shade);
    bottomActionBar       = view.findViewById(R.id.conversation_bottom_action_bar);

    final LinearLayoutManager      layoutManager            = new SmoothScrollingLinearLayoutManager(getActivity(), true);
    final ConversationItemAnimator conversationItemAnimator = new ConversationItemAnimator(
        () -> {
          ConversationAdapter adapter = getListAdapter();
          if (adapter == null) {
            return false;
          } else {
            return Util.hasItems(adapter.getSelectedItems());
          }
        },
        () -> conversationViewModel.shouldPlayMessageAnimations() && list.getScrollState() == RecyclerView.SCROLL_STATE_IDLE,
        () -> list.canScrollVertically(1) || list.canScrollVertically(-1));

    multiselectItemDecoration = new MultiselectItemDecoration(requireContext(),
                                                              () -> conversationViewModel.getWallpaper().getValue());

    list.setHasFixedSize(false);
    list.setLayoutManager(layoutManager);

    RecyclerViewColorizer recyclerViewColorizer = new RecyclerViewColorizer(list);

    list.addItemDecoration(multiselectItemDecoration);
    list.setItemAnimator(conversationItemAnimator);

    getViewLifecycleOwner().getLifecycle().addObserver(multiselectItemDecoration);

    snapToTopDataObserver = new ConversationSnapToTopDataObserver(list, new ConversationScrollRequestValidator());
    conversationBanner    = (ConversationBannerView) inflater.inflate(R.layout.conversation_item_banner, container, false);
    topLoadMoreView       = (ViewSwitcher) inflater.inflate(R.layout.load_more_header, container, false);
    bottomLoadMoreView    = (ViewSwitcher) inflater.inflate(R.layout.load_more_header, container, false);

    initializeLoadMoreView(topLoadMoreView);
    initializeLoadMoreView(bottomLoadMoreView);

    typingView = (ConversationTypingView) inflater.inflate(R.layout.conversation_typing_view, container, false);

    SetupSwipeResult ssrRight = setupSwipe(TextSecurePreferences.getSwipeToRightAction(requireContext()), SwipeActionTypes.DEFAULT_FOR_RIGHT);
    SetupSwipeResult ssrLeft = setupSwipe(TextSecurePreferences.getSwipeToLeftAction(requireContext()), SwipeActionTypes.DEFAULT_FOR_LEFT);

    new ConversationItemSwipeCallback(
            ssrRight.SAP(),
            ssrRight.OSL(),
            ssrLeft.SAP(),
            ssrLeft.OSL()
    ).attachToRecyclerView(list);

    giphyMp4ProjectionRecycler = initializeGiphyMp4();

    this.groupViewModel         = ViewModelProviders.of(requireActivity(), new ConversationGroupViewModel.Factory()).get(ConversationGroupViewModel.class);
    this.messageCountsViewModel = ViewModelProviders.of(requireActivity()).get(MessageCountsViewModel.class);
    this.conversationViewModel  = ViewModelProviders.of(requireActivity(), new ConversationViewModel.Factory()).get(ConversationViewModel.class);

    conversationViewModel.getChatColors().observe(getViewLifecycleOwner(), recyclerViewColorizer::setChatColors);
    conversationViewModel.getMessages().observe(getViewLifecycleOwner(), messages -> {
      ConversationAdapter adapter = getListAdapter();
      if (adapter != null) {
        getListAdapter().submitList(messages, () -> {
          list.post(() -> conversationViewModel.onMessagesCommitted(messages));
        });
      }
    });

    conversationViewModel.getConversationMetadata().observe(getViewLifecycleOwner(), this::presentConversationMetadata);

    conversationViewModel.getShowMentionsButton().observe(getViewLifecycleOwner(), shouldShow -> {
      if (shouldShow) {
        ViewUtil.animateIn(scrollToMentionButton, mentionButtonInAnimation);
      } else {
        ViewUtil.animateOut(scrollToMentionButton, mentionButtonOutAnimation, View.INVISIBLE);
      }
    });

    conversationViewModel.getShowScrollToBottom().observe(getViewLifecycleOwner(), shouldShow -> {
      if (shouldShow) {
        ViewUtil.animateIn(scrollToBottomButton, scrollButtonInAnimation);
      } else {
        ViewUtil.animateOut(scrollToBottomButton, scrollButtonOutAnimation, View.INVISIBLE);
      }
    });

    scrollToBottomButton.setOnClickListener(v -> scrollToBottom());
    scrollToMentionButton.setOnClickListener(v -> scrollToNextMention());

    updateToolbarDependentMargins();

    colorizer = new Colorizer();
    conversationViewModel.getNameColorsMap().observe(getViewLifecycleOwner(), nameColorsMap -> {
      colorizer.onNameColorsChanged(nameColorsMap);

      ConversationAdapter adapter = getListAdapter();
      if (adapter != null) {
        adapter.notifyItemRangeChanged(0, adapter.getItemCount(), ConversationAdapter.PAYLOAD_NAME_COLORS);
      }
    });

    conversationUpdateTick = new ConversationUpdateTick(this::updateConversationItemTimestamps);
    getViewLifecycleOwner().getLifecycle().addObserver(conversationUpdateTick);

    listener.getVoiceNoteMediaController().getVoiceNotePlayerViewState().observe(getViewLifecycleOwner(), state -> conversationViewModel.setInlinePlayerVisible(state.isPresent()));
    conversationViewModel.getConversationTopMargin().observe(getViewLifecycleOwner(), topMargin -> {
      lastSeenScrollOffset = topMargin;
      ViewUtil.setTopMargin(scrollDateHeader, topMargin + ViewUtil.dpToPx(8));
    });

    conversationViewModel.getActiveNotificationProfile().observe(getViewLifecycleOwner(), this::updateNotificationProfileStatus);

    return view;
  }

  private class SetupSwipeResult {
    private final @Nullable ConversationItemSwipeCallback.SwipeAvailabilityProvider sap;
    private final @Nullable ConversationItemSwipeCallback.OnSwipeListener osl;

    SetupSwipeResult(final @Nullable ConversationItemSwipeCallback.SwipeAvailabilityProvider sap,
                     final @Nullable ConversationItemSwipeCallback.OnSwipeListener osl) {
      this.sap = sap;
      this.osl = osl;
    }

    public @Nullable ConversationItemSwipeCallback.SwipeAvailabilityProvider SAP()
    {
      return sap;
    }

    public @Nullable ConversationItemSwipeCallback.OnSwipeListener OSL()
    {
      return osl;
    }
  }

  private @NonNull SetupSwipeResult setupSwipe(final @NonNull String swipeAction, final @Nullable String defaultAction) {
    final @NonNull String action = (defaultAction != null && SwipeActionTypes.DEFAULT.equals(swipeAction)) ? defaultAction : swipeAction;
    if (SwipeActionTypes.REPLY.equals(action)) {
      return new SetupSwipeResult(conversationMessage -> actionMode == null &&
                                                         MenuState.canReplyToMessage(recipient.get(),
                                                                                     MenuState.isActionMessage(conversationMessage.getMessageRecord()),
                                                                                     conversationMessage.getMessageRecord(),
                                                                                     messageRequestViewModel.shouldShowMessageRequest(),
                                                                                     groupViewModel.isNonAdminInAnnouncementGroup()),
                                  (conversationMessage, conversationItem, motionEvent) -> handleReplyMessage(conversationMessage));
    } else if (SwipeActionTypes.DELETE.equals(action)) {
      return new SetupSwipeResult(conversationMessage -> actionMode == null &&
                                                         MenuState.canDeleteMessage(conversationMessage.getMessageRecord()),
                                  (conversationMessage, conversationItem, motionEvent) -> handleDeleteMessages(conversationMessage.getMultiselectCollection().toSet(), false));
    } else if (SwipeActionTypes.DELETE_NO_PROMPT.equals(action)) {
      return new SetupSwipeResult(conversationMessage -> actionMode == null &&
                                                         MenuState.canDeleteMessage(conversationMessage.getMessageRecord()),
                                  (conversationMessage, conversationItem, motionEvent) -> handleDeleteMessagesForMe2(Collections.singleton(conversationMessage.getMessageRecord()), null));
    } else if (SwipeActionTypes.COPY_TEXT.equals(action)) {
      return new SetupSwipeResult(conversationMessage -> actionMode == null &&
                                                         MenuState.canCopyMessage(conversationMessage.getMessageRecord()),
                                  (conversationMessage, conversationItem, motionEvent) -> handleCopyMessage(conversationMessage.getMultiselectCollection().toSet(), false));
    } else if (SwipeActionTypes.COPY_TEXT_POPUP.equals(action)) {
      return new SetupSwipeResult(conversationMessage -> actionMode == null &&
                                                         MenuState.canCopyMessage(conversationMessage.getMessageRecord()),
                                  (conversationMessage, conversationItem, motionEvent) -> handleCopyMessage(conversationMessage.getMultiselectCollection().toSet(), true));
    } else if (SwipeActionTypes.FORWARD.equals(action)) {
      return new SetupSwipeResult(conversationMessage -> actionMode == null &&
                                                         MenuState.canForwardMessage(conversationMessage.getMessageRecord()),
                                  (conversationMessage, conversationItem, motionEvent) -> handleForwardMessageParts(conversationMessage.getMultiselectCollection().toSet()));
    } else if (SwipeActionTypes.MESSAGE_DETAILS.equals(action)) {
      return new SetupSwipeResult(conversationMessage -> actionMode == null &&
                                                         MenuState.canShowMessageDetails(conversationMessage.getMessageRecord()),
                                  (conversationMessage, conversationItem, motionEvent) -> handleDisplayDetails(conversationMessage));
    } else if (SwipeActionTypes.SHOW_OPTIONS.equals(action)) {
      return new SetupSwipeResult(conversationMessage -> actionMode == null,
                                  (conversationMessage, conversationItem, motionEvent) ->
                                    ((ConversationFragmentItemClickListener)selectionClickListener).onItemLongClick2(conversationItem, conversationItem.getMultiselectPartForLatestTouch(), motionEvent));
    } else if (SwipeActionTypes.NOTE_TO_SELF.equals(action)) {
      return new SetupSwipeResult(conversationMessage -> actionMode == null &&
                                                         MenuState.canForwardMessage(conversationMessage.getMessageRecord()),
                                  (conversationMessage, conversationItem, motionEvent) -> handleForwardMessagePartsNoteToSelf(conversationMessage.getMultiselectCollection().toSet()));
    } else if (SwipeActionTypes.MULTI_SELECT.equals(action)) {
      return new SetupSwipeResult(conversationMessage -> actionMode == null,
                                  (conversationMessage, conversationItem, motionEvent) -> handleEnterMultiSelect(conversationMessage));
    } else { // includes SwipeActionTypes.NONE and any other string
      return new SetupSwipeResult(null,
                                  null);
    }
  }

  private @NonNull GiphyMp4ProjectionRecycler initializeGiphyMp4() {
    int                                            maxPlayback = GiphyMp4PlaybackPolicy.maxSimultaneousPlaybackInConversation();
    List<GiphyMp4ProjectionPlayerHolder>           holders     = GiphyMp4ProjectionPlayerHolder.injectVideoViews(requireContext(),
                                                                                                                 getViewLifecycleOwner().getLifecycle(),
                                                                                                                 videoContainer,
                                                                                                                 maxPlayback);
    GiphyMp4ProjectionRecycler callback = new GiphyMp4ProjectionRecycler(holders);

    GiphyMp4PlaybackController.attach(list, callback, maxPlayback);
    list.addItemDecoration(new GiphyMp4ItemDecoration(callback, translationY -> {
      reactionsShade.setTranslationY(translationY);
      return Unit.INSTANCE;
    }), 0);

    return callback;
  }

  public void clearFocusedItem() {
    multiselectItemDecoration.setFocusedItem(null);
    list.invalidateItemDecorations();
  }

  private void updateConversationItemTimestamps() {
    ConversationAdapter conversationAdapter = getListAdapter();
    if (conversationAdapter != null) {
      getListAdapter().updateTimestamps();
    }
  }

  @Override
  public void onActivityCreated(Bundle bundle) {
    super.onActivityCreated(bundle);

    Log.d(TAG, "[onActivityCreated]");

    initializeScrollButtonAnimations();
    initializeResources();
    initializeMessageRequestViewModel();
    initializeListAdapter();
  }

  @Override
  public void onAttach(Activity activity) {
    super.onAttach(activity);
    this.listener = (ConversationFragmentListener)activity;
  }

  @Override
  public void onStart() {
    super.onStart();
    initializeTypingObserver();
    SignalProxyUtil.startListeningToWebsocket();
    layoutTransition.getAnimator(LayoutTransition.CHANGE_DISAPPEARING).addListener(transitionListener);
  }

  @Override
  public void onPause() {
    super.onPause();
    int lastVisiblePosition  = getListLayoutManager().findLastVisibleItemPosition();
    int firstVisiblePosition = getListLayoutManager().findFirstCompletelyVisibleItemPosition();

    final long lastVisibleMessageTimestamp;
    if (firstVisiblePosition > 0 && lastVisiblePosition != RecyclerView.NO_POSITION) {
      ConversationMessage message = getListAdapter().getLastVisibleConversationMessage(lastVisiblePosition);

      lastVisibleMessageTimestamp = message != null ? message.getMessageRecord().getDateReceived() : 0;
    } else {
      lastVisibleMessageTimestamp = 0;
    }
    SignalExecutors.BOUNDED.submit(() -> SignalDatabase.threads().setLastScrolled(threadId, lastVisibleMessageTimestamp));
  }

  @Override
  public void onStop() {
    super.onStop();
    ApplicationDependencies.getTypingStatusRepository().getTypists(threadId).removeObservers(getViewLifecycleOwner());
    layoutTransition.getAnimator(LayoutTransition.CHANGE_DISAPPEARING).removeListener(transitionListener);
  }

  @Override
  public void onConfigurationChanged(@NonNull Configuration newConfig) {
    super.onConfigurationChanged(newConfig);
    updateToolbarDependentMargins();
  }

  public void onNewIntent() {
    Log.d(TAG, "[onNewIntent]");

    if (actionMode != null) {
      actionMode.finish();
    }

    long oldThreadId = threadId;

    initializeResources();
    messageRequestViewModel.setConversationInfo(recipient.getId(), threadId);

    int startingPosition = getStartPosition();
    if (startingPosition != -1 && oldThreadId == threadId) {
      list.post(() -> moveToPosition(startingPosition, () -> Log.w(TAG, "Could not scroll to requested message.")));
    } else {
      initializeListAdapter();
    }
  }

  public void moveToLastSeen() {
    if (conversationViewModel.getLastSeenPosition() <= 0) {
      Log.i(TAG, "No need to move to last seen.");
      return;
    }

    if (list == null || getListAdapter() == null) {
      Log.w(TAG, "Tried to move to last seen position, but we hadn't initialized the view yet.");
      return;
    }

    int position = getListAdapter().getAdapterPositionForMessagePosition(conversationViewModel.getLastSeenPosition());
    snapToTopDataObserver.requestScrollPosition(position);
  }

  public void onWallpaperChanged(@Nullable ChatWallpaper wallpaper) {
    if (list != null) {
      ConversationAdapter adapter = getListAdapter();

      if (adapter != null) {
        Log.d(TAG, "Notifying adapter that wallpaper state has changed.");

        if (adapter.onHasWallpaperChanged(wallpaper != null)) {
          setInlineDateDecoration(adapter);
        }
      }
    }
  }

  private int getStartPosition() {
    return conversationViewModel.getArgs().getStartingPosition();
  }

  private void initializeMessageRequestViewModel() {
    MessageRequestViewModel.Factory factory = new MessageRequestViewModel.Factory(requireContext());

    messageRequestViewModel = ViewModelProviders.of(requireActivity(), factory).get(MessageRequestViewModel.class);
    messageRequestViewModel.setConversationInfo(recipient.getId(), threadId);

    listener.onMessageRequest(messageRequestViewModel);

    messageRequestViewModel.getRecipientInfo().observe(getViewLifecycleOwner(), recipientInfo -> {
      presentMessageRequestProfileView(requireContext(), recipientInfo, conversationBanner);
    });

    messageRequestViewModel.getMessageData().observe(getViewLifecycleOwner(), data -> {
      ConversationAdapter adapter = getListAdapter();
      if (adapter != null) {
        adapter.setMessageRequestAccepted(data.getMessageState() == MessageRequestState.NONE);
      }
    });
  }

  private void presentMessageRequestProfileView(@NonNull Context context, @NonNull MessageRequestViewModel.RecipientInfo recipientInfo, @Nullable ConversationBannerView conversationBanner) {
    if (conversationBanner == null) {
      return;
    }

    Recipient    recipient          = recipientInfo.getRecipient();
    boolean      isSelf             = Recipient.self().equals(recipient);
    int          memberCount        = recipientInfo.getGroupMemberCount();
    int          pendingMemberCount = recipientInfo.getGroupPendingMemberCount();
    List<String> groups             = recipientInfo.getSharedGroups();

    conversationBanner.setBadge(recipient);

    if (recipient != null) {
      conversationBanner.setAvatar(GlideApp.with(context), recipient);
      conversationBanner.showBackgroundBubble(recipient.hasWallpaper());

      String title = isSelf ? context.getString(R.string.note_to_self) : recipient.getDisplayNameOrUsername(context);
      conversationBanner.setTitle(title);
      conversationBanner.setAbout(recipient.getCombinedAboutAndEmoji());

      if (recipient.isGroup()) {
        if (pendingMemberCount > 0) {
          conversationBanner.setSubtitle(context.getResources()
                                                .getQuantityString(R.plurals.MessageRequestProfileView_members_and_invited, memberCount,
                                                                   memberCount, pendingMemberCount));
        } else if (memberCount > 0) {
          conversationBanner.setSubtitle(context.getResources().getQuantityString(R.plurals.MessageRequestProfileView_members, memberCount,
                                                                                  memberCount));
        } else {
          conversationBanner.setSubtitle(null);
        }
      } else if (isSelf) {
        conversationBanner.setSubtitle(context.getString(R.string.ConversationFragment__you_can_add_notes_for_yourself_in_this_conversation));
      } else {
        String subtitle = recipient.getE164().transform(PhoneNumberFormatter::prettyPrint).orNull();

        if (subtitle == null || subtitle.equals(title)) {
          conversationBanner.hideSubtitle();
        } else {
          conversationBanner.setSubtitle(subtitle);
        }
      }
    }

    if (groups.isEmpty() || isSelf) {
      if (TextUtils.isEmpty(recipientInfo.getGroupDescription())) {
        conversationBanner.setLinkifyDescription(false);
        conversationBanner.hideDescription();
      } else {
        conversationBanner.setLinkifyDescription(true);
        boolean linkifyWebLinks = recipientInfo.getMessageRequestState() == MessageRequestState.NONE;
        conversationBanner.showDescription();
        GroupDescriptionUtil.setText(context,
                                     conversationBanner.getDescription(),
                                     recipientInfo.getGroupDescription(),
                                     linkifyWebLinks,
                                     () -> GroupDescriptionDialog.show(getChildFragmentManager(),
                                                                       recipient.getDisplayName(context),
                                                                       recipientInfo.getGroupDescription(),
                                                                       linkifyWebLinks));
      }
    } else {
      final String description;

      switch (groups.size()) {
        case 1:
          description = context.getString(R.string.MessageRequestProfileView_member_of_one_group, HtmlUtil.bold(groups.get(0)));
          break;
        case 2:
          description = context.getString(R.string.MessageRequestProfileView_member_of_two_groups, HtmlUtil.bold(groups.get(0)), HtmlUtil.bold(groups.get(1)));
          break;
        case 3:
          description = context.getString(R.string.MessageRequestProfileView_member_of_many_groups, HtmlUtil.bold(groups.get(0)), HtmlUtil.bold(groups.get(1)), HtmlUtil.bold(groups.get(2)));
          break;
        default:
          int others = groups.size() - 2;
          description = context.getString(R.string.MessageRequestProfileView_member_of_many_groups,
                                          HtmlUtil.bold(groups.get(0)),
                                          HtmlUtil.bold(groups.get(1)),
                                          context.getResources().getQuantityString(R.plurals.MessageRequestProfileView_member_of_d_additional_groups, others, others));
      }

      conversationBanner.setDescription(HtmlCompat.fromHtml(description, 0));
      conversationBanner.showDescription();
    }
  }

  private void initializeResources() {
    long oldThreadId = threadId;

    int startingPosition  = getStartPosition();

    this.recipient      = Recipient.live(conversationViewModel.getArgs().getRecipientId());
    this.threadId       = conversationViewModel.getArgs().getThreadId();
    this.markReadHelper = new MarkReadHelper(threadId, requireContext(), getViewLifecycleOwner());

    conversationViewModel.onConversationDataAvailable(recipient.getId(), threadId, startingPosition);
    messageCountsViewModel.setThreadId(threadId);

    messageCountsViewModel.getUnreadMessagesCount().observe(getViewLifecycleOwner(), scrollToBottomButton::setUnreadCount);
    messageCountsViewModel.getUnreadMentionsCount().observe(getViewLifecycleOwner(), count -> {
      scrollToMentionButton.setUnreadCount(count);
      conversationViewModel.setHasUnreadMentions(count > 0);
    });

    conversationScrollListener = new ConversationScrollListener(requireContext());
    list.addOnScrollListener(conversationScrollListener);
    list.addOnScrollListener(new ShadowScrollListener());

    if (oldThreadId != threadId) {
      ApplicationDependencies.getTypingStatusRepository().getTypists(oldThreadId).removeObservers(getViewLifecycleOwner());
    }
  }

  private void initializeListAdapter() {
    if (threadId == -1) {
      toolbarShadow.setVisibility(View.GONE);
    }

    if (this.recipient != null) {
      if (getListAdapter() != null && getListAdapter().isForRecipientId(this.recipient.getId())) {
        Log.d(TAG, "List adapter already initialized for " + this.recipient.getId());
        return;
      }

      Log.d(TAG, "Initializing adapter for " + recipient.getId());
      ConversationAdapter adapter = new ConversationAdapter(requireContext(), this, GlideApp.with(this), locale, selectionClickListener, this.recipient.get(), colorizer);
      adapter.setPagingController(conversationViewModel.getPagingController());
      list.setAdapter(adapter);
      setInlineDateDecoration(adapter);
      ConversationAdapter.initializePool(list.getRecycledViewPool());

      adapter.registerAdapterDataObserver(snapToTopDataObserver);
      adapter.registerAdapterDataObserver(new CheckExpirationDataObserver());

      setLastSeen(conversationViewModel.getLastSeen());

      adapter.registerAdapterDataObserver(new RecyclerView.AdapterDataObserver() {
        @Override
        public void onItemRangeInserted(int positionStart, int itemCount) {
          startupStopwatch.split("data-set");
          SignalLocalMetrics.ConversationOpen.onDataLoaded();
          adapter.unregisterAdapterDataObserver(this);
          list.post(() -> {
            startupStopwatch.split("first-render");
            startupStopwatch.stop(TAG);
            SignalLocalMetrics.ConversationOpen.onRenderFinished();
          });
        }
      });
    }
  }

  private void initializeLoadMoreView(ViewSwitcher loadMoreView) {
    loadMoreView.setOnClickListener(v -> {
      loadMoreView.showNext();
      loadMoreView.setOnClickListener(null);
    });
  }

  private void initializeTypingObserver() {
    if (!TextSecurePreferences.isTypingIndicatorsEnabled(requireContext())) {
      return;
    }

    LiveData<TypingStatusRepository.TypingState> typists = ApplicationDependencies.getTypingStatusRepository().getTypists(threadId);

    typists.removeObservers(getViewLifecycleOwner());
    typists.observe(getViewLifecycleOwner(), typingState ->  {
      List<Recipient> recipients;
      boolean         replacedByIncomingMessage;

      if (typingState != null) {
        recipients                = typingState.getTypists();
        replacedByIncomingMessage = typingState.isReplacedByIncomingMessage();
      } else {
        recipients                = Collections.emptyList();
        replacedByIncomingMessage = false;
      }

      Recipient resolved = recipient.get();
      typingView.setTypists(GlideApp.with(ConversationFragment.this), recipients, resolved.isGroup(), resolved.hasWallpaper());

      ConversationAdapter adapter = getListAdapter();
      adapter.setTypingView(typingView);

      if (recipients.size() > 0) {
        if (!isTypingIndicatorShowing() && isAtBottom()) {
          adapter.setTypingViewEnabled(true);
          list.scrollToPosition(0);
        } else {
          adapter.setTypingViewEnabled(true);
        }
      } else {
        if (isTypingIndicatorShowing() && getListLayoutManager().findFirstCompletelyVisibleItemPosition() == 0 && getListLayoutManager().getItemCount() > 1 && !replacedByIncomingMessage) {
          adapter.setTypingViewEnabled(false);
        } else if (!replacedByIncomingMessage) {
          adapter.setTypingViewEnabled(false);
        } else {
          adapter.setTypingViewEnabled(false);
        }
      }
    });
  }

  private void setCorrectActionModeMenuVisibility() {
    Set<MultiselectPart> selectedParts = getListAdapter().getSelectedItems();

    if (actionMode != null && selectedParts.size() == 0) {
      actionMode.finish();
      return;
    }

    setBottomActionBarVisibility(true);

    MenuState menuState = MenuState.getMenuState(recipient.get(), selectedParts, messageRequestViewModel.shouldShowMessageRequest(), groupViewModel.isNonAdminInAnnouncementGroup());

    List<ActionItem> items = new ArrayList<>();

    if (menuState.shouldShowReplyAction()) {
      items.add(new ActionItem(R.drawable.ic_reply_24_tinted, getResources().getString(R.string.conversation_context__menu_reply_to_message), () -> {
        maybeShowSwipeToReplyTooltip();
        handleReplyMessage(getSelectedConversationMessage());
        actionMode.finish();
      }));
    }

    if (menuState.shouldShowForwardAction()) {
      items.add(new ActionItem(R.drawable.ic_forward_24_tinted, getResources().getString(R.string.conversation_context__menu_forward_message), () -> handleForwardMessageParts(selectedParts)));
    }

    if (menuState.shouldShowSaveAttachmentAction()) {
      items.add(new ActionItem(R.drawable.ic_save_24, getResources().getString(R.string.conversation_context_image__save_attachment), () -> {
        handleSaveAttachment((MediaMmsMessageRecord) getSelectedConversationMessage().getMessageRecord());
        actionMode.finish();
      }));
    }

    if (menuState.shouldShowCopyAction()) {
      items.add(new ActionItem(R.drawable.ic_copy_24_tinted, getResources().getString(R.string.conversation_context__menu_copy_text), () -> {
        handleCopyMessage(selectedParts);
        actionMode.finish();
      }));
    }

    if (menuState.shouldShowDetailsAction()) {
      items.add(new ActionItem(R.drawable.ic_info_tinted_24, getResources().getString(R.string.conversation_context__menu_message_details), () -> {
        handleDisplayDetails(getSelectedConversationMessage());
        actionMode.finish();
      }));
    }

    if (menuState.shouldShowDeleteAction()) {
      items.add(new ActionItem(R.drawable.ic_delete_tinted_24, getResources().getString(R.string.conversation_context__menu_delete_message), () -> {
        handleDeleteMessages(selectedParts);
        actionMode.finish();
      }));
    }

    bottomActionBar.setItems(items);
  }

  private void setBottomActionBarVisibility(boolean isVisible) {
    boolean isCurrentlyVisible = bottomActionBar.getVisibility() == View.VISIBLE;
    if (isVisible == isCurrentlyVisible) {
      return;
    }

    int scrollOffset = (int) DimensionUnit.DP.toPixels(34);

    if (isVisible) {
      ViewUtil.animateIn(bottomActionBar, bottomActionBar.getEnterAnimation());
      listener.onBottomActionBarVisibilityChanged(View.VISIBLE);

      list.setPadding(list.getPaddingLeft(), list.getPaddingTop(), list.getPaddingRight(), (int) DimensionUnit.DP.toPixels(88));
      list.scrollBy(0, -scrollOffset);
    } else {
      ViewUtil.animateOut(bottomActionBar, bottomActionBar.getExitAnimation())
              .addListener(new ListenableFuture.Listener<Boolean>() {
                @Override public void onSuccess(Boolean result) {
                  listener.onBottomActionBarVisibilityChanged(View.GONE);
                  list.setPadding(list.getPaddingLeft(), list.getPaddingTop(), list.getPaddingRight(), getResources().getDimensionPixelSize(R.dimen.conversation_bottom_padding));

                  ViewKt.doOnPreDraw(list, view -> {
                    list.scrollBy(0, scrollOffset);
                    return Unit.INSTANCE;
                  });
                }

                @Override public void onFailure(ExecutionException e) {
                }
              });
    }
  }

  private @Nullable ConversationAdapter getListAdapter() {
    return (ConversationAdapter) list.getAdapter();
  }

  private SmoothScrollingLinearLayoutManager getListLayoutManager() {
    return (SmoothScrollingLinearLayoutManager) list.getLayoutManager();
  }

  private ConversationMessage getSelectedConversationMessage() {
    Set<ConversationMessage> messageRecords = Stream.of(getListAdapter().getSelectedItems())
                                                    .map(MultiselectPart::getConversationMessage)
                                                    .distinct()
                                                    .collect(Collectors.toSet());

    if (messageRecords.size() == 1) return messageRecords.stream().findFirst().get();
    else                            throw new AssertionError();
  }

  public void reload(Recipient recipient, long threadId) {
    Log.d(TAG, "[reload] Recipient: " + recipient.getId() + ", ThreadId: " + threadId);
    this.recipient = recipient.live();

    if (this.threadId != threadId) {
      Log.i(TAG, "ThreadId changed from " + this.threadId + " to " + threadId + ". Recipient was " + this.recipient.getId() + " and is now " + recipient.getId());

      this.threadId = threadId;
      messageRequestViewModel.setConversationInfo(recipient.getId(), threadId);

      snapToTopDataObserver.requestScrollPosition(0);
      conversationViewModel.onConversationDataAvailable(recipient.getId(), threadId, -1);
      messageCountsViewModel.setThreadId(threadId);
      markReadHelper = new MarkReadHelper(threadId, requireContext(), getViewLifecycleOwner());
      initializeListAdapter();
      initializeTypingObserver();
    }
  }

  public void scrollToBottom() {
    if (getListLayoutManager().findFirstVisibleItemPosition() < SCROLL_ANIMATION_THRESHOLD) {
      Log.d(TAG, "scrollToBottom: Smooth scrolling to bottom of screen.");
      list.smoothScrollToPosition(0);
    } else {
      Log.d(TAG, "scrollToBottom: Scrolling to bottom of screen.");
      list.scrollToPosition(0);
    }
  }

  public void setInlineDateDecoration(@NonNull ConversationAdapter adapter) {
    if (inlineDateDecoration != null) {
      list.removeItemDecoration(inlineDateDecoration);
    }

    inlineDateDecoration = new StickyHeaderDecoration(adapter, false, false, ConversationAdapter.HEADER_TYPE_INLINE_DATE);
    list.addItemDecoration(inlineDateDecoration);
  }

  public void setLastSeen(long lastSeen) {
    if (lastSeenDecoration != null) {
      list.removeItemDecoration(lastSeenDecoration);
    }

    lastSeenDecoration = new LastSeenHeader(getListAdapter(), lastSeen);
    list.addItemDecoration(lastSeenDecoration);
  }

  private void handleCopyMessage(final Set<MultiselectPart> multiselectParts) {
    handleCopyMessage(multiselectParts, TextSecurePreferences.isCopyTextOpensPopup(requireContext()));
  }

  private void handleCopyMessage(final Set<MultiselectPart> multiselectParts, boolean popup) {
    CharSequence bodies = Stream.of(multiselectParts)
                                .sortBy(m -> m.getMessageRecord().getDateReceived())
                                .map(MultiselectPart::getConversationMessage)
                                .distinct()
                                .map(m -> m.getDisplayBody(requireContext()))
                                .filterNot(TextUtils::isEmpty)
                                .collect(SpannableStringBuilder::new, (bodyBuilder, body) -> {
                                  if (bodyBuilder.length() > 0) {
                                    bodyBuilder.append('\n');
                                  }
                                  bodyBuilder.append(body);
                                });

    if (!TextUtils.isEmpty(bodies)) {
      if (popup) {
        // https://stackoverflow.com/questions/7197939/copy-text-from-android-alertdialog
        //TextView v = new TextView(getActivity());
        //v.setTextIsSelectable(true);
        EditText v = new EditText(getActivity());
        v.setText(bodies);
        new AlertDialog.Builder(getActivity())
          .setView(v)
          .setPositiveButton("Close", (d, i) -> {
             d.dismiss();
           })
           .setNegativeButton("Copy All", (d, i) -> {
             Util.copyToClipboard(requireContext(), bodies);
             d.dismiss();
           })
           .show();
      } else {
        Util.copyToClipboard(requireContext(), bodies);
      }
    }
  }

  private void handleDeleteMessages(final Set<MultiselectPart> multiselectParts, boolean checkPref) {
    Set<MessageRecord> messageRecords = Stream.of(multiselectParts).map(MultiselectPart::getMessageRecord).collect(Collectors.toSet());
    if (checkPref && TextSecurePreferences.isTrashNoPromptForMe(requireContext())) {
      handleDeleteMessagesForMe(messageRecords, TextSecurePreferences.isRangeMultiSelect(requireContext()) ? Stream.of(multiselectParts).map(MultiselectPart::getConversationMessage).collect(Collectors.toSet()) : null);
    } else {
      buildRemoteDeleteConfirmationDialog(messageRecords, TextSecurePreferences.isRangeMultiSelect(requireContext()) ? Stream.of(multiselectParts).map(MultiselectPart::getConversationMessage).collect(Collectors.toSet()) : null).show();
    }
  }

  private void handleDeleteMessagesForMe2(Set<MessageRecord> messageRecords, @Nullable final Set<ConversationMessage> conversationMessages) {
    Context context = requireActivity();
    if (conversationMessages != null) {
      getListAdapter().clearMostRecentSelectedIfNecessary(conversationMessages);
    }
    for (MessageRecord messageRecord : messageRecords) {
      boolean threadDeleted;

      if (messageRecord.isMms()) {
        threadDeleted = SignalDatabase.mms().deleteMessage(messageRecord.getId());
      } else {
        threadDeleted = SignalDatabase.sms().deleteMessage(messageRecord.getId());
      }

      if (threadDeleted) {
        threadId = -1;
        conversationViewModel.clearThreadId();
        messageCountsViewModel.clearThreadId();
        listener.setThreadId(threadId);
      }
    }
  }

  private void handleDeleteMessagesForMe(Set<MessageRecord> messageRecords, @Nullable final Set<ConversationMessage> conversationMessages) {
    if (messageRecords.size() > 1)
    {
      new ProgressDialogAsyncTask<Void, Void, Void>(getActivity(),
                                                    R.string.ConversationFragment_deleting,
                                                    R.string.ConversationFragment_deleting_messages)
      {
        @Override
        protected Void doInBackground(Void... voids) {
          handleDeleteMessagesForMe2(messageRecords, conversationMessages);
          return null;
        }
      }.executeOnExecutor(AsyncTask.THREAD_POOL_EXECUTOR);
    } else {
      handleDeleteMessagesForMe2(messageRecords, conversationMessages);
    }
  }

  private AlertDialog.Builder buildRemoteDeleteConfirmationDialog(Set<MessageRecord> messageRecords, @Nullable final Set<ConversationMessage> conversationMessages) {
    Context             context       = requireActivity();
    int                 messagesCount = messageRecords.size();
    AlertDialog.Builder builder       = new AlertDialog.Builder(getActivity());

    builder.setTitle(getActivity().getResources().getQuantityString(R.plurals.ConversationFragment_delete_selected_messages, messagesCount, messagesCount));
    builder.setCancelable(true);

    builder.setPositiveButton(R.string.ConversationFragment_delete_for_me, (dialog, which) -> handleDeleteMessagesForMe(messageRecords, conversationMessages));

    if (RemoteDeleteUtil.isValidSend(messageRecords, System.currentTimeMillis())) {
      builder.setNeutralButton(R.string.ConversationFragment_delete_for_everyone, (dialog, which) -> handleDeleteForEveryone(messageRecords, conversationMessages));
    }

    builder.setNegativeButton(android.R.string.cancel, null);
    return builder;
  }

  private void handleDeleteForEveryone(Set<MessageRecord> messageRecords, @Nullable final Set<ConversationMessage> conversationMessages) {
    Runnable deleteForEveryone = () -> {
      SignalExecutors.BOUNDED.execute(() -> {
        if (conversationMessages != null) {
          getListAdapter().clearMostRecentSelectedIfNecessary(conversationMessages);
        }
        for (MessageRecord message : messageRecords) {
          MessageSender.sendRemoteDelete(ApplicationDependencies.getApplication(), message.getId(), message.isMms());
        }
      });
    };

    if (SignalStore.uiHints().hasConfirmedDeleteForEveryoneOnce()) {
      deleteForEveryone.run();
    } else {
      new AlertDialog.Builder(requireActivity())
                     .setMessage(R.string.ConversationFragment_this_message_will_be_deleted_for_everyone_in_the_conversation)
                     .setPositiveButton(R.string.ConversationFragment_delete_for_everyone, (dialog, which) -> {
                       SignalStore.uiHints().markHasConfirmedDeleteForEveryoneOnce();
                       deleteForEveryone.run();
                     })
                     .setNegativeButton(android.R.string.cancel, null)
                     .show();
    }
  }

  private void handleDisplayDetails(ConversationMessage message) {
    startActivity(MessageDetailsActivity.getIntentForMessageDetails(requireContext(), message.getMessageRecord(), recipient.getId(), threadId));
  }

  private void handleForwardMessageParts(Set<MultiselectPart> multiselectParts) {
    listener.onForwardClicked();

    MultiselectForwardFragmentArgs.create(requireContext(),
                                          multiselectParts,
                                          args -> MultiselectForwardFragment.show(getChildFragmentManager(), args));
  }

  private void handleForwardMessagePartsNoteToSelf(Set<MultiselectPart> multiselectParts) {
    listener.onForwardClicked();

    MultiselectForwardFragmentArgs.create(requireContext(),
                                          multiselectParts,
                                          args -> MultiselectForwardRepository.sendNoteToSelf(requireActivity(), args));
  }

  private void handleResendMessage(final MessageRecord message) {
    final Context context = getActivity().getApplicationContext();
    new AsyncTask<MessageRecord, Void, Void>() {
      @Override
      protected Void doInBackground(MessageRecord... messageRecords) {
        MessageSender.resend(context, messageRecords[0]);
        return null;
      }
    }.executeOnExecutor(AsyncTask.THREAD_POOL_EXECUTOR, message);
  }

  private void handleReplyMessage(final ConversationMessage message) {
    if (getActivity() != null) {
      //noinspection ConstantConditions
      ((AppCompatActivity) getActivity()).getSupportActionBar().collapseActionView();
    }

    listener.handleReplyMessage(message);
  }

  private void handleSaveAttachment(final MediaMmsMessageRecord message) {
    if (message.isViewOnce()) {
      throw new AssertionError("Cannot save a view-once message.");
    }

    SaveAttachmentTask.showWarningDialog(getActivity(), (dialog, which) -> {
      if (StorageUtil.canWriteToMediaStore()) {
        performSave(message);
        return;
      }

      Permissions.with(this)
                 .request(Manifest.permission.WRITE_EXTERNAL_STORAGE)
                 .ifNecessary()
                 .withPermanentDenialDialog(getString(R.string.MediaPreviewActivity_signal_needs_the_storage_permission_in_order_to_write_to_external_storage_but_it_has_been_permanently_denied))
                 .onAnyDenied(() -> Toast.makeText(requireContext(), R.string.MediaPreviewActivity_unable_to_write_to_external_storage_without_permission, Toast.LENGTH_LONG).show())
                 .onAllGranted(() -> performSave(message))
                 .execute();
    });
  }

  private void performSave(final MediaMmsMessageRecord message) {
    List<SaveAttachmentTask.Attachment> attachments = Stream.of(message.getSlideDeck().getSlides())
                                                            .filter(s -> s.getUri() != null && (s.hasImage() || s.hasVideo() || s.hasAudio() || s.hasDocument()))
                                                            .map(s -> new SaveAttachmentTask.Attachment(s.getUri(), s.getContentType(), message.getDateReceived(), s.getFileName().orNull()))
                                                            .toList();

    if (!Util.isEmpty(attachments)) {
      SaveAttachmentTask saveTask = new SaveAttachmentTask(getActivity());
      saveTask.executeOnExecutor(AsyncTask.THREAD_POOL_EXECUTOR, attachments.toArray(new SaveAttachmentTask.Attachment[0]));
      return;
    }

    Log.w(TAG, "No slide with attachable media found, failing nicely.");
    Toast.makeText(getActivity(),
                   getResources().getQuantityString(R.plurals.ConversationFragment_error_while_saving_attachments_to_sd_card, 1),
                   Toast.LENGTH_LONG).show();
  }

  public long stageOutgoingMessage(OutgoingMediaMessage message) {
    MessageRecord messageRecord = MmsDatabase.readerFor(message, threadId).getCurrent();

    if (getListAdapter() != null) {
      setLastSeen(0);
      list.post(() -> list.scrollToPosition(0));
    }

    return messageRecord.getId();
  }

  public long stageOutgoingMessage(OutgoingTextMessage message, long messageId) {
    MessageRecord messageRecord = SmsDatabase.readerFor(message, threadId, messageId).getCurrent();

    if (getListAdapter() != null) {
      setLastSeen(0);
      list.post(() -> list.scrollToPosition(0));
    }

    return messageRecord.getId();
  }

  private void presentConversationMetadata(@NonNull ConversationData conversation) {
    ConversationAdapter adapter = getListAdapter();
    if (adapter == null) {
      return;
    }

    adapter.setFooterView(conversationBanner);

    Runnable afterScroll = () -> {
      if (!conversation.getMessageRequestData().isMessageRequestAccepted()) {
        snapToTopDataObserver.requestScrollPosition(adapter.getItemCount() - 1);
      }

      setLastSeen(conversation.getLastSeen());

      listener.onCursorChanged();

      conversationScrollListener.onScrolled(list, 0, 0);
    };

    int lastSeenPosition     = adapter.getAdapterPositionForMessagePosition(conversation.getLastSeenPosition());
    int lastScrolledPosition = adapter.getAdapterPositionForMessagePosition(conversation.getLastScrolledPosition());

    if (conversation.getThreadSize() == 0) {
      afterScroll.run();
    } else if (conversation.shouldJumpToMessage()) {
      snapToTopDataObserver.buildScrollPosition(conversation.getJumpToPosition())
                           .withOnScrollRequestComplete(() -> {
                             afterScroll.run();
                             getListAdapter().pulseAtPosition(conversation.getJumpToPosition());
                           })
                           .submit();
    } else if (conversation.getMessageRequestData().isMessageRequestAccepted()) {
      snapToTopDataObserver.buildScrollPosition(conversation.shouldScrollToLastSeen() ? lastSeenPosition : lastScrolledPosition)
                           .withOnPerformScroll((layoutManager, position) -> layoutManager.scrollToPositionWithOffset(position, list.getHeight() - (conversation.shouldScrollToLastSeen() ? lastSeenScrollOffset : 0)))
                           .withOnScrollRequestComplete(afterScroll)
                           .submit();
    } else {
      snapToTopDataObserver.buildScrollPosition(adapter.getItemCount() - 1)
                           .withOnScrollRequestComplete(afterScroll)
                           .submit();
    }
  }

  private void updateNotificationProfileStatus(@NonNull Optional<NotificationProfile> activeProfile) {
    if (activeProfile.isPresent() && activeProfile.get().getId() != SignalStore.notificationProfileValues().getLastProfilePopup()) {
      requireView().postDelayed(() -> {
        SignalStore.notificationProfileValues().setLastProfilePopup(activeProfile.get().getId());
        SignalStore.notificationProfileValues().setLastProfilePopupTime(System.currentTimeMillis());
        TopToastPopup.show(((ViewGroup) requireView()), R.drawable.ic_moon_16, getString(R.string.ConversationFragment__s_on, activeProfile.get().getName()));
      }, 500L);
    }
  }

  private boolean isAtBottom() {
    if (list.getChildCount() == 0) return true;

    int firstVisiblePosition = getListLayoutManager().findFirstVisibleItemPosition();

    if (isTypingIndicatorShowing()) {
      RecyclerView.ViewHolder item1 = list.findViewHolderForAdapterPosition(1);
      return firstVisiblePosition <= 1 && item1 != null && item1.itemView.getBottom() <= list.getHeight();
    }

    return firstVisiblePosition == 0 && list.getChildAt(0).getBottom() <= list.getHeight();
  }

  private boolean isTypingIndicatorShowing() {
    return getListAdapter().isTypingViewEnabled();
  }

  public void onSearchQueryUpdated(@Nullable String query) {
    if (getListAdapter() != null) {
      getListAdapter().onSearchQueryUpdated(query);
    }
  }

  public @NonNull Colorizer getColorizer() {
    return Objects.requireNonNull(colorizer);
  }

  @SuppressWarnings("CodeBlock2Expr")
  public void jumpToMessage(@NonNull RecipientId author, long timestamp, @Nullable Runnable onMessageNotFound) {
    SimpleTask.run(getLifecycle(), () -> {
      return SignalDatabase.mmsSms().getMessagePositionInConversation(threadId, timestamp, author);
    }, p -> moveToPosition(p + (isTypingIndicatorShowing() ? 1 : 0), onMessageNotFound));
  }

  private void moveToPosition(int position, @Nullable Runnable onMessageNotFound) {
    Log.d(TAG, "moveToPosition(" + position + ")");
    conversationViewModel.getPagingController().onDataNeededAroundIndex(position);
    snapToTopDataObserver.buildScrollPosition(position)
                         .withOnPerformScroll(((layoutManager, p) ->
                             list.post(() -> {
                               if (Math.abs(layoutManager.findFirstVisibleItemPosition() - p) < SCROLL_ANIMATION_THRESHOLD) {
                                 View child = layoutManager.findViewByPosition(position);

                                 if (child != null && layoutManager.isViewPartiallyVisible(child, true, false)) {
                                   getListAdapter().pulseAtPosition(position);
                                 } else {
                                   pulsePosition = position;
                                 }

                                 layoutManager.scrollToPositionWithOffset(p, list.getHeight() / 4);
                               } else {
                                 layoutManager.scrollToPositionWithOffset(p, list.getHeight() / 4);
                                 getListAdapter().pulseAtPosition(position);
                               }
                             })
                         ))
                         .withOnInvalidPosition(() -> {
                           if (onMessageNotFound != null) {
                             onMessageNotFound.run();
                           }
                           Log.w(TAG, "[moveToMentionPosition] Tried to navigate to mention, but it wasn't found.");
                         })
                         .submit();
  }

  private void maybeShowSwipeToReplyTooltip() {
    if (!TextSecurePreferences.hasSeenSwipeToReplyTooltip(requireContext())) {
      int text = ViewUtil.isLtr(requireContext()) ? R.string.ConversationFragment_you_can_swipe_to_the_right_reply
                                                  : R.string.ConversationFragment_you_can_swipe_to_the_left_reply;
      Snackbar.make(list, text, Snackbar.LENGTH_LONG)
              .setTextColor(Color.WHITE)
              .show();

      TextSecurePreferences.setHasSeenSwipeToReplyTooltip(requireContext(), true);
    }
  }

  private void initializeScrollButtonAnimations() {
    scrollButtonInAnimation  = AnimationUtils.loadAnimation(requireContext(), R.anim.fade_scale_in);
    scrollButtonOutAnimation = AnimationUtils.loadAnimation(requireContext(), R.anim.fade_scale_out);

    mentionButtonInAnimation  = AnimationUtils.loadAnimation(requireContext(), R.anim.fade_scale_in);
    mentionButtonOutAnimation = AnimationUtils.loadAnimation(requireContext(), R.anim.fade_scale_out);

    scrollButtonInAnimation.setDuration(100);
    scrollButtonOutAnimation.setDuration(50);

    mentionButtonInAnimation.setDuration(100);
    mentionButtonOutAnimation.setDuration(50);
  }

  private void scrollToNextMention() {
    SimpleTask.run(getViewLifecycleOwner().getLifecycle(), () -> {
      return SignalDatabase.mms().getOldestUnreadMentionDetails(threadId);
    }, (pair) -> {
      if (pair != null) {
        jumpToMessage(pair.first(), pair.second(), () -> {});
      }
    });
  }

  private void postMarkAsReadRequest() {
    if (getListAdapter().hasNoConversationMessages()) {
      return;
    }

    int position = getListLayoutManager().findFirstVisibleItemPosition();
    if (position == getListAdapter().getItemCount() - 1) {
      return;
    }

    if (position >= (isTypingIndicatorShowing() ? 1 : 0)) {
      ConversationMessage item = getListAdapter().getItem(position);
      if (item != null) {
        MessageRecord record                 = item.getMessageRecord();
        long          latestReactionReceived = Stream.of(record.getReactions())
                                                     .map(ReactionRecord::getDateReceived)
                                                     .max(Long::compareTo)
                                                     .orElse(0L);

        markReadHelper.onViewsRevealed(Math.max(record.getDateReceived(), latestReactionReceived));
      }
    }
  }

  private void updateToolbarDependentMargins() {
    Toolbar toolbar = requireActivity().findViewById(R.id.toolbar);
    toolbar.getViewTreeObserver().addOnGlobalLayoutListener(new ViewTreeObserver.OnGlobalLayoutListener() {
      @Override
      public void onGlobalLayout() {
        Rect rect = new Rect();
        toolbar.getGlobalVisibleRect(rect);
        conversationViewModel.setToolbarBottom(rect.bottom);
        ViewUtil.setTopMargin(conversationBanner, rect.bottom + ViewUtil.dpToPx(16));
        toolbar.getViewTreeObserver().removeOnGlobalLayoutListener(this);
      }
    });
  }

  private @NonNull String calculateSelectedItemCount() {
    ConversationAdapter adapter = getListAdapter();
    int count = 0;
    if (adapter != null && !adapter.getSelectedItems().isEmpty()) {
      count = (int) adapter.getSelectedItems()
                           .stream()
                           .map(MultiselectPart::getConversationMessage)
                           .distinct()
                           .count();
    }

    return requireContext().getResources().getQuantityString(R.plurals.conversation_context__s_selected, count, count);

  }

  @Override
  public void onFinishForwardAction() {
    if (actionMode != null) {
      actionMode.finish();
    }
  }


  public interface ConversationFragmentListener extends VoiceNoteMediaControllerOwner {
    void setThreadId(long threadId);
    void handleReplyMessage(ConversationMessage conversationMessage);
    void onMessageActionToolbarOpened();
    void onBottomActionBarVisibilityChanged(int visibility);
    void onForwardClicked();
    void onMessageRequest(@NonNull MessageRequestViewModel viewModel);
    void handleReaction(@NonNull ConversationMessage conversationMessage,
                        @NonNull Toolbar.OnMenuItemClickListener toolbarListener,
                        @NonNull ConversationReactionOverlay.OnHideListener onHideListener,
                        @Nullable MotionEvent motionEvent);
    void onCursorChanged();
    void onMessageWithErrorClicked(@NonNull MessageRecord messageRecord);
    void onVoiceNotePause(@NonNull Uri uri);
    void onVoiceNotePlay(@NonNull Uri uri, long messageId, double progress);
    void onVoiceNoteSeekTo(@NonNull Uri uri, double progress);
    void onVoiceNotePlaybackSpeedChanged(@NonNull Uri uri, float speed);
    void onRegisterVoiceNoteCallbacks(@NonNull Observer<VoiceNotePlaybackState> onPlaybackStartObserver);
    void onUnregisterVoiceNoteCallbacks(@NonNull Observer<VoiceNotePlaybackState> onPlaybackStartObserver);
  }

  private class ConversationScrollListener extends OnScrollListener {

    private final ConversationDateHeader conversationDateHeader;

    private boolean wasAtBottom           = true;
    private long    lastPositionId        = -1;

    ConversationScrollListener(@NonNull Context context) {
      this.conversationDateHeader   = new ConversationDateHeader(context, scrollDateHeader);

    }

    @Override
    public void onScrolled(@NonNull final RecyclerView rv, final int dx, final int dy) {
      boolean currentlyAtBottom           = !rv.canScrollVertically(1);
      boolean currentlyAtZoomScrollHeight = isAtZoomScrollHeight();
      int     positionId                  = getHeaderPositionId();

      if (currentlyAtBottom && !wasAtBottom) {
        ViewUtil.fadeOut(composeDivider, 50, View.INVISIBLE);
      } else if (!currentlyAtBottom && wasAtBottom) {
        ViewUtil.fadeIn(composeDivider, 500);
      }

      if (currentlyAtBottom) {
        conversationViewModel.setShowScrollButtons(false);
      } else if (currentlyAtZoomScrollHeight) {
        conversationViewModel.setShowScrollButtons(true);
      }

      if (positionId != lastPositionId) {
        bindScrollHeader(conversationDateHeader, positionId);
      }

      wasAtBottom    = currentlyAtBottom;
      lastPositionId = positionId;

      postMarkAsReadRequest();
    }

    @Override
    public void onScrollStateChanged(@NonNull RecyclerView recyclerView, int newState) {
      if (newState == RecyclerView.SCROLL_STATE_DRAGGING) {
        conversationDateHeader.show();
      } else if (newState == RecyclerView.SCROLL_STATE_IDLE) {
        conversationDateHeader.hide();

        if (pulsePosition != -1) {
          getListAdapter().pulseAtPosition(pulsePosition);
          pulsePosition = -1;
        }
      }
    }

    private boolean isAtZoomScrollHeight() {
      return getListLayoutManager().findFirstCompletelyVisibleItemPosition() > 4;
    }

    private int getHeaderPositionId() {
      return getListLayoutManager().findLastVisibleItemPosition();
    }

    private void bindScrollHeader(StickyHeaderViewHolder headerViewHolder, int positionId) {
      if (((ConversationAdapter)list.getAdapter()).getHeaderId(positionId) != -1) {
        ((ConversationAdapter) list.getAdapter()).onBindHeaderViewHolder(headerViewHolder, positionId, ConversationAdapter.HEADER_TYPE_POPOVER_DATE);
      }
    }
  }

  private class ConversationFragmentItemClickListener implements ItemClickListener {

    @Override
    public void onItemClick(MultiselectPart item) {
      if (actionMode != null) {
        ((ConversationAdapter) list.getAdapter()).toggleSelection(item);
        list.invalidateItemDecorations();

        if (getListAdapter().getSelectedItems().size() == 0) {
          actionMode.finish();
        } else {
          setCorrectActionModeMenuVisibility();
          actionMode.setTitle(calculateSelectedItemCount());
        }
      }
    }

    public void onItemLongClick2(View itemView, MultiselectPart item, @Nullable MotionEvent motionEvent) {

      if (actionMode != null) {
        if (TextSecurePreferences.isRangeMultiSelect(requireContext())) {
          ((ConversationAdapter) list.getAdapter()).toggleFromMostRecentSelectedTo(item.getConversationMessage());
          list.invalidateItemDecorations();
          setCorrectActionModeMenuVisibility(actionMode.getMenu());
          actionMode.setTitle(calculateSelectedItemCount());
        }
        return;
      }

      if (motionEvent != null || !TextSecurePreferences.isLongPressMultiSelect(requireContext())) {
        MessageRecord messageRecord = item.getMessageRecord();

        if (messageRecord.isSecure()                                        &&
            !messageRecord.isRemoteDelete()                                 &&
            !messageRecord.isUpdate()                                       &&
            !recipient.get().isBlocked()                                    &&
            !messageRequestViewModel.shouldShowMessageRequest()             &&
            (!recipient.get().isGroup() || recipient.get().isActiveGroup()) &&
            ((ConversationAdapter) list.getAdapter()).getSelectedItems().isEmpty())
        {
          multiselectItemDecoration.setFocusedItem(new MultiselectPart.Message(item.getConversationMessage()));
          list.invalidateItemDecorations();

          isReacting = true;
          reactionsShade.setVisibility(View.VISIBLE);
          // https://stackoverflow.com/questions/34960749/setlayoutfrozenboolean-and-sethasfixedsizeboolean-purpose-for-recyclerview
          // motionEvent is only sent when using show options as a swipe option; when this happens and you swipe off the edge of the screen,
          // the event that causes the message to translate back to its original position is dropped (I think) (if you don't swipe off the
          // edge of the screen, it's fine); not freezing the layout for the list seems to work fine, but we'll only do that in this specific case
          // for now
          if (motionEvent == null) {
            list.setLayoutFrozen(true);
          }
          listener.handleReaction(item.getConversationMessage(), new ReactionsToolbarListener(item.getConversationMessage()), () -> {
            isReacting = false;
            reactionsShade.setVisibility(View.GONE);
            if (motionEvent == null) {
              list.setLayoutFrozen(false);
            }
            WindowUtil.setLightStatusBarFromTheme(requireActivity());
            clearFocusedItem();
          },
          motionEvent);
          return;
        }
      }

      clearFocusedItem();
      ((ConversationAdapter) list.getAdapter()).toggleSelection(item);
      list.invalidateItemDecorations();

      actionMode = ((AppCompatActivity)getActivity()).startSupportActionMode(actionModeCallback);
    }

    @Override
    public void onItemLongClick(View itemView, MultiselectPart item) {
      onItemLongClick2(itemView, item, null);
    }

    @Override
    public void onQuoteClicked(MmsMessageRecord messageRecord) {
      if (messageRecord.getQuote() == null) {
        Log.w(TAG, "Received a 'quote clicked' event, but there's no quote...");
        return;
      }

      if (messageRecord.getQuote().isOriginalMissing()) {
        Log.i(TAG, "Clicked on a quote whose original message we never had.");
        Toast.makeText(getContext(), R.string.ConversationFragment_quoted_message_not_found, Toast.LENGTH_SHORT).show();
        return;
      }

      SimpleTask.run(getLifecycle(), () -> {
        return SignalDatabase.mmsSms().getQuotedMessagePosition(threadId,
                                                                messageRecord.getQuote().getId(),
                                                                messageRecord.getQuote().getAuthor());
      }, p -> moveToPosition(p + (isTypingIndicatorShowing() ? 1 : 0), () -> {
        Toast.makeText(getContext(), R.string.ConversationFragment_quoted_message_no_longer_available, Toast.LENGTH_SHORT).show();
      }));
    }

    @Override
    public void onLinkPreviewClicked(@NonNull LinkPreview linkPreview) {
      if (getContext() != null && getActivity() != null) {
        CommunicationActions.openBrowserLink(getActivity(), linkPreview.getUrl());
      }
    }

    @Override
    public void onMoreTextClicked(@NonNull RecipientId conversationRecipientId, long messageId, boolean isMms) {
      if (getContext() != null && getActivity() != null) {
        startActivity(LongMessageActivity.getIntent(getContext(), conversationRecipientId, messageId, isMms));
      }
    }

    @Override
    public void onStickerClicked(@NonNull StickerLocator sticker) {
      if (getContext() != null && getActivity() != null) {
        startActivity(StickerPackPreviewActivity.getIntent(sticker.getPackId(), sticker.getPackKey()));
      }
    }

    @Override
    public void onViewOnceMessageClicked(@NonNull MmsMessageRecord messageRecord) {
      if (!messageRecord.isViewOnce()) {
        throw new AssertionError("Non-revealable message clicked.");
      }

      if (!ViewOnceUtil.isViewable(messageRecord)) {
        int stringRes = messageRecord.isOutgoing() ? R.string.ConversationFragment_outgoing_view_once_media_files_are_automatically_removed
                                                   : R.string.ConversationFragment_you_already_viewed_this_message;
        Toast.makeText(requireContext(), stringRes, Toast.LENGTH_SHORT).show();
        return;
      }

      SimpleTask.run(getLifecycle(), () -> {
        Log.i(TAG, "Copying the view-once photo to temp storage and deleting underlying media.");

        try {
          Slide       thumbnailSlide = messageRecord.getSlideDeck().getThumbnailSlide();
          InputStream inputStream    = PartAuthority.getAttachmentStream(requireContext(), thumbnailSlide.getUri());
          Uri         tempUri        = BlobProvider.getInstance().forData(inputStream, thumbnailSlide.getFileSize())
                                                                 .withMimeType(thumbnailSlide.getContentType())
                                                                 .createForSingleSessionOnDisk(requireContext());

          SignalDatabase.attachments().deleteAttachmentFilesForViewOnceMessage(messageRecord.getId());

          ApplicationDependencies.getViewOnceMessageManager().scheduleIfNecessary();

          ApplicationDependencies.getJobManager().add(new MultiDeviceViewOnceOpenJob(new MessageDatabase.SyncMessageId(messageRecord.getIndividualRecipient().getId(), messageRecord.getDateSent())));

          return tempUri;
        } catch (IOException e) {
          return null;
        }
      }, (uri) -> {
        if (uri != null) {
          startActivity(ViewOnceMessageActivity.getIntent(requireContext(), messageRecord.getId(), uri));
        } else {
          Log.w(TAG, "Failed to open view-once photo. Showing a toast and deleting the attachments for the message just in case.");
          Toast.makeText(requireContext(), R.string.ConversationFragment_failed_to_open_message, Toast.LENGTH_SHORT).show();
          SignalExecutors.BOUNDED.execute(() -> SignalDatabase.attachments().deleteAttachmentFilesForViewOnceMessage(messageRecord.getId()));
        }
      });
    }

    @Override
    public void onSharedContactDetailsClicked(@NonNull Contact contact, @NonNull View avatarTransitionView) {
      if (getContext() != null && getActivity() != null) {
        ViewCompat.setTransitionName(avatarTransitionView, "avatar");
        Bundle bundle = ActivityOptionsCompat.makeSceneTransitionAnimation(getActivity(), avatarTransitionView, "avatar").toBundle();
        ActivityCompat.startActivity(getActivity(), SharedContactDetailsActivity.getIntent(getContext(), contact), bundle);
      }
    }

    @Override
    public void onAddToContactsClicked(@NonNull Contact contactWithAvatar) {
      if (getContext() != null) {
        new AsyncTask<Void, Void, Intent>() {
          @Override
          protected Intent doInBackground(Void... voids) {
            return ContactUtil.buildAddToContactsIntent(getContext(), contactWithAvatar);
          }

          @Override
          protected void onPostExecute(Intent intent) {
            startActivityForResult(intent, CODE_ADD_EDIT_CONTACT);
          }
        }.execute();
      }
    }

    @Override
    public void onMessageSharedContactClicked(@NonNull List<Recipient> choices) {
      if (getContext() == null) return;

      ContactUtil.selectRecipientThroughDialog(getContext(), choices, locale, recipient -> {
        CommunicationActions.startConversation(getContext(), recipient, null);
      });
    }

    @Override
    public void onInviteSharedContactClicked(@NonNull List<Recipient> choices) {
      if (getContext() == null) return;

      ContactUtil.selectRecipientThroughDialog(getContext(), choices, locale, recipient -> {
        CommunicationActions.composeSmsThroughDefaultApp(getContext(), recipient, getString(R.string.InviteActivity_lets_switch_to_signal, getString(R.string.install_url)));
      });
    }

    @Override
    public void onReactionClicked(@NonNull MultiselectPart multiselectPart, long messageId, boolean isMms) {
      if (getContext() == null) return;

      ReactionsBottomSheetDialogFragment.create(messageId, isMms, TextSecurePreferences.isShowReactionTimeEnabled(requireContext()) ? locale : null)
                                        .show(requireFragmentManager(), null);
    }

    @Override
    public void onGroupMemberClicked(@NonNull RecipientId recipientId, @NonNull GroupId groupId) {
      if (getContext() == null) return;

      RecipientBottomSheetDialogFragment.create(recipientId, groupId).show(requireFragmentManager(), "BOTTOM");
    }

    @Override
    public void onMessageWithErrorClicked(@NonNull MessageRecord messageRecord) {
      listener.onMessageWithErrorClicked(messageRecord);
    }

    @Override
    public void onMessageWithRecaptchaNeededClicked(@NonNull MessageRecord messageRecord) {
      RecaptchaProofBottomSheetFragment.show(getChildFragmentManager());
    }

    @Override
    public void onIncomingIdentityMismatchClicked(@NonNull RecipientId recipientId) {
      SafetyNumberChangeDialog.show(getParentFragmentManager(), recipientId);
    }

    @Override
    public void onVoiceNotePause(@NonNull Uri uri) {
      listener.onVoiceNotePause(uri);
    }

    @Override
    public void onVoiceNotePlay(@NonNull Uri uri, long messageId, double progress) {
      listener.onVoiceNotePlay(uri, messageId, progress);
    }

    @Override
    public void onVoiceNoteSeekTo(@NonNull Uri uri, double progress) {
      listener.onVoiceNoteSeekTo(uri, progress);
    }

    @Override
    public void onVoiceNotePlaybackSpeedChanged(@NonNull Uri uri, float speed) {
      listener.onVoiceNotePlaybackSpeedChanged(uri, speed);
    }

    @Override
    public void onRegisterVoiceNoteCallbacks(@NonNull Observer<VoiceNotePlaybackState> onPlaybackStartObserver) {
      listener.onRegisterVoiceNoteCallbacks(onPlaybackStartObserver);
    }

    @Override
    public void onUnregisterVoiceNoteCallbacks(@NonNull Observer<VoiceNotePlaybackState> onPlaybackStartObserver) {
      listener.onUnregisterVoiceNoteCallbacks(onPlaybackStartObserver);
    }

    @Override
    public boolean onUrlClicked(@NonNull String url) {
      return CommunicationActions.handlePotentialGroupLinkUrl(requireActivity(), url) ||
             CommunicationActions.handlePotentialProxyLinkUrl(requireActivity(), url);
    }

    @Override
    public void onGroupMigrationLearnMoreClicked(@NonNull GroupMigrationMembershipChange membershipChange) {
      GroupsV1MigrationInfoBottomSheetDialogFragment.show(requireFragmentManager(), membershipChange);
    }

    @Override
    public void onChatSessionRefreshLearnMoreClicked() {
      new AlertDialog.Builder(requireContext())
          .setView(R.layout.decryption_failed_dialog)
          .setPositiveButton(android.R.string.ok, (d, w) -> {
            d.dismiss();
          })
          //.setNeutralButton(R.string.ConversationFragment_contact_us, (d, w) -> {
          //  startActivity(AppSettingsActivity.help(requireContext(), 0));
          //  d.dismiss();
          //})
          .show();
    }

    @Override
    public void onBadDecryptLearnMoreClicked(@NonNull RecipientId author) {
      SimpleTask.run(getLifecycle(),
                     () -> Recipient.resolved(author).getDisplayName(requireContext()),
                     name -> BadDecryptLearnMoreDialog.show(getParentFragmentManager(), name, recipient.get().isGroup()));
    }

    @Override
    public void onSafetyNumberLearnMoreClicked(@NonNull Recipient recipient) {
      if (recipient.isGroup()) {
        throw new AssertionError("Must be individual");
      }

      AlertDialog dialog = new AlertDialog.Builder(requireContext())
                                          .setView(R.layout.safety_number_changed_learn_more_dialog)
                                          .setPositiveButton(R.string.ConversationFragment_verify, (d, w) -> {
                                            SimpleTask.run(getLifecycle(), () -> {
                                              return ApplicationDependencies.getIdentityStore().getIdentityRecord(recipient.getId());
                                            }, identityRecord -> {
                                              if (identityRecord.isPresent()) {
                                                startActivity(VerifyIdentityActivity.newIntent(requireContext(), identityRecord.get()));
                                              }});
                                            d.dismiss();
                                          })
                                          .setNegativeButton(R.string.ConversationFragment_not_now, (d, w) -> {
                                            d.dismiss();
                                          })
                                          .create();
      dialog.setOnShowListener(d -> {
        TextView title = Objects.requireNonNull(dialog.findViewById(R.id.safety_number_learn_more_title));
        TextView body  = Objects.requireNonNull(dialog.findViewById(R.id.safety_number_learn_more_body));

        title.setText(getString(R.string.ConversationFragment_your_safety_number_with_s_changed, recipient.getDisplayName(requireContext())));
        body.setText(getString(R.string.ConversationFragment_your_safety_number_with_s_changed_likey_because_they_reinstalled_signal, recipient.getDisplayName(requireContext())));
      });

      dialog.show();
    }
    @Override
    public void onJoinGroupCallClicked() {
      CommunicationActions.startVideoCall(requireActivity(), recipient.get());
    }

    @Override
    public void onInviteFriendsToGroupClicked(@NonNull GroupId.V2 groupId) {
      GroupLinkInviteFriendsBottomSheetDialogFragment.show(requireActivity().getSupportFragmentManager(), groupId);
    }

    @Override
    public void onEnableCallNotificationsClicked() {
      EnableCallNotificationSettingsDialog.fixAutomatically(requireContext());
      if (EnableCallNotificationSettingsDialog.shouldShow(requireContext())) {
        EnableCallNotificationSettingsDialog.show(getChildFragmentManager());
      } else {
        refreshList();
      }
    }

    @Override
    public void onPlayInlineContent(ConversationMessage conversationMessage) {
      getListAdapter().playInlineContent(conversationMessage);
    }

    @Override
    public void onInMemoryMessageClicked(@NonNull InMemoryMessageRecord messageRecord) {
      if (messageRecord instanceof InMemoryMessageRecord.NoGroupsInCommon) {
        boolean isGroup = ((InMemoryMessageRecord.NoGroupsInCommon) messageRecord).isGroup();
        new MaterialAlertDialogBuilder(requireContext(), R.style.Signal_ThemeOverlay_Dialog_Rounded)
            .setMessage(isGroup ? R.string.GroupsInCommonMessageRequest__none_of_your_contacts_or_people_you_chat_with_are_in_this_group
                                : R.string.GroupsInCommonMessageRequest__you_have_no_groups_in_common_with_this_person)
            .setNeutralButton(R.string.GroupsInCommonMessageRequest__about_message_requests, (d, w) -> CommunicationActions.openBrowserLink(requireContext(), getString(R.string.GroupsInCommonMessageRequest__support_article)))
            .setPositiveButton(R.string.GroupsInCommonMessageRequest__okay, null)
            .show();
      }
    }

    @Override
    public void onViewGroupDescriptionChange(@Nullable GroupId groupId, @NonNull String description, boolean isMessageRequestAccepted) {
      if (groupId != null) {
        GroupDescriptionDialog.show(getChildFragmentManager(), groupId, description, isMessageRequestAccepted);
      }
    }

    @Override
    public void onChangeNumberUpdateContact(@NonNull Recipient recipient) {
      startActivity(RecipientExporter.export(recipient).asAddContactIntent());
    }
  }

  public void refreshList() {
    ConversationAdapter listAdapter = getListAdapter();
    if (listAdapter != null) {
      listAdapter.notifyDataSetChanged();
    }
  }

  @Override
  public void onActivityResult(int requestCode, int resultCode, Intent data) {
    super.onActivityResult(requestCode, resultCode, data);

    if (requestCode == CODE_ADD_EDIT_CONTACT && getContext() != null) {
      ApplicationDependencies.getJobManager().add(new DirectoryRefreshJob(false));
    }
  }

  private void handleEnterMultiSelect(@NonNull ConversationMessage conversationMessage) {
    Set<MultiselectPart> multiselectParts = conversationMessage.getMultiselectCollection().toSet();

    multiselectParts.stream().forEach(part -> {
      ((ConversationAdapter) list.getAdapter()).toggleSelection(part);
    });

    list.invalidateItemDecorations();

    actionMode = ((AppCompatActivity)getActivity()).startSupportActionMode(actionModeCallback);
  }

  private final class CheckExpirationDataObserver extends RecyclerView.AdapterDataObserver {
    @Override
    public void onItemRangeRemoved(int positionStart, int itemCount) {
      ConversationAdapter adapter = getListAdapter();
      if (adapter == null || actionMode == null) {
        return;
      }

      Set<MultiselectPart> selected = adapter.getSelectedItems();
      Set<MultiselectPart> expired  = new HashSet<>();

      for (final MultiselectPart multiselectPart : selected) {
        if (multiselectPart.isExpired()) {
          expired.add(multiselectPart);
        }
      }

      adapter.removeFromSelection(expired);

      if (adapter.getSelectedItems().isEmpty()) {
        actionMode.finish();
      } else {
        actionMode.setTitle(calculateSelectedItemCount());
      }
    }
  }

  private final class ConversationSnapToTopDataObserver extends SnapToTopDataObserver {

    public ConversationSnapToTopDataObserver(@NonNull RecyclerView recyclerView,
                                             @Nullable ScrollRequestValidator scrollRequestValidator)
    {
      super(recyclerView, scrollRequestValidator, () -> {
        list.scrollToPosition(0);
        list.post(ConversationFragment.this::postMarkAsReadRequest);
      });
    }

    @Override
    public void onItemRangeMoved(int fromPosition, int toPosition, int itemCount) {
      // Do nothing.
    }

    @Override
    public void onItemRangeInserted(int positionStart, int itemCount) {
      if (positionStart == 0 && itemCount == 1 && isTypingIndicatorShowing()) {
        return;
      }

      super.onItemRangeInserted(positionStart, itemCount);
    }

    @Override
    public void onItemRangeChanged(int positionStart, int itemCount) {
      super.onItemRangeChanged(positionStart, itemCount);
      list.post(ConversationFragment.this::postMarkAsReadRequest);
    }
  }

  private final class ConversationScrollRequestValidator implements SnapToTopDataObserver.ScrollRequestValidator {

    @Override
    public boolean isPositionStillValid(int position) {
      if (getListAdapter() == null) {
        return position >= 0;
      } else {
        return position >= 0 && position < getListAdapter().getItemCount();
      }
    }

    @Override
    public boolean isItemAtPositionLoaded(int position) {
      if (getListAdapter() == null) {
        return false;
      } else if (getListAdapter().hasFooter() && position == getListAdapter().getItemCount() - 1) {
        return true;
      } else {
        return getListAdapter().getItem(position) != null;
      }
    }
  }

  private class ReactionsToolbarListener implements Toolbar.OnMenuItemClickListener {

    private final ConversationMessage conversationMessage;

    private ReactionsToolbarListener(@NonNull ConversationMessage conversationMessage) {
      this.conversationMessage = conversationMessage;
    }

    @Override
    public boolean onMenuItemClick(MenuItem item) {
      switch (item.getItemId()) {
        case R.id.action_info:        handleDisplayDetails(conversationMessage);                                            return true;
        case R.id.action_delete:      handleDeleteMessages(conversationMessage.getMultiselectCollection().toSet(), true);   return true;
        case R.id.action_copy:        handleCopyMessage(conversationMessage.getMultiselectCollection().toSet());            return true;
        case R.id.action_reply:       handleReplyMessage(conversationMessage);                                              return true;
        case R.id.action_multiselect: handleEnterMultiSelect(conversationMessage);                                          return true;
        case R.id.action_forward:     handleForwardMessageParts(conversationMessage.getMultiselectCollection().toSet());    return true;
        case R.id.action_download:    handleSaveAttachment((MediaMmsMessageRecord) conversationMessage.getMessageRecord()); return true;
        default:                                                                                                            return false;
      }
    }
  }

  private class ActionModeCallback implements ActionMode.Callback {

    @Override
    public boolean onCreateActionMode(ActionMode mode, Menu menu) {
      mode.setTitle(calculateSelectedItemCount());

      setCorrectActionModeMenuVisibility();
      listener.onMessageActionToolbarOpened();
      return true;
    }

    @Override
    public boolean onPrepareActionMode(ActionMode actionMode, Menu menu) {
      return false;
    }

    @Override
    public void onDestroyActionMode(ActionMode mode) {
      ((ConversationAdapter)list.getAdapter()).clearSelection();
      list.invalidateItemDecorations();
      setBottomActionBarVisibility(false);
      actionMode = null;
    }

    @Override
    public boolean onActionItemClicked(ActionMode mode, MenuItem item) {
<<<<<<< HEAD
      if (actionMode == null) return false;

      switch(item.getItemId()) {
        case R.id.menu_context_copy:
          handleCopyMessage(getListAdapter().getSelectedItems());
          actionMode.finish();
          return true;
        case R.id.menu_context_delete_message:
          handleDeleteMessages(getListAdapter().getSelectedItems(), true);
          actionMode.finish();
          return true;
        case R.id.menu_context_details:
          handleDisplayDetails(getSelectedConversationMessage());
          actionMode.finish();
          return true;
        case R.id.menu_context_forward:
          handleForwardMessageParts(getListAdapter().getSelectedItems());
          return true;
        case R.id.menu_context_resend:
          handleResendMessage(getSelectedConversationMessage().getMessageRecord());
          actionMode.finish();
          return true;
        case R.id.menu_context_save_attachment:
          handleSaveAttachment((MediaMmsMessageRecord) getSelectedConversationMessage().getMessageRecord());
          actionMode.finish();
          return true;
        case R.id.menu_context_reply:
          maybeShowSwipeToReplyTooltip();
          handleReplyMessage(getSelectedConversationMessage());
          actionMode.finish();
          return true;
      }

=======
>>>>>>> c0008f73
      return false;
    }
  }

  private static class ConversationDateHeader extends StickyHeaderViewHolder {

    private final Animation animateIn;
    private final Animation animateOut;

    private boolean pendingHide = false;

    private ConversationDateHeader(Context context, TextView textView) {
      super(textView);
      this.animateIn  = AnimationUtils.loadAnimation(context, R.anim.slide_from_top);
      this.animateOut = AnimationUtils.loadAnimation(context, R.anim.slide_to_top);

      this.animateIn.setDuration(100);
      this.animateOut.setDuration(100);
    }

    public void show() {
      if (textView.getText() == null || textView.getText().length() == 0) {
        return;
      }

      if (pendingHide) {
        pendingHide = false;
      } else {
        ViewUtil.animateIn(textView, animateIn);
      }
    }

    public void hide() {
      pendingHide = true;

      textView.postDelayed(new Runnable() {
        @Override
        public void run() {
          if (pendingHide) {
            pendingHide = false;
            ViewUtil.animateOut(textView, animateOut, View.GONE);
          }
        }
      }, 400);
    }
  }

  private class ShadowScrollListener extends RecyclerView.OnScrollListener {
    @Override
    public void onScrolled(@NonNull RecyclerView recyclerView, int dx, int dy) {
      if (recyclerView.canScrollVertically(-1)) {
        if (toolbarShadow.getVisibility() != View.VISIBLE) {
          ViewUtil.fadeIn(toolbarShadow, 250);
        }
      } else {
        if (toolbarShadow.getVisibility() != View.GONE) {
          ViewUtil.fadeOut(toolbarShadow, 250);
        }
      }
    }
  }

  private static final class TransitionListener implements Animator.AnimatorListener {

    private final ValueAnimator animator = ValueAnimator.ofFloat(0f, 1f);

    TransitionListener(RecyclerView recyclerView) {
      animator.addUpdateListener(unused -> recyclerView.invalidate());
      animator.setDuration(100L);
    }

    @Override
    public void onAnimationStart(Animator animation) {
      animator.start();
    }

    @Override
    public void onAnimationEnd(Animator animation) {
      animator.end();
    }

    @Override
    public void onAnimationCancel(Animator animation) {
      // Do Nothing
    }

    @Override
    public void onAnimationRepeat(Animator animation) {
      // Do Nothing
    }
  }
}<|MERGE_RESOLUTION|>--- conflicted
+++ resolved
@@ -872,7 +872,7 @@
 
     if (menuState.shouldShowDeleteAction()) {
       items.add(new ActionItem(R.drawable.ic_delete_tinted_24, getResources().getString(R.string.conversation_context__menu_delete_message), () -> {
-        handleDeleteMessages(selectedParts);
+        handleDeleteMessages(selectedParts, true);
         actionMode.finish();
       }));
     }
@@ -2063,42 +2063,6 @@
 
     @Override
     public boolean onActionItemClicked(ActionMode mode, MenuItem item) {
-<<<<<<< HEAD
-      if (actionMode == null) return false;
-
-      switch(item.getItemId()) {
-        case R.id.menu_context_copy:
-          handleCopyMessage(getListAdapter().getSelectedItems());
-          actionMode.finish();
-          return true;
-        case R.id.menu_context_delete_message:
-          handleDeleteMessages(getListAdapter().getSelectedItems(), true);
-          actionMode.finish();
-          return true;
-        case R.id.menu_context_details:
-          handleDisplayDetails(getSelectedConversationMessage());
-          actionMode.finish();
-          return true;
-        case R.id.menu_context_forward:
-          handleForwardMessageParts(getListAdapter().getSelectedItems());
-          return true;
-        case R.id.menu_context_resend:
-          handleResendMessage(getSelectedConversationMessage().getMessageRecord());
-          actionMode.finish();
-          return true;
-        case R.id.menu_context_save_attachment:
-          handleSaveAttachment((MediaMmsMessageRecord) getSelectedConversationMessage().getMessageRecord());
-          actionMode.finish();
-          return true;
-        case R.id.menu_context_reply:
-          maybeShowSwipeToReplyTooltip();
-          handleReplyMessage(getSelectedConversationMessage());
-          actionMode.finish();
-          return true;
-      }
-
-=======
->>>>>>> c0008f73
       return false;
     }
   }

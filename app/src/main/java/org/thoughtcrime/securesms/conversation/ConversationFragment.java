--- conflicted
+++ resolved
@@ -306,14 +306,9 @@
 
     typingView = (ConversationTypingView) inflater.inflate(R.layout.conversation_typing_view, container, false);
 
-<<<<<<< HEAD
-    giphyMp4ProjectionRecycler = initializeGiphyMp4();
-
     SetupSwipeResult ssrRight = setupSwipe(TextSecurePreferences.getSwipeToRightAction(requireContext()), SwipeActionTypes.DEFAULT_FOR_RIGHT);
     SetupSwipeResult ssrLeft = setupSwipe(TextSecurePreferences.getSwipeToLeftAction(requireContext()), SwipeActionTypes.DEFAULT_FOR_LEFT);
 
-=======
->>>>>>> 1a5ae603
     new ConversationItemSwipeCallback(
             ssrRight.SAP(),
             ssrRight.OSL(),

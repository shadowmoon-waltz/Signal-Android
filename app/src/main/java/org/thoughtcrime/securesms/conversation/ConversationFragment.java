/*
 * Copyright (C) 2015 Open Whisper Systems
 *
 * This program is free software: you can redistribute it and/or modify
 * it under the terms of the GNU General Public License as published by
 * the Free Software Foundation, either version 3 of the License, or
 * (at your option) any later version.
 *
 * This program is distributed in the hope that it will be useful,
 * but WITHOUT ANY WARRANTY; without even the implied warranty of
 * MERCHANTABILITY or FITNESS FOR A PARTICULAR PURPOSE.  See the
 * GNU General Public License for more details.
 *
 * You should have received a copy of the GNU General Public License
 * along with this program.  If not, see <http://www.gnu.org/licenses/>.
 */
package org.thoughtcrime.securesms.conversation;

import android.Manifest;
import android.animation.Animator;
import android.animation.LayoutTransition;
import android.animation.ValueAnimator;
import android.annotation.SuppressLint;
import android.content.Context;
import android.content.Intent;
import android.content.res.Configuration;
import android.graphics.Bitmap;
import android.graphics.Color;
import android.graphics.Rect;
import android.net.Uri;
import android.os.AsyncTask;
import android.os.Bundle;
import android.text.SpannableStringBuilder;
import android.text.TextUtils;
import android.view.LayoutInflater;
import android.view.Menu;
import android.view.MenuItem;
import android.view.MotionEvent;
import android.view.View;
import android.view.ViewGroup;
import android.view.ViewTreeObserver;
import android.view.animation.Animation;
import android.view.animation.AnimationUtils;
import android.widget.EditText;
import android.widget.FrameLayout;
import android.widget.TextView;
import android.widget.Toast;
import android.widget.ViewSwitcher;

import androidx.annotation.NonNull;
import androidx.annotation.Nullable;
import androidx.appcompat.app.AlertDialog;
import androidx.appcompat.app.AppCompatActivity;
import androidx.appcompat.view.ActionMode;
import androidx.appcompat.widget.Toolbar;
import androidx.core.app.ActivityCompat;
import androidx.core.app.ActivityOptionsCompat;
import androidx.core.text.HtmlCompat;
import androidx.core.view.ViewCompat;
import androidx.core.view.ViewKt;
import androidx.lifecycle.LiveData;
import androidx.lifecycle.Observer;
import androidx.lifecycle.ViewModelProvider;
import androidx.navigation.fragment.NavHostFragment;
import androidx.recyclerview.widget.LinearLayoutManager;
import androidx.recyclerview.widget.RecyclerView;
import androidx.recyclerview.widget.RecyclerView.OnScrollListener;

import com.annimon.stream.Collectors;
import com.annimon.stream.Stream;
import com.google.android.material.dialog.MaterialAlertDialogBuilder;
import com.google.android.material.snackbar.Snackbar;

import org.jetbrains.annotations.NotNull;
import org.signal.core.util.DimensionUnit;
import org.signal.core.util.StreamUtil;
import org.signal.core.util.concurrent.SignalExecutors;
import org.signal.core.util.concurrent.SimpleTask;
import org.signal.core.util.logging.Log;
import org.thoughtcrime.securesms.LoggingFragment;
import org.thoughtcrime.securesms.R;
import org.thoughtcrime.securesms.badges.gifts.OpenableGiftItemDecoration;
import org.thoughtcrime.securesms.badges.gifts.viewgift.received.ViewReceivedGiftBottomSheet;
import org.thoughtcrime.securesms.badges.gifts.viewgift.sent.ViewSentGiftBottomSheet;
import org.thoughtcrime.securesms.components.ConversationScrollToView;
import org.thoughtcrime.securesms.components.ConversationTypingView;
import org.thoughtcrime.securesms.components.TypingStatusRepository;
import org.thoughtcrime.securesms.components.menu.ActionItem;
import org.thoughtcrime.securesms.components.menu.SignalBottomActionBar;
import org.thoughtcrime.securesms.components.recyclerview.SmoothScrollingLinearLayoutManager;
import org.thoughtcrime.securesms.components.settings.app.AppSettingsActivity;
import org.thoughtcrime.securesms.components.voice.VoiceNoteMediaControllerOwner;
import org.thoughtcrime.securesms.components.voice.VoiceNotePlaybackState;
import org.thoughtcrime.securesms.contactshare.Contact;
import org.thoughtcrime.securesms.contactshare.ContactUtil;
import org.thoughtcrime.securesms.contactshare.SharedContactDetailsActivity;
import org.thoughtcrime.securesms.conversation.ConversationAdapter.ItemClickListener;
import org.thoughtcrime.securesms.conversation.ConversationAdapter.StickyHeaderViewHolder;
import org.thoughtcrime.securesms.conversation.colors.Colorizer;
import org.thoughtcrime.securesms.conversation.colors.RecyclerViewColorizer;
import org.thoughtcrime.securesms.conversation.mutiselect.ConversationItemAnimator;
import org.thoughtcrime.securesms.conversation.mutiselect.MultiselectItemDecoration;
import org.thoughtcrime.securesms.conversation.mutiselect.MultiselectPart;
import org.thoughtcrime.securesms.conversation.mutiselect.forward.MultiselectForwardBottomSheet;
import org.thoughtcrime.securesms.conversation.mutiselect.forward.MultiselectForwardFragment;
import org.thoughtcrime.securesms.conversation.mutiselect.forward.MultiselectForwardFragmentArgs;
import org.thoughtcrime.securesms.conversation.mutiselect.forward.MultiselectForwardRepository;
import org.thoughtcrime.securesms.conversation.ui.error.EnableCallNotificationSettingsDialog;
import org.thoughtcrime.securesms.conversation.ui.error.SafetyNumberChangeDialog;
import org.thoughtcrime.securesms.database.MessageDatabase;
import org.thoughtcrime.securesms.database.MmsDatabase;
import org.thoughtcrime.securesms.database.SignalDatabase;
import org.thoughtcrime.securesms.database.SmsDatabase;
import org.thoughtcrime.securesms.database.model.InMemoryMessageRecord;
import org.thoughtcrime.securesms.database.model.MediaMmsMessageRecord;
import org.thoughtcrime.securesms.database.model.MessageRecord;
import org.thoughtcrime.securesms.database.model.MmsMessageRecord;
import org.thoughtcrime.securesms.database.model.ReactionRecord;
import org.thoughtcrime.securesms.dependencies.ApplicationDependencies;
import org.thoughtcrime.securesms.giph.mp4.GiphyMp4ItemDecoration;
import org.thoughtcrime.securesms.giph.mp4.GiphyMp4PlaybackController;
import org.thoughtcrime.securesms.giph.mp4.GiphyMp4PlaybackPolicy;
import org.thoughtcrime.securesms.giph.mp4.GiphyMp4ProjectionPlayerHolder;
import org.thoughtcrime.securesms.giph.mp4.GiphyMp4ProjectionRecycler;
import org.thoughtcrime.securesms.groups.GroupId;
import org.thoughtcrime.securesms.groups.GroupMigrationMembershipChange;
import org.thoughtcrime.securesms.groups.ui.GroupErrors;
import org.thoughtcrime.securesms.groups.ui.invitesandrequests.invite.GroupLinkInviteFriendsBottomSheetDialogFragment;
import org.thoughtcrime.securesms.groups.ui.managegroup.dialogs.GroupDescriptionDialog;
import org.thoughtcrime.securesms.groups.ui.migration.GroupsV1MigrationInfoBottomSheetDialogFragment;
import org.thoughtcrime.securesms.groups.v2.GroupBlockJoinRequestResult;
import org.thoughtcrime.securesms.groups.v2.GroupDescriptionUtil;
import org.thoughtcrime.securesms.jobs.DirectoryRefreshJob;
import org.thoughtcrime.securesms.jobs.MultiDeviceViewOnceOpenJob;
import org.thoughtcrime.securesms.keyvalue.SignalStore;
import org.thoughtcrime.securesms.linkpreview.LinkPreview;
import org.thoughtcrime.securesms.longmessage.LongMessageFragment;
import org.thoughtcrime.securesms.messagedetails.MessageDetailsFragment;
import org.thoughtcrime.securesms.messagerequests.MessageRequestState;
import org.thoughtcrime.securesms.messagerequests.MessageRequestViewModel;
import org.thoughtcrime.securesms.mms.GlideApp;
import org.thoughtcrime.securesms.mms.OutgoingMediaMessage;
import org.thoughtcrime.securesms.mms.PartAuthority;
import org.thoughtcrime.securesms.mms.Slide;
import org.thoughtcrime.securesms.mms.TextSlide;
import org.thoughtcrime.securesms.notifications.profiles.NotificationProfile;
import org.thoughtcrime.securesms.permissions.Permissions;
import org.thoughtcrime.securesms.phonenumbers.PhoneNumberFormatter;
import org.thoughtcrime.securesms.providers.BlobProvider;
import org.thoughtcrime.securesms.ratelimit.RecaptchaProofBottomSheetFragment;
import org.thoughtcrime.securesms.reactions.ReactionsBottomSheetDialogFragment;
import org.thoughtcrime.securesms.recipients.LiveRecipient;
import org.thoughtcrime.securesms.recipients.Recipient;
import org.thoughtcrime.securesms.recipients.RecipientExporter;
import org.thoughtcrime.securesms.recipients.RecipientId;
import org.thoughtcrime.securesms.recipients.ui.bottomsheet.RecipientBottomSheetDialogFragment;
import org.thoughtcrime.securesms.revealable.ViewOnceMessageActivity;
import org.thoughtcrime.securesms.revealable.ViewOnceUtil;
import org.thoughtcrime.securesms.sms.MessageSender;
import org.thoughtcrime.securesms.sms.OutgoingTextMessage;
import org.thoughtcrime.securesms.stickers.StickerLocator;
import org.thoughtcrime.securesms.stickers.StickerPackPreviewActivity;
import org.thoughtcrime.securesms.stories.viewer.StoryViewerActivity;
import org.thoughtcrime.securesms.util.CachedInflater;
import org.thoughtcrime.securesms.util.CommunicationActions;
import org.thoughtcrime.securesms.util.HtmlUtil;
import org.thoughtcrime.securesms.util.LifecycleDisposable;
import org.thoughtcrime.securesms.util.MessageRecordUtil;
import org.thoughtcrime.securesms.util.RemoteDeleteUtil;
import org.thoughtcrime.securesms.util.SaveAttachmentTask;
import org.thoughtcrime.securesms.util.SignalLocalMetrics;
import org.thoughtcrime.securesms.util.SignalProxyUtil;
import org.thoughtcrime.securesms.util.SnapToTopDataObserver;
import org.thoughtcrime.securesms.util.StickyHeaderDecoration;
import org.thoughtcrime.securesms.util.Stopwatch;
import org.thoughtcrime.securesms.util.StorageUtil;
import org.thoughtcrime.securesms.util.SwipeActionTypes;
import org.thoughtcrime.securesms.util.TextSecurePreferences;
import org.thoughtcrime.securesms.util.TopToastPopup;
import org.thoughtcrime.securesms.util.Util;
import org.thoughtcrime.securesms.util.ViewUtil;
import org.thoughtcrime.securesms.util.WindowUtil;
import org.thoughtcrime.securesms.util.concurrent.ListenableFuture;
import org.thoughtcrime.securesms.util.task.ProgressDialogAsyncTask;
import org.thoughtcrime.securesms.verify.VerifyIdentityActivity;
import org.thoughtcrime.securesms.wallpaper.ChatWallpaper;

import java.io.IOException;
import java.io.InputStream;
import java.util.ArrayList;
import java.util.Collections;
import java.util.HashSet;
import java.util.List;
import java.util.Locale;
import java.util.Objects;
import java.util.Optional;
import java.util.Set;
import java.util.concurrent.ExecutionException;

import kotlin.Unit;

@SuppressLint("StaticFieldLeak")
public class ConversationFragment extends LoggingFragment implements MultiselectForwardBottomSheet.Callback {
  private static final String TAG = Log.tag(ConversationFragment.class);

  private static final int SCROLL_ANIMATION_THRESHOLD = 50;
  private static final int CODE_ADD_EDIT_CONTACT      = 77;

  private final ActionModeCallback  actionModeCallback     = new ActionModeCallback();
  private final ItemClickListener   selectionClickListener = new ConversationFragmentItemClickListener();
  private final LifecycleDisposable disposables            = new LifecycleDisposable();

  private ConversationFragmentListener listener;

  private LiveRecipient               recipient;
  private long                        threadId;
  private ActionMode                  actionMode;
  private Locale                      locale;
  private FrameLayout                 videoContainer;
  private RecyclerView                list;
  private RecyclerView.ItemDecoration lastSeenDecoration;
  private RecyclerView.ItemDecoration inlineDateDecoration;
  private ViewSwitcher                topLoadMoreView;
  private ViewSwitcher                bottomLoadMoreView;
  private ConversationTypingView      typingView;
  private View                        composeDivider;
  private ConversationScrollToView    scrollToBottomButton;
  private ConversationScrollToView    scrollToMentionButton;
  private TextView                    scrollDateHeader;
  private ConversationBannerView      conversationBanner;
  private MessageRequestViewModel     messageRequestViewModel;
  private MessageCountsViewModel      messageCountsViewModel;
  private ConversationViewModel       conversationViewModel;
  private ConversationGroupViewModel  groupViewModel;
  private SnapToTopDataObserver       snapToTopDataObserver;
  private MarkReadHelper              markReadHelper;
  private Animation                   scrollButtonInAnimation;
  private Animation                   mentionButtonInAnimation;
  private Animation                   scrollButtonOutAnimation;
  private Animation                   mentionButtonOutAnimation;
  private OnScrollListener            conversationScrollListener;
  private int                         lastSeenScrollOffset;
  private View                        toolbarShadow;
  private Stopwatch                   startupStopwatch;
  private LayoutTransition            layoutTransition;
  private TransitionListener          transitionListener;
  private View                        reactionsShade;
  private SignalBottomActionBar       bottomActionBar;

  private GiphyMp4ProjectionRecycler giphyMp4ProjectionRecycler;
  private Colorizer                  colorizer;
  private ConversationUpdateTick     conversationUpdateTick;
  private MultiselectItemDecoration  multiselectItemDecoration;
  private LifecycleDisposable        lifecycleDisposable;

  private @Nullable ConversationData conversationData;
  private @Nullable ChatWallpaper    chatWallpaper;

  public static void prepare(@NonNull Context context) {
    FrameLayout parent = new FrameLayout(context);
    parent.setLayoutParams(new FrameLayout.LayoutParams(FrameLayout.LayoutParams.MATCH_PARENT, FrameLayout.LayoutParams.WRAP_CONTENT));

    CachedInflater.from(context).cacheUntilLimit(R.layout.conversation_item_received_text_only, parent, 25);
    CachedInflater.from(context).cacheUntilLimit(R.layout.conversation_item_sent_text_only, parent, 25);
    CachedInflater.from(context).cacheUntilLimit(R.layout.conversation_item_received_multimedia, parent, 10);
    CachedInflater.from(context).cacheUntilLimit(R.layout.conversation_item_sent_multimedia, parent, 10);
    CachedInflater.from(context).cacheUntilLimit(R.layout.conversation_item_update, parent, 5);
    CachedInflater.from(context).cacheUntilLimit(R.layout.cursor_adapter_header_footer_view, parent, 2);
  }

  @Override
  public void onCreate(Bundle icicle) {
    super.onCreate(icicle);
    this.locale = Locale.getDefault();
    startupStopwatch = new Stopwatch("conversation-open");
    SignalLocalMetrics.ConversationOpen.start();
  }

  @Override
  public View onCreateView(@NonNull LayoutInflater inflater, ViewGroup container, Bundle bundle) {
    disposables.bindTo(getViewLifecycleOwner());

    final View view = inflater.inflate(R.layout.conversation_fragment, container, false);
    videoContainer = view.findViewById(R.id.video_container);
    list           = view.findViewById(android.R.id.list);
    composeDivider = view.findViewById(R.id.compose_divider);

    layoutTransition   = new LayoutTransition();
    transitionListener = new TransitionListener(list);

    scrollToBottomButton  = view.findViewById(R.id.scroll_to_bottom);
    scrollToMentionButton = view.findViewById(R.id.scroll_to_mention);
    scrollDateHeader      = view.findViewById(R.id.scroll_date_header);
    toolbarShadow         = requireActivity().findViewById(R.id.conversation_toolbar_shadow);
    reactionsShade        = view.findViewById(R.id.reactions_shade);
    bottomActionBar       = view.findViewById(R.id.conversation_bottom_action_bar);

    final LinearLayoutManager      layoutManager            = new SmoothScrollingLinearLayoutManager(getActivity(), true);
    final ConversationItemAnimator conversationItemAnimator = new ConversationItemAnimator(
        () -> {
          ConversationAdapter adapter = getListAdapter();
          if (adapter == null) {
            return false;
          } else {
            return Util.hasItems(adapter.getSelectedItems());
          }
        },
        () -> conversationViewModel.shouldPlayMessageAnimations() && list.getScrollState() == RecyclerView.SCROLL_STATE_IDLE,
        () -> list.canScrollVertically(1) || list.canScrollVertically(-1));

    multiselectItemDecoration = new MultiselectItemDecoration(requireContext(), () -> chatWallpaper);

    list.setHasFixedSize(false);
    list.setLayoutManager(layoutManager);

    RecyclerViewColorizer recyclerViewColorizer = new RecyclerViewColorizer(list);

    OpenableGiftItemDecoration openableGiftItemDecoration = new OpenableGiftItemDecoration(requireContext());
    getViewLifecycleOwner().getLifecycle().addObserver(openableGiftItemDecoration);

    list.addItemDecoration(openableGiftItemDecoration);
    list.addItemDecoration(multiselectItemDecoration);
    list.setItemAnimator(conversationItemAnimator);

    getViewLifecycleOwner().getLifecycle().addObserver(multiselectItemDecoration);

    snapToTopDataObserver = new ConversationSnapToTopDataObserver(list, new ConversationScrollRequestValidator());
    conversationBanner    = (ConversationBannerView) inflater.inflate(R.layout.conversation_item_banner, container, false);
    topLoadMoreView       = (ViewSwitcher) inflater.inflate(R.layout.load_more_header, container, false);
    bottomLoadMoreView    = (ViewSwitcher) inflater.inflate(R.layout.load_more_header, container, false);

    initializeLoadMoreView(topLoadMoreView);
    initializeLoadMoreView(bottomLoadMoreView);

    typingView = (ConversationTypingView) inflater.inflate(R.layout.conversation_typing_view, container, false);

    SetupSwipeResult ssrRight = setupSwipe(TextSecurePreferences.getSwipeToRightAction(requireContext()), SwipeActionTypes.DEFAULT_FOR_RIGHT);
    SetupSwipeResult ssrLeft = setupSwipe(TextSecurePreferences.getSwipeToLeftAction(requireContext()), SwipeActionTypes.DEFAULT_FOR_LEFT);

    new ConversationItemSwipeCallback(
            ssrRight.SAP(),
            ssrRight.OSL(),
            ssrLeft.SAP(),
            ssrLeft.OSL()
    ).attachToRecyclerView(list);

    giphyMp4ProjectionRecycler = initializeGiphyMp4();

    lifecycleDisposable = new LifecycleDisposable();
    lifecycleDisposable.bindTo(getViewLifecycleOwner());

    this.groupViewModel         = new ViewModelProvider(getParentFragment(), new ConversationGroupViewModel.Factory()).get(ConversationGroupViewModel.class);
    this.messageCountsViewModel = new ViewModelProvider(getParentFragment()).get(MessageCountsViewModel.class);
    this.conversationViewModel  = new ViewModelProvider(getParentFragment(), new ConversationViewModel.Factory()).get(ConversationViewModel.class);

    disposables.add(conversationViewModel.getChatColors().subscribe(recyclerViewColorizer::setChatColors));
    disposables.add(conversationViewModel.getMessageData().subscribe(messageData -> {
      SignalLocalMetrics.ConversationOpen.onDataPostedToMain();

      ConversationAdapter adapter = getListAdapter();
      if (adapter != null) {
        List<ConversationMessage> messages = messageData.getMessages();
        getListAdapter().submitList(messages, () -> {
          list.post(() -> {
            conversationViewModel.onMessagesCommitted(messages);
          });
        });
      }

      presentConversationMetadata(messageData.getMetadata());
    }));

    disposables.add(conversationViewModel.getWallpaper().subscribe(w -> chatWallpaper = w.orElse(null)));

    conversationViewModel.getShowMentionsButton().observe(getViewLifecycleOwner(), shouldShow -> {
      if (shouldShow) {
        ViewUtil.animateIn(scrollToMentionButton, mentionButtonInAnimation);
      } else {
        ViewUtil.animateOut(scrollToMentionButton, mentionButtonOutAnimation, View.INVISIBLE);
      }
    });

    conversationViewModel.getShowScrollToBottom().observe(getViewLifecycleOwner(), shouldShow -> {
      if (shouldShow) {
        ViewUtil.animateIn(scrollToBottomButton, scrollButtonInAnimation);
      } else {
        ViewUtil.animateOut(scrollToBottomButton, scrollButtonOutAnimation, View.INVISIBLE);
      }
    });

    scrollToBottomButton.setOnClickListener(v -> scrollToBottom());
    scrollToMentionButton.setOnClickListener(v -> scrollToNextMention());

    updateToolbarDependentMargins();

    colorizer = new Colorizer();
    disposables.add(conversationViewModel.getNameColorsMap().subscribe(nameColorsMap -> {
      colorizer.onNameColorsChanged(nameColorsMap);

      ConversationAdapter adapter = getListAdapter();
      if (adapter != null) {
        adapter.notifyItemRangeChanged(0, adapter.getItemCount(), ConversationAdapter.PAYLOAD_NAME_COLORS);
      }
    }));

    conversationUpdateTick = new ConversationUpdateTick(this::updateConversationItemTimestamps);
    getViewLifecycleOwner().getLifecycle().addObserver(conversationUpdateTick);

    listener.getVoiceNoteMediaController().getVoiceNotePlayerViewState().observe(getViewLifecycleOwner(), state -> conversationViewModel.setInlinePlayerVisible(state.isPresent()));
    conversationViewModel.getConversationTopMargin().observe(getViewLifecycleOwner(), topMargin -> {
      lastSeenScrollOffset = topMargin;
      ViewUtil.setTopMargin(scrollDateHeader, topMargin + ViewUtil.dpToPx(8));
    });

    conversationViewModel.getActiveNotificationProfile().observe(getViewLifecycleOwner(), this::updateNotificationProfileStatus);

    initializeScrollButtonAnimations();
    initializeResources();
    initializeMessageRequestViewModel();
    initializeListAdapter();

    conversationViewModel.getSearchQuery().observe(getViewLifecycleOwner(), this::onSearchQueryUpdated);

    return view;
  }

<<<<<<< HEAD
  private class SetupSwipeResult {
    private final @Nullable ConversationItemSwipeCallback.SwipeAvailabilityProvider sap;
    private final @Nullable ConversationItemSwipeCallback.OnSwipeListener osl;

    SetupSwipeResult(final @Nullable ConversationItemSwipeCallback.SwipeAvailabilityProvider sap,
                     final @Nullable ConversationItemSwipeCallback.OnSwipeListener osl) {
      this.sap = sap;
      this.osl = osl;
    }

    public @Nullable ConversationItemSwipeCallback.SwipeAvailabilityProvider SAP()
    {
      return sap;
    }

    public @Nullable ConversationItemSwipeCallback.OnSwipeListener OSL()
    {
      return osl;
    }
  }

  private @NonNull SetupSwipeResult setupSwipe(final @NonNull String swipeAction, final @Nullable String defaultAction) {
    final @NonNull String action = (defaultAction != null && SwipeActionTypes.DEFAULT.equals(swipeAction)) ? defaultAction : swipeAction;
    if (SwipeActionTypes.REPLY.equals(action)) {
      return new SetupSwipeResult(conversationMessage -> actionMode == null &&
                                                         MenuState.canReplyToMessage(recipient.get(),
                                                                                     MenuState.isActionMessage(conversationMessage.getMessageRecord()),
                                                                                     conversationMessage.getMessageRecord(),
                                                                                     messageRequestViewModel.shouldShowMessageRequest(),
                                                                                     groupViewModel.isNonAdminInAnnouncementGroup()),
                                  (conversationMessage, conversationItem, motionEvent) -> handleReplyMessage(conversationMessage));
    } else if (SwipeActionTypes.DELETE.equals(action)) {
      return new SetupSwipeResult(conversationMessage -> actionMode == null &&
                                                         MenuState.canDeleteMessage(conversationMessage.getMessageRecord()),
                                  (conversationMessage, conversationItem, motionEvent) -> handleDeleteMessages(conversationMessage.getMultiselectCollection().toSet(), false));
    } else if (SwipeActionTypes.DELETE_NO_PROMPT.equals(action)) {
      return new SetupSwipeResult(conversationMessage -> actionMode == null &&
                                                         MenuState.canDeleteMessage(conversationMessage.getMessageRecord()),
                                  (conversationMessage, conversationItem, motionEvent) -> handleDeleteMessagesForMe2(Collections.singleton(conversationMessage.getMessageRecord()), null));
    } else if (SwipeActionTypes.COPY_TEXT.equals(action)) {
      return new SetupSwipeResult(conversationMessage -> actionMode == null &&
                                                         MenuState.canCopyMessage(conversationMessage.getMessageRecord()),
                                  (conversationMessage, conversationItem, motionEvent) -> handleCopyMessage(conversationMessage.getMultiselectCollection().toSet(), false));
    } else if (SwipeActionTypes.COPY_TEXT_POPUP.equals(action)) {
      return new SetupSwipeResult(conversationMessage -> actionMode == null &&
                                                         MenuState.canCopyMessage(conversationMessage.getMessageRecord()),
                                  (conversationMessage, conversationItem, motionEvent) -> handleCopyMessage(conversationMessage.getMultiselectCollection().toSet(), true));
    } else if (SwipeActionTypes.FORWARD.equals(action)) {
      return new SetupSwipeResult(conversationMessage -> actionMode == null &&
                                                         MenuState.canForwardMessage(conversationMessage.getMessageRecord()),
                                  (conversationMessage, conversationItem, motionEvent) -> handleForwardMessageParts(conversationMessage.getMultiselectCollection().toSet()));
    } else if (SwipeActionTypes.MESSAGE_DETAILS.equals(action)) {
      return new SetupSwipeResult(conversationMessage -> actionMode == null &&
                                                         MenuState.canShowMessageDetails(conversationMessage.getMessageRecord()),
                                  (conversationMessage, conversationItem, motionEvent) -> handleDisplayDetails(conversationMessage));
    } else if (SwipeActionTypes.SHOW_OPTIONS.equals(action)) {
      return new SetupSwipeResult(conversationMessage -> actionMode == null,
                                  (conversationMessage, conversationItem, motionEvent) ->
                                    ((ConversationFragmentItemClickListener)selectionClickListener).onItemLongClick2(conversationItem, conversationItem.getMultiselectPartForLatestTouch(), motionEvent));
    } else if (SwipeActionTypes.NOTE_TO_SELF.equals(action)) {
      return new SetupSwipeResult(conversationMessage -> actionMode == null &&
                                                         MenuState.canForwardMessage(conversationMessage.getMessageRecord()),
                                  (conversationMessage, conversationItem, motionEvent) -> handleForwardMessagePartsNoteToSelf(conversationMessage.getMultiselectCollection().toSet()));
    } else if (SwipeActionTypes.MULTI_SELECT.equals(action)) {
      return new SetupSwipeResult(conversationMessage -> actionMode == null,
                                  (conversationMessage, conversationItem, motionEvent) -> handleEnterMultiSelect(conversationMessage));
    } else { // includes SwipeActionTypes.NONE and any other string
      return new SetupSwipeResult(null,
                                  null);
    }
=======
  @Override
  public void onViewCreated(@NonNull View view, @Nullable Bundle savedInstanceState) {
    getChildFragmentManager().setFragmentResultListener(ViewReceivedGiftBottomSheet.REQUEST_KEY, getViewLifecycleOwner(), (key, bundle) -> {
      if (bundle.getBoolean(ViewReceivedGiftBottomSheet.RESULT_NOT_NOW, false)) {
        Snackbar.make(view.getRootView(), R.string.ConversationFragment__you_can_redeem_your_badge_later, Snackbar.LENGTH_SHORT)
                .setTextColor(Color.WHITE)
                .show();
      }
    });
>>>>>>> 38836198
  }

  private @NonNull GiphyMp4ProjectionRecycler initializeGiphyMp4() {
    int                                            maxPlayback = GiphyMp4PlaybackPolicy.maxSimultaneousPlaybackInConversation();
    List<GiphyMp4ProjectionPlayerHolder>           holders     = GiphyMp4ProjectionPlayerHolder.injectVideoViews(requireContext(),
                                                                                                                 getViewLifecycleOwner().getLifecycle(),
                                                                                                                 videoContainer,
                                                                                                                 maxPlayback);
    GiphyMp4ProjectionRecycler callback = new GiphyMp4ProjectionRecycler(holders);

    GiphyMp4PlaybackController.attach(list, callback, maxPlayback);
    list.addItemDecoration(new GiphyMp4ItemDecoration(callback, translationY -> {
      reactionsShade.setTranslationY(translationY + list.getHeight());
      return Unit.INSTANCE;
    }), 0);

    return callback;
  }

  public void clearFocusedItem() {
    multiselectItemDecoration.setFocusedItem(null);
    list.invalidateItemDecorations();
  }

  private void updateConversationItemTimestamps() {
    ConversationAdapter conversationAdapter = getListAdapter();
    if (conversationAdapter != null) {
      getListAdapter().updateTimestamps();
    }
  }

  @Override
  public void onAttach(Context context) {
    super.onAttach(context);
    this.listener = (ConversationFragmentListener) getParentFragment();
  }

  @Override
  public void onStart() {
    super.onStart();
    initializeTypingObserver();
    SignalProxyUtil.startListeningToWebsocket();
    layoutTransition.getAnimator(LayoutTransition.CHANGE_DISAPPEARING).addListener(transitionListener);
  }

  @Override
  public void onPause() {
    super.onPause();
    int lastVisiblePosition  = getListLayoutManager().findLastVisibleItemPosition();
    int firstVisiblePosition = getListLayoutManager().findFirstCompletelyVisibleItemPosition();

    final long lastVisibleMessageTimestamp;
    if (firstVisiblePosition > 0 && lastVisiblePosition != RecyclerView.NO_POSITION) {
      ConversationMessage message = getListAdapter().getLastVisibleConversationMessage(lastVisiblePosition);

      lastVisibleMessageTimestamp = message != null ? message.getMessageRecord().getDateReceived() : 0;
    } else {
      lastVisibleMessageTimestamp = 0;
    }
    SignalExecutors.BOUNDED.submit(() -> SignalDatabase.threads().setLastScrolled(threadId, lastVisibleMessageTimestamp));
  }

  @Override
  public void onStop() {
    super.onStop();
    ApplicationDependencies.getTypingStatusRepository().getTypists(threadId).removeObservers(getViewLifecycleOwner());
    layoutTransition.getAnimator(LayoutTransition.CHANGE_DISAPPEARING).removeListener(transitionListener);
  }

  @Override
  public void onConfigurationChanged(@NonNull Configuration newConfig) {
    super.onConfigurationChanged(newConfig);
    updateToolbarDependentMargins();
  }

  public void onNewIntent() {
    Log.d(TAG, "[onNewIntent]");

    if (actionMode != null) {
      actionMode.finish();
    }

    long oldThreadId = threadId;

    initializeResources();
    messageRequestViewModel.setConversationInfo(recipient.getId(), threadId);

    int startingPosition = getStartPosition();
    if (startingPosition != -1 && oldThreadId == threadId) {
      list.post(() -> moveToPosition(startingPosition, () -> Log.w(TAG, "Could not scroll to requested message.")));
    } else {
      initializeListAdapter();
    }
  }

  public void moveToLastSeen() {
    int lastSeenPosition = conversationData != null ? conversationData.getLastSeenPosition() : 0;
    if (lastSeenPosition <= 0) {
      Log.i(TAG, "No need to move to last seen.");
      return;
    }

    if (list == null || getListAdapter() == null) {
      Log.w(TAG, "Tried to move to last seen position, but we hadn't initialized the view yet.");
      return;
    }

    int position = getListAdapter().getAdapterPositionForMessagePosition(lastSeenPosition);
    snapToTopDataObserver.requestScrollPosition(position);
  }

  public void onWallpaperChanged(@Nullable ChatWallpaper wallpaper) {
    if (list != null) {
      ConversationAdapter adapter = getListAdapter();

      if (adapter != null) {
        Log.d(TAG, "Notifying adapter that wallpaper state has changed.");

        if (adapter.onHasWallpaperChanged(wallpaper != null)) {
          setInlineDateDecoration(adapter);
        }
      }
    }
  }

  private int getStartPosition() {
    return conversationViewModel.getArgs().getStartingPosition();
  }

  private void initializeMessageRequestViewModel() {
    MessageRequestViewModel.Factory factory = new MessageRequestViewModel.Factory(requireContext());

    messageRequestViewModel = new ViewModelProvider(requireParentFragment(), factory).get(MessageRequestViewModel.class);
    messageRequestViewModel.setConversationInfo(recipient.getId(), threadId);

    listener.onMessageRequest(messageRequestViewModel);

    messageRequestViewModel.getRecipientInfo().observe(getViewLifecycleOwner(), recipientInfo -> {
      presentMessageRequestProfileView(requireContext(), recipientInfo, conversationBanner);
    });

    messageRequestViewModel.getMessageData().observe(getViewLifecycleOwner(), data -> {
      ConversationAdapter adapter = getListAdapter();
      if (adapter != null) {
        adapter.setMessageRequestAccepted(data.getMessageState() == MessageRequestState.NONE);
      }
    });
  }

  private void presentMessageRequestProfileView(@NonNull Context context, @NonNull MessageRequestViewModel.RecipientInfo recipientInfo, @Nullable ConversationBannerView conversationBanner) {
    if (conversationBanner == null) {
      return;
    }

    Recipient    recipient          = recipientInfo.getRecipient();
    boolean      isSelf             = Recipient.self().equals(recipient);
    int          memberCount        = recipientInfo.getGroupMemberCount();
    int          pendingMemberCount = recipientInfo.getGroupPendingMemberCount();
    List<String> groups             = recipientInfo.getSharedGroups();

    conversationBanner.setBadge(recipient);

    if (recipient != null) {
      conversationBanner.setAvatar(GlideApp.with(context), recipient);
      conversationBanner.showBackgroundBubble(recipient.hasWallpaper());

      String title = conversationBanner.setTitle(recipient);
      conversationBanner.setAbout(recipient);

      if (recipient.isGroup()) {
        if (pendingMemberCount > 0) {
          String invited = context.getResources().getQuantityString(R.plurals.MessageRequestProfileView_invited, pendingMemberCount, pendingMemberCount);
          conversationBanner.setSubtitle(context.getResources().getQuantityString(R.plurals.MessageRequestProfileView_members_and_invited, memberCount, memberCount, invited));
        } else if (memberCount > 0) {
          conversationBanner.setSubtitle(context.getResources().getQuantityString(R.plurals.MessageRequestProfileView_members, memberCount,
                                                                                  memberCount));
        } else {
          conversationBanner.setSubtitle(null);
        }
      } else if (isSelf) {
        conversationBanner.setSubtitle(context.getString(R.string.ConversationFragment__you_can_add_notes_for_yourself_in_this_conversation));
      } else {
        String subtitle = recipient.getE164().map(PhoneNumberFormatter::prettyPrint).orElse(null);

        if (subtitle == null || subtitle.equals(title)) {
          conversationBanner.hideSubtitle();
        } else {
          conversationBanner.setSubtitle(subtitle);
        }
      }
    }

    if (groups.isEmpty() || isSelf) {
      if (TextUtils.isEmpty(recipientInfo.getGroupDescription())) {
        conversationBanner.setLinkifyDescription(false);
        conversationBanner.hideDescription();
      } else {
        conversationBanner.setLinkifyDescription(true);
        boolean linkifyWebLinks = recipientInfo.getMessageRequestState() == MessageRequestState.NONE;
        conversationBanner.showDescription();
        GroupDescriptionUtil.setText(context,
                                     conversationBanner.getDescription(),
                                     recipientInfo.getGroupDescription(),
                                     linkifyWebLinks,
                                     () -> GroupDescriptionDialog.show(getChildFragmentManager(),
                                                                       recipient.getDisplayName(context),
                                                                       recipientInfo.getGroupDescription(),
                                                                       linkifyWebLinks));
      }
    } else {
      final String description;

      switch (groups.size()) {
        case 1:
          description = context.getString(R.string.MessageRequestProfileView_member_of_one_group, HtmlUtil.bold(groups.get(0)));
          break;
        case 2:
          description = context.getString(R.string.MessageRequestProfileView_member_of_two_groups, HtmlUtil.bold(groups.get(0)), HtmlUtil.bold(groups.get(1)));
          break;
        case 3:
          description = context.getString(R.string.MessageRequestProfileView_member_of_many_groups, HtmlUtil.bold(groups.get(0)), HtmlUtil.bold(groups.get(1)), HtmlUtil.bold(groups.get(2)));
          break;
        default:
          int others = groups.size() - 2;
          description = context.getString(R.string.MessageRequestProfileView_member_of_many_groups,
                                          HtmlUtil.bold(groups.get(0)),
                                          HtmlUtil.bold(groups.get(1)),
                                          context.getResources().getQuantityString(R.plurals.MessageRequestProfileView_member_of_d_additional_groups, others, others));
      }

      conversationBanner.setDescription(HtmlCompat.fromHtml(description, 0));
      conversationBanner.showDescription();
    }
  }

  private void initializeResources() {
    long oldThreadId      = threadId;
    int  startingPosition = getStartPosition();

    this.recipient      = Recipient.live(conversationViewModel.getArgs().getRecipientId());
    this.threadId       = conversationViewModel.getArgs().getThreadId();
    this.markReadHelper = new MarkReadHelper(threadId, requireContext(), getViewLifecycleOwner());

    conversationViewModel.onConversationDataAvailable(recipient.getId(), threadId, startingPosition);
    messageCountsViewModel.setThreadId(threadId);

    messageCountsViewModel.getUnreadMessagesCount().observe(getViewLifecycleOwner(), scrollToBottomButton::setUnreadCount);
    messageCountsViewModel.getUnreadMentionsCount().observe(getViewLifecycleOwner(), count -> {
      scrollToMentionButton.setUnreadCount(count);
      conversationViewModel.setHasUnreadMentions(count > 0);
    });

    conversationScrollListener = new ConversationScrollListener(requireContext());
    list.addOnScrollListener(conversationScrollListener);
    list.addOnScrollListener(new ShadowScrollListener());

    if (oldThreadId != threadId) {
      ApplicationDependencies.getTypingStatusRepository().getTypists(oldThreadId).removeObservers(getViewLifecycleOwner());
    }
  }

  private void initializeListAdapter() {
    if (threadId == -1) {
      toolbarShadow.setVisibility(View.GONE);
    }

    if (this.recipient != null) {
      if (getListAdapter() != null && getListAdapter().isForRecipientId(this.recipient.getId())) {
        Log.d(TAG, "List adapter already initialized for " + this.recipient.getId());
        return;
      }

      Log.d(TAG, "Initializing adapter for " + recipient.getId());
      ConversationAdapter adapter = new ConversationAdapter(requireContext(), this, GlideApp.with(this), locale, selectionClickListener, this.recipient.get(), colorizer);
      adapter.setPagingController(conversationViewModel.getPagingController());
      list.setAdapter(adapter);
      setInlineDateDecoration(adapter);
      ConversationAdapter.initializePool(list.getRecycledViewPool());

      adapter.registerAdapterDataObserver(snapToTopDataObserver);
      adapter.registerAdapterDataObserver(new CheckExpirationDataObserver());

      setLastSeen(conversationData != null ? conversationData.getLastSeen() : 0);

      adapter.registerAdapterDataObserver(new RecyclerView.AdapterDataObserver() {
        @Override
        public void onItemRangeInserted(int positionStart, int itemCount) {
          adapter.unregisterAdapterDataObserver(this);
          startupStopwatch.split("data-set");
          list.post(() -> {
            startupStopwatch.split("first-render");
            startupStopwatch.stop(TAG);
            SignalLocalMetrics.ConversationOpen.onRenderFinished();
          });
        }
      });
    }
  }

  private void initializeLoadMoreView(ViewSwitcher loadMoreView) {
    loadMoreView.setOnClickListener(v -> {
      loadMoreView.showNext();
      loadMoreView.setOnClickListener(null);
    });
  }

  private void initializeTypingObserver() {
    if (!TextSecurePreferences.isTypingIndicatorsEnabled(requireContext())) {
      return;
    }

    LiveData<TypingStatusRepository.TypingState> typists = ApplicationDependencies.getTypingStatusRepository().getTypists(threadId);

    typists.removeObservers(getViewLifecycleOwner());
    typists.observe(getViewLifecycleOwner(), typingState ->  {
      List<Recipient> recipients;
      boolean         replacedByIncomingMessage;

      if (typingState != null) {
        recipients                = typingState.getTypists();
        replacedByIncomingMessage = typingState.isReplacedByIncomingMessage();
      } else {
        recipients                = Collections.emptyList();
        replacedByIncomingMessage = false;
      }

      Recipient resolved = recipient.get();
      typingView.setTypists(GlideApp.with(ConversationFragment.this), recipients, resolved.isGroup(), resolved.hasWallpaper());

      ConversationAdapter adapter = getListAdapter();
      adapter.setTypingView(typingView);

      if (recipients.size() > 0) {
        if (!isTypingIndicatorShowing() && isAtBottom()) {
          adapter.setTypingViewEnabled(true);
          list.scrollToPosition(0);
        } else {
          adapter.setTypingViewEnabled(true);
        }
      } else {
        if (isTypingIndicatorShowing() && getListLayoutManager().findFirstCompletelyVisibleItemPosition() == 0 && getListLayoutManager().getItemCount() > 1 && !replacedByIncomingMessage) {
          adapter.setTypingViewEnabled(false);
        } else if (!replacedByIncomingMessage) {
          adapter.setTypingViewEnabled(false);
        } else {
          adapter.setTypingViewEnabled(false);
        }
      }
    });
  }

  private void setCorrectActionModeMenuVisibility() {
    Set<MultiselectPart> selectedParts = getListAdapter().getSelectedItems();

    if (actionMode != null && selectedParts.size() == 0) {
      actionMode.finish();
      return;
    }

    setBottomActionBarVisibility(true);

    MenuState menuState = MenuState.getMenuState(recipient.get(), selectedParts, messageRequestViewModel.shouldShowMessageRequest(), groupViewModel.isNonAdminInAnnouncementGroup());

    List<ActionItem> items = new ArrayList<>();

    if (menuState.shouldShowReplyAction()) {
      items.add(new ActionItem(R.drawable.ic_reply_24_tinted, getResources().getString(R.string.conversation_selection__menu_reply), () -> {
        maybeShowSwipeToReplyTooltip();
        handleReplyMessage(getSelectedConversationMessage());
        actionMode.finish();
      }));
    }

    if (menuState.shouldShowForwardAction()) {
      items.add(new ActionItem(R.drawable.ic_forward_24_tinted, getResources().getString(R.string.conversation_selection__menu_forward), () -> handleForwardMessageParts(selectedParts)));
    }

    if (menuState.shouldShowSaveAttachmentAction()) {
      items.add(new ActionItem(R.drawable.ic_save_24_tinted, getResources().getString(R.string.conversation_selection__menu_save), () -> {
        handleSaveAttachment((MediaMmsMessageRecord) getSelectedConversationMessage().getMessageRecord());
        actionMode.finish();
      }));
    }

    if (menuState.shouldShowCopyAction()) {
      items.add(new ActionItem(R.drawable.ic_copy_24_tinted, getResources().getString(R.string.conversation_selection__menu_copy), () -> {
        handleCopyMessage(selectedParts);
        actionMode.finish();
      }));
    }

    if (menuState.shouldShowDetailsAction()) {
      items.add(new ActionItem(R.drawable.ic_info_tinted_24, getResources().getString(R.string.conversation_selection__menu_message_details), () -> {
        handleDisplayDetails(getSelectedConversationMessage());
        actionMode.finish();
      }));
    }

    if (menuState.shouldShowDeleteAction()) {
      items.add(new ActionItem(R.drawable.ic_delete_tinted_24, getResources().getString(R.string.conversation_selection__menu_delete), () -> {
        handleDeleteMessages(selectedParts, true);
        actionMode.finish();
      }));
    }

    bottomActionBar.setItems(items);
  }

  private void setBottomActionBarVisibility(boolean isVisible) {
    boolean isCurrentlyVisible = bottomActionBar.getVisibility() == View.VISIBLE;
    if (isVisible == isCurrentlyVisible) {
      return;
    }

    int additionalScrollOffset = (int) DimensionUnit.DP.toPixels(54);

    if (isVisible) {
      ViewUtil.animateIn(bottomActionBar, bottomActionBar.getEnterAnimation());
      listener.onBottomActionBarVisibilityChanged(View.VISIBLE);

      bottomActionBar.getViewTreeObserver().addOnPreDrawListener(new ViewTreeObserver.OnPreDrawListener() {
        @Override
        public boolean onPreDraw() {
          if (bottomActionBar.getHeight() == 0 && bottomActionBar.getVisibility() == View.VISIBLE) {
            return false;
          }

          bottomActionBar.getViewTreeObserver().removeOnPreDrawListener(this);

          int bottomPadding = bottomActionBar.getHeight() + (int) DimensionUnit.DP.toPixels(18);
          list.setPadding(list.getPaddingLeft(), list.getPaddingTop(), list.getPaddingRight(), bottomPadding);

          list.scrollBy(0, -(bottomPadding - additionalScrollOffset));

          return false;
        }
      });
    } else {
      ViewUtil.animateOut(bottomActionBar, bottomActionBar.getExitAnimation())
              .addListener(new ListenableFuture.Listener<Boolean>() {
                @Override public void onSuccess(Boolean result) {
                  int scrollOffset = list.getPaddingBottom() - additionalScrollOffset;
                  listener.onBottomActionBarVisibilityChanged(View.GONE);
                  list.setPadding(list.getPaddingLeft(), list.getPaddingTop(), list.getPaddingRight(), getResources().getDimensionPixelSize(R.dimen.conversation_bottom_padding));

                  ViewKt.doOnPreDraw(list, view -> {
                    list.scrollBy(0, scrollOffset);
                    return Unit.INSTANCE;
                  });
                }

                @Override public void onFailure(ExecutionException e) {
                }
              });
    }
  }

  private @Nullable ConversationAdapter getListAdapter() {
    return (ConversationAdapter) list.getAdapter();
  }

  private SmoothScrollingLinearLayoutManager getListLayoutManager() {
    return (SmoothScrollingLinearLayoutManager) list.getLayoutManager();
  }

  private ConversationMessage getSelectedConversationMessage() {
    Set<ConversationMessage> messageRecords = Stream.of(getListAdapter().getSelectedItems())
                                                    .map(MultiselectPart::getConversationMessage)
                                                    .distinct()
                                                    .collect(Collectors.toSet());

    if (messageRecords.size() == 1) return messageRecords.stream().findFirst().get();
    else                            throw new AssertionError();
  }

  public void reload(Recipient recipient, long threadId) {
    Log.d(TAG, "[reload] Recipient: " + recipient.getId() + ", ThreadId: " + threadId);
    this.recipient = recipient.live();

    if (this.threadId != threadId) {
      Log.i(TAG, "ThreadId changed from " + this.threadId + " to " + threadId + ". Recipient was " + this.recipient.getId() + " and is now " + recipient.getId());

      this.threadId = threadId;
      messageRequestViewModel.setConversationInfo(recipient.getId(), threadId);

      snapToTopDataObserver.requestScrollPosition(0);
      conversationViewModel.onConversationDataAvailable(recipient.getId(), threadId, -1);
      messageCountsViewModel.setThreadId(threadId);
      markReadHelper = new MarkReadHelper(threadId, requireContext(), getViewLifecycleOwner());
      initializeListAdapter();
      initializeTypingObserver();
    }
  }

  public void scrollToBottom() {
    if (getListLayoutManager().findFirstVisibleItemPosition() < SCROLL_ANIMATION_THRESHOLD) {
      Log.d(TAG, "scrollToBottom: Smooth scrolling to bottom of screen.");
      list.smoothScrollToPosition(0);
    } else {
      Log.d(TAG, "scrollToBottom: Scrolling to bottom of screen.");
      list.scrollToPosition(0);
    }
  }

  public void setInlineDateDecoration(@NonNull ConversationAdapter adapter) {
    if (inlineDateDecoration != null) {
      list.removeItemDecoration(inlineDateDecoration);
    }

    inlineDateDecoration = new StickyHeaderDecoration(adapter, false, false, ConversationAdapter.HEADER_TYPE_INLINE_DATE);
    list.addItemDecoration(inlineDateDecoration, 0);
  }

  public void setLastSeen(long lastSeen) {
    if (lastSeenDecoration != null) {
      list.removeItemDecoration(lastSeenDecoration);
    }

    lastSeenDecoration = new LastSeenHeader(getListAdapter(), lastSeen);
    list.addItemDecoration(lastSeenDecoration, 0);
  }

  private void handleCopyMessage(final Set<MultiselectPart> multiselectParts) {
    handleCopyMessage(multiselectParts, TextSecurePreferences.isCopyTextOpensPopup(requireContext()));
  }

  private void handleCopyMessage(final Set<MultiselectPart> multiselectParts, boolean popup) {  
    SimpleTask.run(() -> extractBodies(multiselectParts),
                   bodies -> {
                     if (!Util.isEmpty(bodies)) {
                       if (popup) {
                        // https://stackoverflow.com/questions/7197939/copy-text-from-android-alertdialog
                        EditText v = new EditText(getActivity());
                        v.setText(bodies);
                        new MaterialAlertDialogBuilder(getActivity())
                          .setView(v)
                          .setPositiveButton("Close", (d, i) -> {
                            d.dismiss();
                          })
                          .setNegativeButton("Copy All", (d, i) -> {
                            Util.copyToClipboard(requireContext(), bodies);
                            d.dismiss();
                          })
                          .show();
                       } else {
                         Util.copyToClipboard(requireContext(), bodies);
                       }
                     }
                   });
  }

  private @NotNull CharSequence extractBodies(final Set<MultiselectPart> multiselectParts) {
    return Stream.of(multiselectParts)
                 .sortBy(m -> m.getMessageRecord().getDateReceived())
                 .map(MultiselectPart::getConversationMessage)
                 .distinct()
                 .map(message -> {
                   if (MessageRecordUtil.hasTextSlide(message.getMessageRecord())) {
                     TextSlide textSlide = MessageRecordUtil.requireTextSlide(message.getMessageRecord());
                     if (textSlide.getUri() == null) {
                       return message.getDisplayBody(requireContext());
                     }

                     try (InputStream stream = PartAuthority.getAttachmentStream(requireContext(), textSlide.getUri())) {
                       String body = StreamUtil.readFullyAsString(stream);
                       return ConversationMessage.ConversationMessageFactory.createWithUnresolvedData(requireContext(), message.getMessageRecord(), body)
                                                                            .getDisplayBody(requireContext());
                     } catch (IOException e) {
                       Log.w(TAG, "Failed to read text slide data.");
                     }
                   }

                   return message.getDisplayBody(requireContext());
                 })
                 .filterNot(Util::isEmpty)
                 .collect(SpannableStringBuilder::new, (bodyBuilder, body) -> {
                   if (bodyBuilder.length() > 0) {
                     bodyBuilder.append('\n');
                   }
                   bodyBuilder.append(body);
                 });
  }

  private void handleDeleteMessages(final Set<MultiselectPart> multiselectParts, boolean checkPref) {
    Set<MessageRecord> messageRecords = Stream.of(multiselectParts).map(MultiselectPart::getMessageRecord).collect(Collectors.toSet());
    if (checkPref && TextSecurePreferences.isTrashNoPromptForMe(requireContext())) {
      handleDeleteMessagesForMe(messageRecords, TextSecurePreferences.isRangeMultiSelect(requireContext()) ? Stream.of(multiselectParts).map(MultiselectPart::getConversationMessage).collect(Collectors.toSet()) : null);
    } else {
      buildRemoteDeleteConfirmationDialog(messageRecords, TextSecurePreferences.isRangeMultiSelect(requireContext()) ? Stream.of(multiselectParts).map(MultiselectPart::getConversationMessage).collect(Collectors.toSet()) : null).show();
    }
  }

  private void handleDeleteMessagesForMe2(Set<MessageRecord> messageRecords, @Nullable final Set<ConversationMessage> conversationMessages) {
    Context context = requireActivity();
    if (conversationMessages != null) {
      getListAdapter().clearMostRecentSelectedIfNecessary(conversationMessages);
    }
    for (MessageRecord messageRecord : messageRecords) {
      boolean threadDeleted;

      if (messageRecord.isMms()) {
        threadDeleted = SignalDatabase.mms().deleteMessage(messageRecord.getId());
      } else {
        threadDeleted = SignalDatabase.sms().deleteMessage(messageRecord.getId());
      }

      if (threadDeleted) {
        threadId = -1;
        conversationViewModel.clearThreadId();
        messageCountsViewModel.clearThreadId();
        listener.setThreadId(threadId);
      }
    }
  }

  private void handleDeleteMessagesForMe(Set<MessageRecord> messageRecords, @Nullable final Set<ConversationMessage> conversationMessages) {
    if (messageRecords.size() > 1)
    {
      new ProgressDialogAsyncTask<Void, Void, Void>(getActivity(),
                                                    R.string.ConversationFragment_deleting,
                                                    R.string.ConversationFragment_deleting_messages)
      {
        @Override
        protected Void doInBackground(Void... voids) {
          handleDeleteMessagesForMe2(messageRecords, conversationMessages);
          return null;
        }
      }.executeOnExecutor(AsyncTask.THREAD_POOL_EXECUTOR);
    } else {
      AsyncTask.THREAD_POOL_EXECUTOR.execute(() -> {
        handleDeleteMessagesForMe2(messageRecords, conversationMessages);
      });
    }
  }

  private AlertDialog.Builder buildRemoteDeleteConfirmationDialog(Set<MessageRecord> messageRecords, @Nullable final Set<ConversationMessage> conversationMessages) {
    Context             context       = requireActivity();
    int                 messagesCount = messageRecords.size();
    AlertDialog.Builder builder       = new MaterialAlertDialogBuilder(getActivity());

    builder.setTitle(getActivity().getResources().getQuantityString(R.plurals.ConversationFragment_delete_selected_messages, messagesCount, messagesCount));
    builder.setCancelable(true);

    builder.setPositiveButton(R.string.ConversationFragment_delete_for_me, (dialog, which) -> handleDeleteMessagesForMe(messageRecords, conversationMessages));

    if (RemoteDeleteUtil.isValidSend(messageRecords, System.currentTimeMillis())) {
      builder.setNeutralButton(R.string.ConversationFragment_delete_for_everyone, (dialog, which) -> handleDeleteForEveryone(messageRecords, conversationMessages));
    }

    builder.setNegativeButton(android.R.string.cancel, null);
    return builder;
  }

  private void handleDeleteForEveryone(Set<MessageRecord> messageRecords, @Nullable final Set<ConversationMessage> conversationMessages) {
    Runnable deleteForEveryone = () -> {
      SignalExecutors.BOUNDED.execute(() -> {
        if (conversationMessages != null) {
          getListAdapter().clearMostRecentSelectedIfNecessary(conversationMessages);
        }
        for (MessageRecord message : messageRecords) {
          MessageSender.sendRemoteDelete(ApplicationDependencies.getApplication(), message.getId(), message.isMms());
        }
      });
    };

    if (SignalStore.uiHints().hasConfirmedDeleteForEveryoneOnce()) {
      deleteForEveryone.run();
    } else {
      new MaterialAlertDialogBuilder(requireActivity())
                     .setMessage(R.string.ConversationFragment_this_message_will_be_deleted_for_everyone_in_the_conversation)
                     .setPositiveButton(R.string.ConversationFragment_delete_for_everyone, (dialog, which) -> {
                       SignalStore.uiHints().markHasConfirmedDeleteForEveryoneOnce();
                       deleteForEveryone.run();
                     })
                     .setNegativeButton(android.R.string.cancel, null)
                     .show();
    }
  }

  private void handleDisplayDetails(ConversationMessage message) {
    MessageDetailsFragment.create(message.getMessageRecord(), recipient.getId()).show(getChildFragmentManager(), null);
  }

  private void handleForwardMessageParts(Set<MultiselectPart> multiselectParts) {
    listener.onForwardClicked();

    MultiselectForwardFragmentArgs.create(requireContext(),
                                          multiselectParts,
                                          args -> MultiselectForwardFragment.showBottomSheet(getChildFragmentManager(), args));
  }

  private void handleForwardMessagePartsNoteToSelf(Set<MultiselectPart> multiselectParts) {
    listener.onForwardClicked();

    MultiselectForwardFragmentArgs.create(requireContext(),
                                          multiselectParts,
                                          args -> MultiselectForwardRepository.sendNoteToSelf(requireActivity(), args));
  }

  private void handleResendMessage(final MessageRecord message) {
    final Context context = getActivity().getApplicationContext();
    new AsyncTask<MessageRecord, Void, Void>() {
      @Override
      protected Void doInBackground(MessageRecord... messageRecords) {
        MessageSender.resend(context, messageRecords[0]);
        return null;
      }
    }.executeOnExecutor(AsyncTask.THREAD_POOL_EXECUTOR, message);
  }

  private void handleReplyMessage(final ConversationMessage message) {
    listener.handleReplyMessage(message);
  }

  private void handleSaveAttachment(final MediaMmsMessageRecord message) {
    if (message.isViewOnce()) {
      throw new AssertionError("Cannot save a view-once message.");
    }

    SaveAttachmentTask.showWarningDialog(getActivity(), (dialog, which) -> {
      if (StorageUtil.canWriteToMediaStore()) {
        performSave(message);
        return;
      }

      Permissions.with(this)
                 .request(Manifest.permission.WRITE_EXTERNAL_STORAGE)
                 .ifNecessary()
                 .withPermanentDenialDialog(getString(R.string.MediaPreviewActivity_signal_needs_the_storage_permission_in_order_to_write_to_external_storage_but_it_has_been_permanently_denied))
                 .onAnyDenied(() -> Toast.makeText(requireContext(), R.string.MediaPreviewActivity_unable_to_write_to_external_storage_without_permission, Toast.LENGTH_LONG).show())
                 .onAllGranted(() -> performSave(message))
                 .execute();
    });
  }

  private void performSave(final MediaMmsMessageRecord message) {
    List<SaveAttachmentTask.Attachment> attachments = Stream.of(message.getSlideDeck().getSlides())
                                                            .filter(s -> s.getUri() != null && (s.hasImage() || s.hasVideo() || s.hasAudio() || s.hasDocument()))
                                                            .map(s -> new SaveAttachmentTask.Attachment(s.getUri(), s.getContentType(), message.getDateSent(), s.getFileName().orElse(null)))
                                                            .toList();

    if (!Util.isEmpty(attachments)) {
      SaveAttachmentTask saveTask = new SaveAttachmentTask(getActivity());
      saveTask.executeOnExecutor(AsyncTask.THREAD_POOL_EXECUTOR, attachments.toArray(new SaveAttachmentTask.Attachment[0]));
      return;
    }

    Log.w(TAG, "No slide with attachable media found, failing nicely.");
    Toast.makeText(getActivity(),
                   getResources().getQuantityString(R.plurals.ConversationFragment_error_while_saving_attachments_to_sd_card, 1),
                   Toast.LENGTH_LONG).show();
  }

  public long stageOutgoingMessage(OutgoingMediaMessage message) {
    MessageRecord messageRecord = MmsDatabase.readerFor(message, threadId).getCurrent();

    if (getListAdapter() != null) {
      setLastSeen(0);
      list.post(() -> list.scrollToPosition(0));
    }

    return messageRecord.getId();
  }

  public long stageOutgoingMessage(OutgoingTextMessage message, long messageId) {
    MessageRecord messageRecord = SmsDatabase.readerFor(message, threadId, messageId).getCurrent();

    if (getListAdapter() != null) {
      setLastSeen(0);
      list.post(() -> list.scrollToPosition(0));
    }

    return messageRecord.getId();
  }

  private void presentConversationMetadata(@NonNull ConversationData conversation) {
    if (conversationData != null && conversationData.getThreadId() == conversation.getThreadId()) {
      Log.d(TAG, "Already presented conversation data for thread " + threadId);
      return;
    }

    conversationData = conversation;

    ConversationAdapter adapter = getListAdapter();
    if (adapter == null) {
      return;
    }

    adapter.setFooterView(conversationBanner);

    Runnable afterScroll = () -> {
      if (!conversation.getMessageRequestData().isMessageRequestAccepted()) {
        snapToTopDataObserver.requestScrollPosition(adapter.getItemCount() - 1);
      }

      setLastSeen(conversation.getLastSeen());

      listener.onCursorChanged();

      conversationScrollListener.onScrolled(list, 0, 0);
    };

    int lastSeenPosition     = adapter.getAdapterPositionForMessagePosition(conversation.getLastSeenPosition());
    int lastScrolledPosition = adapter.getAdapterPositionForMessagePosition(conversation.getLastScrolledPosition());

    if (conversation.getThreadSize() == 0) {
      afterScroll.run();
    } else if (conversation.shouldJumpToMessage()) {
      snapToTopDataObserver.buildScrollPosition(conversation.getJumpToPosition())
                           .withOnScrollRequestComplete(() -> {
                             afterScroll.run();
                             getListAdapter().pulseAtPosition(conversation.getJumpToPosition());
                           })
                           .submit();
    } else if (conversation.getMessageRequestData().isMessageRequestAccepted()) {
      snapToTopDataObserver.buildScrollPosition(conversation.shouldScrollToLastSeen() ? lastSeenPosition : lastScrolledPosition)
                           .withOnPerformScroll((layoutManager, position) -> layoutManager.scrollToPositionWithOffset(position, list.getHeight() - (conversation.shouldScrollToLastSeen() ? lastSeenScrollOffset : 0)))
                           .withOnScrollRequestComplete(afterScroll)
                           .submit();
    } else {
      snapToTopDataObserver.buildScrollPosition(adapter.getItemCount() - 1)
                           .withOnScrollRequestComplete(afterScroll)
                           .submit();
    }
  }

  private void updateNotificationProfileStatus(@NonNull Optional<NotificationProfile> activeProfile) {
    if (activeProfile.isPresent() && activeProfile.get().getId() != SignalStore.notificationProfileValues().getLastProfilePopup()) {
      requireView().postDelayed(() -> {
        SignalStore.notificationProfileValues().setLastProfilePopup(activeProfile.get().getId());
        SignalStore.notificationProfileValues().setLastProfilePopupTime(System.currentTimeMillis());
        TopToastPopup.show(((ViewGroup) requireView()), R.drawable.ic_moon_16, getString(R.string.ConversationFragment__s_on, activeProfile.get().getName()));
      }, 500L);
    }
  }

  private boolean isAtBottom() {
    if (list.getChildCount() == 0) return true;

    int firstVisiblePosition = getListLayoutManager().findFirstVisibleItemPosition();

    if (isTypingIndicatorShowing()) {
      RecyclerView.ViewHolder item1 = list.findViewHolderForAdapterPosition(1);
      return firstVisiblePosition <= 1 && item1 != null && item1.itemView.getBottom() <= list.getHeight();
    }

    return firstVisiblePosition == 0 && list.getChildAt(0).getBottom() <= list.getHeight();
  }

  private boolean isTypingIndicatorShowing() {
    return getListAdapter().isTypingViewEnabled();
  }

  private void onSearchQueryUpdated(@Nullable String query) {
    if (getListAdapter() != null) {
      getListAdapter().onSearchQueryUpdated(query);
    }
  }

  public @NonNull Colorizer getColorizer() {
    return Objects.requireNonNull(colorizer);
  }

  @SuppressWarnings("CodeBlock2Expr")
  public void jumpToMessage(@NonNull RecipientId author, long timestamp, @Nullable Runnable onMessageNotFound) {
    SimpleTask.run(getLifecycle(), () -> {
      return SignalDatabase.mmsSms().getMessagePositionInConversation(threadId, timestamp, author);
    }, p -> moveToPosition(p + (isTypingIndicatorShowing() ? 1 : 0), onMessageNotFound));
  }

  private void moveToPosition(int position, @Nullable Runnable onMessageNotFound) {
    Log.d(TAG, "moveToPosition(" + position + ")");
    conversationViewModel.getPagingController().onDataNeededAroundIndex(position);
    snapToTopDataObserver.buildScrollPosition(position)
                         .withOnPerformScroll(((layoutManager, p) ->
                             list.post(() -> {
                               if (Math.abs(layoutManager.findFirstVisibleItemPosition() - p) < SCROLL_ANIMATION_THRESHOLD) {
                                 View child = layoutManager.findViewByPosition(position);

                                 if (child == null || !layoutManager.isViewPartiallyVisible(child, true, false)) {
                                   layoutManager.scrollToPositionWithOffset(p, list.getHeight() / 4);
                                 }
                               } else {
                                 layoutManager.scrollToPositionWithOffset(p, list.getHeight() / 4);
                               }
                               getListAdapter().pulseAtPosition(position);
                             })
                         ))
                         .withOnInvalidPosition(() -> {
                           if (onMessageNotFound != null) {
                             onMessageNotFound.run();
                           }
                           Log.w(TAG, "[moveToMentionPosition] Tried to navigate to mention, but it wasn't found.");
                         })
                         .submit();
  }

  private void maybeShowSwipeToReplyTooltip() {
    if (!TextSecurePreferences.hasSeenSwipeToReplyTooltip(requireContext())) {
      int text = ViewUtil.isLtr(requireContext()) ? R.string.ConversationFragment_you_can_swipe_to_the_right_reply
                                                  : R.string.ConversationFragment_you_can_swipe_to_the_left_reply;
      Snackbar.make(list, text, Snackbar.LENGTH_LONG)
              .setTextColor(Color.WHITE)
              .show();

      TextSecurePreferences.setHasSeenSwipeToReplyTooltip(requireContext(), true);
    }
  }

  private void initializeScrollButtonAnimations() {
    scrollButtonInAnimation  = AnimationUtils.loadAnimation(requireContext(), R.anim.fade_scale_in);
    scrollButtonOutAnimation = AnimationUtils.loadAnimation(requireContext(), R.anim.fade_scale_out);

    mentionButtonInAnimation  = AnimationUtils.loadAnimation(requireContext(), R.anim.fade_scale_in);
    mentionButtonOutAnimation = AnimationUtils.loadAnimation(requireContext(), R.anim.fade_scale_out);

    scrollButtonInAnimation.setDuration(100);
    scrollButtonOutAnimation.setDuration(50);

    mentionButtonInAnimation.setDuration(100);
    mentionButtonOutAnimation.setDuration(50);
  }

  private void scrollToNextMention() {
    SimpleTask.run(getViewLifecycleOwner().getLifecycle(), () -> {
      return SignalDatabase.mms().getOldestUnreadMentionDetails(threadId);
    }, (pair) -> {
      if (pair != null) {
        jumpToMessage(pair.first(), pair.second(), () -> {});
      }
    });
  }

  private void postMarkAsReadRequest() {
    if (getListAdapter().hasNoConversationMessages()) {
      return;
    }

    int position = getListLayoutManager().findFirstVisibleItemPosition();
    if (position == getListAdapter().getItemCount() - 1) {
      return;
    }

    ConversationMessage item = getListAdapter().getItem(position);
    if (item == null) {
      item = getListAdapter().getItem(position + 1);
    }

    if (item != null) {
      MessageRecord record = item.getMessageRecord();
      long latestReactionReceived = Stream.of(record.getReactions())
                                          .map(ReactionRecord::getDateReceived)
                                          .max(Long::compareTo)
                                          .orElse(0L);

      markReadHelper.onViewsRevealed(Math.max(record.getDateReceived(), latestReactionReceived));
    }
  }

  private void updateToolbarDependentMargins() {
    Toolbar toolbar = requireActivity().findViewById(R.id.toolbar);
    toolbar.getViewTreeObserver().addOnGlobalLayoutListener(new ViewTreeObserver.OnGlobalLayoutListener() {
      @Override
      public void onGlobalLayout() {
        Rect rect = new Rect();
        toolbar.getGlobalVisibleRect(rect);
        conversationViewModel.setToolbarBottom(rect.bottom);
        ViewUtil.setTopMargin(conversationBanner, rect.bottom + ViewUtil.dpToPx(16));
        toolbar.getViewTreeObserver().removeOnGlobalLayoutListener(this);
      }
    });
  }

  private @NonNull String calculateSelectedItemCount() {
    ConversationAdapter adapter = getListAdapter();
    int count = 0;
    if (adapter != null && !adapter.getSelectedItems().isEmpty()) {
      count = (int) adapter.getSelectedItems()
                           .stream()
                           .map(MultiselectPart::getConversationMessage)
                           .distinct()
                           .count();
    }

    return requireContext().getResources().getQuantityString(R.plurals.conversation_context__s_selected, count, count);

  }

  @Override
  public void onFinishForwardAction() {
    if (actionMode != null) {
      actionMode.finish();
    }
  }

  @Override
  public void onDismissForwardSheet() {
  }

  @Override
  public boolean canSendMediaToStories() {
    return true;
  }

  public interface ConversationFragmentListener extends VoiceNoteMediaControllerOwner {
    boolean isKeyboardOpen();
    void    setThreadId(long threadId);
    void    handleReplyMessage(ConversationMessage conversationMessage);
    void    onMessageActionToolbarOpened();
    void    onBottomActionBarVisibilityChanged(int visibility);
    void    onForwardClicked();
    void    onMessageRequest(@NonNull MessageRequestViewModel viewModel);
    void    handleReaction(@NonNull ConversationMessage conversationMessage,
                           @NonNull ConversationReactionOverlay.OnActionSelectedListener onActionSelectedListener,
                           @NonNull SelectedConversationModel selectedConversationModel,
                           @NonNull ConversationReactionOverlay.OnHideListener onHideListener,
                           @Nullable MotionEvent motionEvent);
    void    onCursorChanged();
    void    onMessageWithErrorClicked(@NonNull MessageRecord messageRecord);
    void    onVoiceNotePause(@NonNull Uri uri);
    void    onVoiceNotePlay(@NonNull Uri uri, long messageId, double progress);
    void    onVoiceNoteResume(@NonNull Uri uri, long messageId);
    void    onVoiceNoteSeekTo(@NonNull Uri uri, double progress);
    void    onVoiceNotePlaybackSpeedChanged(@NonNull Uri uri, float speed);
    void    onRegisterVoiceNoteCallbacks(@NonNull Observer<VoiceNotePlaybackState> onPlaybackStartObserver);
    void    onUnregisterVoiceNoteCallbacks(@NonNull Observer<VoiceNotePlaybackState> onPlaybackStartObserver);
  }

  private class ConversationScrollListener extends OnScrollListener {

    private final ConversationDateHeader conversationDateHeader;

    private boolean wasAtBottom           = true;
    private long    lastPositionId        = -1;

    ConversationScrollListener(@NonNull Context context) {
      this.conversationDateHeader   = new ConversationDateHeader(context, scrollDateHeader);

    }

    @Override
    public void onScrolled(@NonNull final RecyclerView rv, final int dx, final int dy) {
      boolean currentlyAtBottom           = !rv.canScrollVertically(1);
      boolean currentlyAtZoomScrollHeight = isAtZoomScrollHeight();
      int     positionId                  = getHeaderPositionId();

      if (currentlyAtBottom && !wasAtBottom) {
        ViewUtil.fadeOut(composeDivider, 50, View.INVISIBLE);
      } else if (!currentlyAtBottom && wasAtBottom) {
        ViewUtil.fadeIn(composeDivider, 500);
      }

      if (currentlyAtBottom) {
        conversationViewModel.setShowScrollButtons(false);
      } else if (currentlyAtZoomScrollHeight) {
        conversationViewModel.setShowScrollButtons(true);
      }

      if (positionId != lastPositionId) {
        bindScrollHeader(conversationDateHeader, positionId);
      }

      wasAtBottom    = currentlyAtBottom;
      lastPositionId = positionId;

      postMarkAsReadRequest();
    }

    @Override
    public void onScrollStateChanged(@NonNull RecyclerView recyclerView, int newState) {
      if (newState == RecyclerView.SCROLL_STATE_DRAGGING) {
        conversationDateHeader.show();
      } else if (newState == RecyclerView.SCROLL_STATE_IDLE) {
        conversationDateHeader.hide();
      }
    }

    private boolean isAtZoomScrollHeight() {
      return getListLayoutManager().findFirstCompletelyVisibleItemPosition() > 4;
    }

    private int getHeaderPositionId() {
      return getListLayoutManager().findLastVisibleItemPosition();
    }

    private void bindScrollHeader(StickyHeaderViewHolder headerViewHolder, int positionId) {
      if (((ConversationAdapter)list.getAdapter()).getHeaderId(positionId) != -1) {
        ((ConversationAdapter) list.getAdapter()).onBindHeaderViewHolder(headerViewHolder, positionId, ConversationAdapter.HEADER_TYPE_POPOVER_DATE);
      }
    }
  }

  private class ConversationFragmentItemClickListener implements ItemClickListener {

    @Override
    public void onItemClick(MultiselectPart item) {
      if (actionMode != null) {
        ((ConversationAdapter) list.getAdapter()).toggleSelection(item);
        list.invalidateItemDecorations();

        if (getListAdapter().getSelectedItems().size() == 0) {
          actionMode.finish();
        } else {
          setCorrectActionModeMenuVisibility();
          actionMode.setTitle(calculateSelectedItemCount());
        }
      }
    }

    public void onItemLongClick2(View itemView, MultiselectPart item, @Nullable MotionEvent motionEvent) {

      if (actionMode != null) {
        if (TextSecurePreferences.isRangeMultiSelect(requireContext())) {
          ((ConversationAdapter) list.getAdapter()).toggleFromMostRecentSelectedTo(item.getConversationMessage());
          list.invalidateItemDecorations();
          setCorrectActionModeMenuVisibility();
          actionMode.setTitle(calculateSelectedItemCount());
        }
        return;
      }

      if (motionEvent != null || !TextSecurePreferences.isLongPressMultiSelect(requireContext())) {
        MessageRecord messageRecord = item.getMessageRecord();

        if (messageRecord.isSecure()                                        &&
            !messageRecord.isRemoteDelete()                                 &&
            !messageRecord.isUpdate()                                       &&
            !recipient.get().isBlocked()                                    &&
            !messageRequestViewModel.shouldShowMessageRequest()             &&
            (!recipient.get().isGroup() || recipient.get().isActiveGroup()) &&
            ((ConversationAdapter) list.getAdapter()).getSelectedItems().isEmpty())
        {
          multiselectItemDecoration.setFocusedItem(new MultiselectPart.Message(item.getConversationMessage()));
          list.invalidateItemDecorations();

          reactionsShade.setVisibility(View.VISIBLE);
          // https://stackoverflow.com/questions/34960749/setlayoutfrozenboolean-and-sethasfixedsizeboolean-purpose-for-recyclerview
          // motionEvent is only sent when using show options as a swipe option; when this happens and you swipe off the edge of the screen,
          // the event that causes the message to translate back to its original position is dropped (I think) (if you don't swipe off the
          // edge of the screen, it's fine); not freezing the layout for the list seems to work fine, but we'll only do that in this specific case
          // for now
          if (motionEvent == null) {
            list.setLayoutFrozen(true);
          }

          if (itemView instanceof ConversationItem) {
            Uri audioUri = getAudioUriForLongClick(messageRecord);
            if (audioUri != null) {
              listener.onVoiceNotePause(audioUri);
            }
  
            Bitmap videoBitmap          = null;
            int    childAdapterPosition = list.getChildAdapterPosition(itemView);
  
            GiphyMp4ProjectionPlayerHolder mp4Holder = null;
            if (childAdapterPosition != RecyclerView.NO_POSITION) {
              mp4Holder = giphyMp4ProjectionRecycler.getCurrentHolder(childAdapterPosition);
              if (mp4Holder != null && mp4Holder.isVisible()) {
                mp4Holder.pause();
                videoBitmap = mp4Holder.getBitmap();
                mp4Holder.hide();
              } else {
                mp4Holder = null;
              }
            }
            final GiphyMp4ProjectionPlayerHolder finalMp4Holder = mp4Holder;
            
            ConversationItem conversationItem = (ConversationItem) itemView;
            Bitmap           bitmap           = ConversationItemSelection.snapshotView(conversationItem, list, messageRecord, videoBitmap);
  
            View focusedView = listener.isKeyboardOpen() ? conversationItem.getRootView().findFocus() : null;

            final ConversationItemBodyBubble bodyBubble                = conversationItem.bodyBubble;
                  SelectedConversationModel  selectedConversationModel = new SelectedConversationModel(bitmap,
                                                                                                       itemView.getX(),
                                                                                                       itemView.getY() + list.getTranslationY(),
                                                                                                       bodyBubble.getX(),
                                                                                                       bodyBubble.getY(),
                                                                                                       bodyBubble.getWidth(),
                                                                                                       audioUri,
                                                                                                       messageRecord.isOutgoing(),
                                                                                                       focusedView);
  
            bodyBubble.setVisibility(View.INVISIBLE);
            conversationItem.reactionsView.setVisibility(View.INVISIBLE);

            ViewUtil.hideKeyboard(requireContext(), conversationItem);

            boolean showScrollButtons = conversationViewModel.getShowScrollButtons();
            if (showScrollButtons) {
              conversationViewModel.setShowScrollButtons(false);
            }
  
            final boolean layoutFrozen = (motionEvent == null);

            listener.handleReaction(item.getConversationMessage(),
                                    new ReactionsToolbarListener(item.getConversationMessage()),
                                    selectedConversationModel,
                                    new ConversationReactionOverlay.OnHideListener() {
                                      @Override public void startHide() {
                                        multiselectItemDecoration.hideShade(list);
                                        ViewUtil.fadeOut(reactionsShade, getResources().getInteger(R.integer.reaction_scrubber_hide_duration), View.GONE);
                                      }

                                      @Override public void onHide() {
                                        reactionsShade.setVisibility(View.GONE);
                                        if (layoutFrozen) {
                                          list.setLayoutFrozen(false);
                                        }

                                        if (selectedConversationModel.getAudioUri() != null) {
                                          listener.onVoiceNoteResume(selectedConversationModel.getAudioUri(), messageRecord.getId());
                                        }

                                        WindowUtil.setLightStatusBarFromTheme(requireActivity());
                                        WindowUtil.setLightNavigationBarFromTheme(requireActivity());
                                        clearFocusedItem();
  
                                        if (finalMp4Holder != null) {
                                          finalMp4Holder.show();
                                          finalMp4Holder.resume();
                                        }
  
                                        bodyBubble.setVisibility(View.VISIBLE);
                                        conversationItem.reactionsView.setVisibility(View.VISIBLE);

                                        if (showScrollButtons) {
                                          conversationViewModel.setShowScrollButtons(true);
                                        }
                                      }
                                    }, motionEvent);
          }
          return;
        }
      }

      clearFocusedItem();
      ((ConversationAdapter) list.getAdapter()).toggleSelection(item);
      list.invalidateItemDecorations();

      actionMode = ((AppCompatActivity)getActivity()).startSupportActionMode(actionModeCallback);
    }

    @Override
    public void onItemLongClick(View itemView, MultiselectPart item) {
      onItemLongClick2(itemView, item, null);
    }

    @Nullable private Uri getAudioUriForLongClick(@NonNull MessageRecord messageRecord) {
      VoiceNotePlaybackState playbackState = listener.getVoiceNoteMediaController().getVoiceNotePlaybackState().getValue();
      if (playbackState == null || !playbackState.isPlaying()) {
        return null;
      }

      if (!MessageRecordUtil.hasAudio(messageRecord) || !messageRecord.isMms()) {
        return null;
      }

      Uri messageUri = ((MmsMessageRecord) messageRecord).getSlideDeck().getAudioSlide().getUri();
      return playbackState.getUri().equals(messageUri) ? messageUri : null;
    }

    @Override
    public void onQuoteClicked(MmsMessageRecord messageRecord) {
      if (messageRecord.getQuote() == null) {
        Log.w(TAG, "Received a 'quote clicked' event, but there's no quote...");
        return;
      }

      if (messageRecord.getQuote().isOriginalMissing()) {
        Log.i(TAG, "Clicked on a quote whose original message we never had.");
        Toast.makeText(getContext(), R.string.ConversationFragment_quoted_message_not_found, Toast.LENGTH_SHORT).show();
        return;
      }

      if (messageRecord.getParentStoryId() != null) {
        startActivity(StoryViewerActivity.createIntent(
            requireContext(),
            messageRecord.getQuote().getAuthor(),
            messageRecord.getParentStoryId().asMessageId().getId(),
            Recipient.resolved(messageRecord.getQuote().getAuthor()).shouldHideStory(),
            null,
            null,
            null,
            Collections.emptyList()
        ));

        return;
      }

      SimpleTask.run(getLifecycle(), () -> {
        return SignalDatabase.mmsSms().getQuotedMessagePosition(threadId,
                                                                messageRecord.getQuote().getId(),
                                                                messageRecord.getQuote().getAuthor());
      }, p -> moveToPosition(p + (isTypingIndicatorShowing() ? 1 : 0), () -> {
        Toast.makeText(getContext(), R.string.ConversationFragment_quoted_message_no_longer_available, Toast.LENGTH_SHORT).show();
      }));
    }

    @Override
    public void onLinkPreviewClicked(@NonNull LinkPreview linkPreview) {
      if (getContext() != null && getActivity() != null) {
        CommunicationActions.openBrowserLink(getActivity(), linkPreview.getUrl());
      }
    }

    @Override
    public void onMoreTextClicked(@NonNull RecipientId conversationRecipientId, long messageId, boolean isMms) {
      if (getContext() != null && getActivity() != null) {
        LongMessageFragment.create(messageId, isMms).show(getChildFragmentManager(), null);
      }
    }

    @Override
    public void onStickerClicked(@NonNull StickerLocator sticker) {
      if (getContext() != null && getActivity() != null) {
        startActivity(StickerPackPreviewActivity.getIntent(sticker.getPackId(), sticker.getPackKey()));
      }
    }

    @Override
    public void onViewOnceMessageClicked(@NonNull MmsMessageRecord messageRecord) {
      if (!messageRecord.isViewOnce()) {
        throw new AssertionError("Non-revealable message clicked.");
      }

      if (!ViewOnceUtil.isViewable(messageRecord)) {
        int stringRes = messageRecord.isOutgoing() ? R.string.ConversationFragment_outgoing_view_once_media_files_are_automatically_removed
                                                   : R.string.ConversationFragment_you_already_viewed_this_message;
        Toast.makeText(requireContext(), stringRes, Toast.LENGTH_SHORT).show();
        return;
      }

      SimpleTask.run(getLifecycle(), () -> {
        Log.i(TAG, "Copying the view-once photo to temp storage and deleting underlying media.");

        try {
          Slide       thumbnailSlide = messageRecord.getSlideDeck().getThumbnailSlide();
          InputStream inputStream    = PartAuthority.getAttachmentStream(requireContext(), thumbnailSlide.getUri());
          Uri         tempUri        = BlobProvider.getInstance().forData(inputStream, thumbnailSlide.getFileSize())
                                                                 .withMimeType(thumbnailSlide.getContentType())
                                                                 .createForSingleSessionOnDisk(requireContext());

          SignalDatabase.attachments().deleteAttachmentFilesForViewOnceMessage(messageRecord.getId());

          ApplicationDependencies.getViewOnceMessageManager().scheduleIfNecessary();

          ApplicationDependencies.getJobManager().add(new MultiDeviceViewOnceOpenJob(new MessageDatabase.SyncMessageId(messageRecord.getIndividualRecipient().getId(), messageRecord.getDateSent())));

          return tempUri;
        } catch (IOException e) {
          return null;
        }
      }, (uri) -> {
        if (uri != null) {
          startActivity(ViewOnceMessageActivity.getIntent(requireContext(), messageRecord.getId(), uri));
        } else {
          Log.w(TAG, "Failed to open view-once photo. Showing a toast and deleting the attachments for the message just in case.");
          Toast.makeText(requireContext(), R.string.ConversationFragment_failed_to_open_message, Toast.LENGTH_SHORT).show();
          SignalExecutors.BOUNDED.execute(() -> SignalDatabase.attachments().deleteAttachmentFilesForViewOnceMessage(messageRecord.getId()));
        }
      });
    }

    @Override
    public void onSharedContactDetailsClicked(@NonNull Contact contact, @NonNull View avatarTransitionView) {
      if (getContext() != null && getActivity() != null) {
        ViewCompat.setTransitionName(avatarTransitionView, "avatar");
        Bundle bundle = ActivityOptionsCompat.makeSceneTransitionAnimation(getActivity(), avatarTransitionView, "avatar").toBundle();
        ActivityCompat.startActivity(getActivity(), SharedContactDetailsActivity.getIntent(getContext(), contact), bundle);
      }
    }

    @Override
    public void onAddToContactsClicked(@NonNull Contact contactWithAvatar) {
      if (getContext() != null) {
        new AsyncTask<Void, Void, Intent>() {
          @Override
          protected Intent doInBackground(Void... voids) {
            return ContactUtil.buildAddToContactsIntent(getContext(), contactWithAvatar);
          }

          @Override
          protected void onPostExecute(Intent intent) {
            startActivityForResult(intent, CODE_ADD_EDIT_CONTACT);
          }
        }.execute();
      }
    }

    @Override
    public void onMessageSharedContactClicked(@NonNull List<Recipient> choices) {
      if (getContext() == null) return;

      ContactUtil.selectRecipientThroughDialog(getContext(), choices, locale, recipient -> {
        CommunicationActions.startConversation(getContext(), recipient, null);
      });
    }

    @Override
    public void onInviteSharedContactClicked(@NonNull List<Recipient> choices) {
      if (getContext() == null) return;

      ContactUtil.selectRecipientThroughDialog(getContext(), choices, locale, recipient -> {
        CommunicationActions.composeSmsThroughDefaultApp(getContext(), recipient, getString(R.string.InviteActivity_lets_switch_to_signal, getString(R.string.install_url)));
      });
    }

    @Override
    public void onReactionClicked(@NonNull MultiselectPart multiselectPart, long messageId, boolean isMms) {
      if (getParentFragment() == null) return;

      ReactionsBottomSheetDialogFragment.create(messageId, isMms, TextSecurePreferences.isShowReactionTimeEnabled(requireContext()) ? locale : null)
                                        .show(getParentFragmentManager(), null);
    }

    @Override
    public void onGroupMemberClicked(@NonNull RecipientId recipientId, @NonNull GroupId groupId) {
      if (getParentFragment() == null) return;

      RecipientBottomSheetDialogFragment.create(recipientId, groupId).show(getParentFragmentManager(), "BOTTOM");
    }

    @Override
    public void onMessageWithErrorClicked(@NonNull MessageRecord messageRecord) {
      listener.onMessageWithErrorClicked(messageRecord);
    }

    @Override
    public void onMessageWithRecaptchaNeededClicked(@NonNull MessageRecord messageRecord) {
      RecaptchaProofBottomSheetFragment.show(getChildFragmentManager());
    }

    @Override
    public void onIncomingIdentityMismatchClicked(@NonNull RecipientId recipientId) {
      SafetyNumberChangeDialog.show(getParentFragmentManager(), recipientId);
    }

    @Override
    public void onVoiceNotePause(@NonNull Uri uri) {
      listener.onVoiceNotePause(uri);
    }

    @Override
    public void onVoiceNotePlay(@NonNull Uri uri, long messageId, double progress) {
      listener.onVoiceNotePlay(uri, messageId, progress);
    }

    @Override
    public void onVoiceNoteSeekTo(@NonNull Uri uri, double progress) {
      listener.onVoiceNoteSeekTo(uri, progress);
    }

    @Override
    public void onVoiceNotePlaybackSpeedChanged(@NonNull Uri uri, float speed) {
      listener.onVoiceNotePlaybackSpeedChanged(uri, speed);
    }

    @Override
    public void onRegisterVoiceNoteCallbacks(@NonNull Observer<VoiceNotePlaybackState> onPlaybackStartObserver) {
      listener.onRegisterVoiceNoteCallbacks(onPlaybackStartObserver);
    }

    @Override
    public void onUnregisterVoiceNoteCallbacks(@NonNull Observer<VoiceNotePlaybackState> onPlaybackStartObserver) {
      listener.onUnregisterVoiceNoteCallbacks(onPlaybackStartObserver);
    }

    @Override
    public boolean onUrlClicked(@NonNull String url) {
      return CommunicationActions.handlePotentialGroupLinkUrl(requireActivity(), url) ||
             CommunicationActions.handlePotentialProxyLinkUrl(requireActivity(), url);
    }

    @Override
    public void onGroupMigrationLearnMoreClicked(@NonNull GroupMigrationMembershipChange membershipChange) {
      if (getParentFragment() == null) {
        return;
      }

      GroupsV1MigrationInfoBottomSheetDialogFragment.show(getParentFragmentManager(), membershipChange);
    }

    @Override
    public void onChatSessionRefreshLearnMoreClicked() {
      new AlertDialog.Builder(requireContext())
          .setView(R.layout.decryption_failed_dialog)
          .setPositiveButton(android.R.string.ok, (d, w) -> {
            d.dismiss();
          })
          //.setNeutralButton(R.string.ConversationFragment_contact_us, (d, w) -> {
          //  startActivity(AppSettingsActivity.help(requireContext(), 0));
          //  d.dismiss();
          //})
          .show();
    }

    @Override
    public void onBadDecryptLearnMoreClicked(@NonNull RecipientId author) {
      SimpleTask.run(getLifecycle(),
                     () -> Recipient.resolved(author).getDisplayName(requireContext()),
                     name -> BadDecryptLearnMoreDialog.show(getParentFragmentManager(), name, recipient.get().isGroup()));
    }

    @Override
    public void onSafetyNumberLearnMoreClicked(@NonNull Recipient recipient) {
      if (recipient.isGroup()) {
        throw new AssertionError("Must be individual");
      }

      AlertDialog dialog = new AlertDialog.Builder(requireContext())
                                          .setView(R.layout.safety_number_changed_learn_more_dialog)
                                          .setPositiveButton(R.string.ConversationFragment_verify, (d, w) -> {
                                            SimpleTask.run(getLifecycle(), () -> {
                                              return ApplicationDependencies.getProtocolStore().aci().identities().getIdentityRecord(recipient.getId());
                                            }, identityRecord -> {
                                              if (identityRecord.isPresent()) {
                                                startActivity(VerifyIdentityActivity.newIntent(requireContext(), identityRecord.get()));
                                              }});
                                            d.dismiss();
                                          })
                                          .setNegativeButton(R.string.ConversationFragment_not_now, (d, w) -> {
                                            d.dismiss();
                                          })
                                          .create();
      dialog.setOnShowListener(d -> {
        TextView title = Objects.requireNonNull(dialog.findViewById(R.id.safety_number_learn_more_title));
        TextView body  = Objects.requireNonNull(dialog.findViewById(R.id.safety_number_learn_more_body));

        title.setText(getString(R.string.ConversationFragment_your_safety_number_with_s_changed, recipient.getDisplayName(requireContext())));
        body.setText(getString(R.string.ConversationFragment_your_safety_number_with_s_changed_likey_because_they_reinstalled_signal, recipient.getDisplayName(requireContext())));
      });

      dialog.show();
    }
    @Override
    public void onJoinGroupCallClicked() {
      CommunicationActions.startVideoCall(requireActivity(), recipient.get());
    }

    @Override
    public void onInviteFriendsToGroupClicked(@NonNull GroupId.V2 groupId) {
      GroupLinkInviteFriendsBottomSheetDialogFragment.show(requireActivity().getSupportFragmentManager(), groupId);
    }

    @Override
    public void onEnableCallNotificationsClicked() {
      EnableCallNotificationSettingsDialog.fixAutomatically(requireContext());
      if (EnableCallNotificationSettingsDialog.shouldShow(requireContext())) {
        EnableCallNotificationSettingsDialog.show(getChildFragmentManager());
      } else {
        refreshList();
      }
    }

    @Override
    public void onPlayInlineContent(ConversationMessage conversationMessage) {
      getListAdapter().playInlineContent(conversationMessage);
    }

    @Override
    public void onInMemoryMessageClicked(@NonNull InMemoryMessageRecord messageRecord) {
      if (messageRecord instanceof InMemoryMessageRecord.NoGroupsInCommon) {
        boolean isGroup = ((InMemoryMessageRecord.NoGroupsInCommon) messageRecord).isGroup();
        new MaterialAlertDialogBuilder(requireContext(), R.style.Signal_ThemeOverlay_Dialog_Rounded)
            .setMessage(isGroup ? R.string.GroupsInCommonMessageRequest__none_of_your_contacts_or_people_you_chat_with_are_in_this_group
                                : R.string.GroupsInCommonMessageRequest__you_have_no_groups_in_common_with_this_person)
            .setNeutralButton(R.string.GroupsInCommonMessageRequest__about_message_requests, (d, w) -> CommunicationActions.openBrowserLink(requireContext(), getString(R.string.GroupsInCommonMessageRequest__support_article)))
            .setPositiveButton(R.string.GroupsInCommonMessageRequest__okay, null)
            .show();
      }
    }

    @Override
    public void onViewGroupDescriptionChange(@Nullable GroupId groupId, @NonNull String description, boolean isMessageRequestAccepted) {
      if (groupId != null) {
        GroupDescriptionDialog.show(getChildFragmentManager(), groupId, description, isMessageRequestAccepted);
      }
    }

    @Override
    public void onChangeNumberUpdateContact(@NonNull Recipient recipient) {
      startActivity(RecipientExporter.export(recipient).asAddContactIntent());
    }

    @Override
    public void onCallToAction(@NonNull String action) {

    }

    @Override
    public void onDonateClicked() {
      if (SignalStore.donationsValues().isLikelyASustainer()) {
        NavHostFragment navHostFragment = NavHostFragment.create(R.navigation.boosts);

        requireActivity().getSupportFragmentManager()
                         .beginTransaction()
                         .add(navHostFragment, "boost_nav")
                         .commitNow();
      } else {
        startActivity(AppSettingsActivity.subscriptions(requireContext()));
      }
    }

    @Override
    public void onBlockJoinRequest(@NonNull Recipient recipient) {
      new MaterialAlertDialogBuilder(requireContext()).setTitle(R.string.ConversationFragment__block_request)
                                                      .setMessage(getString(R.string.ConversationFragment__s_will_not_be_able_to_join_or_request_to_join_this_group_via_the_group_link, recipient.getDisplayName(requireContext())))
                                                      .setNegativeButton(R.string.ConversationFragment__cancel, null)
                                                      .setPositiveButton(R.string.ConversationFragment__block_request_button, (d, w) -> handleBlockJoinRequest(recipient))
                                                      .show();
    }

    @Override
    public void onRecipientNameClicked(@NonNull RecipientId target) {
      if (getParentFragment() == null) return;

      RecipientBottomSheetDialogFragment.create(target, recipient.get().getGroupId().orElse(null)).show(getParentFragmentManager(), "BOTTOM");
    }

    @Override
    public void onViewGiftBadgeClicked(@NonNull MessageRecord messageRecord) {
      if (!MessageRecordUtil.hasGiftBadge(messageRecord)) {
        return;
      }

      if (messageRecord.isOutgoing()) {
        ViewSentGiftBottomSheet.show(getChildFragmentManager(), (MmsMessageRecord) messageRecord);
      } else {
        ViewReceivedGiftBottomSheet.show(getChildFragmentManager(), (MmsMessageRecord) messageRecord);
      }
    }
  }

  public void refreshList() {
    ConversationAdapter listAdapter = getListAdapter();
    if (listAdapter != null) {
      listAdapter.notifyDataSetChanged();
    }
  }

  @Override
  public void onActivityResult(int requestCode, int resultCode, Intent data) {
    super.onActivityResult(requestCode, resultCode, data);

    if (requestCode == CODE_ADD_EDIT_CONTACT && getContext() != null) {
      ApplicationDependencies.getJobManager().add(new DirectoryRefreshJob(false));
    }
  }

  private void handleEnterMultiSelect(@NonNull ConversationMessage conversationMessage) {
    Set<MultiselectPart> multiselectParts = conversationMessage.getMultiselectCollection().toSet();

    multiselectParts.stream().forEach(part -> {
      ((ConversationAdapter) list.getAdapter()).toggleSelection(part);
    });

    list.invalidateItemDecorations();

    actionMode = ((AppCompatActivity)getActivity()).startSupportActionMode(actionModeCallback);
  }

  private void handleBlockJoinRequest(@NonNull Recipient recipient) {
    lifecycleDisposable.add(
        groupViewModel.blockJoinRequests(ConversationFragment.this.recipient.get(), recipient)
                      .subscribe(result -> {
                        if (result.isFailure()) {
                          int failureReason = GroupErrors.getUserDisplayMessage(((GroupBlockJoinRequestResult.Failure) result).getReason());
                          Toast.makeText(requireContext(), failureReason, Toast.LENGTH_SHORT).show();
                        } else {
                          Toast.makeText(requireContext(), R.string.ConversationFragment__blocked, Toast.LENGTH_SHORT).show();
                        }
                      })
    );
  }

  private final class CheckExpirationDataObserver extends RecyclerView.AdapterDataObserver {
    @Override
    public void onItemRangeRemoved(int positionStart, int itemCount) {
      ConversationAdapter adapter = getListAdapter();
      if (adapter == null || actionMode == null) {
        return;
      }

      Set<MultiselectPart> selected = adapter.getSelectedItems();
      Set<MultiselectPart> expired  = new HashSet<>();

      for (final MultiselectPart multiselectPart : selected) {
        if (multiselectPart.isExpired()) {
          expired.add(multiselectPart);
        }
      }

      adapter.removeFromSelection(expired);

      if (adapter.getSelectedItems().isEmpty()) {
        actionMode.finish();
      } else {
        actionMode.setTitle(calculateSelectedItemCount());
      }
    }
  }

  private final class ConversationSnapToTopDataObserver extends SnapToTopDataObserver {

    public ConversationSnapToTopDataObserver(@NonNull RecyclerView recyclerView,
                                             @Nullable ScrollRequestValidator scrollRequestValidator)
    {
      super(recyclerView, scrollRequestValidator, () -> {
        list.scrollToPosition(0);
        list.post(ConversationFragment.this::postMarkAsReadRequest);
      });
    }

    @Override
    public void onItemRangeMoved(int fromPosition, int toPosition, int itemCount) {
      // Do nothing.
    }

    @Override
    public void onItemRangeInserted(int positionStart, int itemCount) {
      if (positionStart == 0 && itemCount == 1 && isTypingIndicatorShowing()) {
        return;
      }

      super.onItemRangeInserted(positionStart, itemCount);
    }

    @Override
    public void onItemRangeChanged(int positionStart, int itemCount) {
      super.onItemRangeChanged(positionStart, itemCount);
      list.post(ConversationFragment.this::postMarkAsReadRequest);
    }
  }

  private final class ConversationScrollRequestValidator implements SnapToTopDataObserver.ScrollRequestValidator {

    @Override
    public boolean isPositionStillValid(int position) {
      if (getListAdapter() == null) {
        return position >= 0;
      } else {
        return position >= 0 && position < getListAdapter().getItemCount();
      }
    }

    @Override
    public boolean isItemAtPositionLoaded(int position) {
      if (getListAdapter() == null) {
        return false;
      } else if (getListAdapter().hasFooter() && position == getListAdapter().getItemCount() - 1) {
        return true;
      } else {
        return getListAdapter().getItem(position) != null;
      }
    }
  }

  private class ReactionsToolbarListener implements ConversationReactionOverlay.OnActionSelectedListener {

    private final ConversationMessage conversationMessage;

    private ReactionsToolbarListener(@NonNull ConversationMessage conversationMessage) {
      this.conversationMessage = conversationMessage;
    }

    @Override
    public void onActionSelected(@NonNull ConversationReactionOverlay.Action action) {
      switch (action) {
        case REPLY:
          handleReplyMessage(conversationMessage);
          break;
        case FORWARD:
          handleForwardMessageParts(conversationMessage.getMultiselectCollection().toSet());
          break;
        case RESEND:
          handleResendMessage(conversationMessage.getMessageRecord());
          break;
        case DOWNLOAD:
          handleSaveAttachment((MediaMmsMessageRecord) conversationMessage.getMessageRecord());
          break;
        case COPY:
          handleCopyMessage(conversationMessage.getMultiselectCollection().toSet());
          break;
        case MULTISELECT:
          handleEnterMultiSelect(conversationMessage);
          break;
        case VIEW_INFO:
          handleDisplayDetails(conversationMessage);
          break;
        case DELETE:
          handleDeleteMessages(conversationMessage.getMultiselectCollection().toSet(), true);
          break;
      }
    }
  }

  private class ActionModeCallback implements ActionMode.Callback {

    @Override
    public boolean onCreateActionMode(ActionMode mode, Menu menu) {
      mode.setTitle(calculateSelectedItemCount());

      setCorrectActionModeMenuVisibility();
      listener.onMessageActionToolbarOpened();
      return true;
    }

    @Override
    public boolean onPrepareActionMode(ActionMode actionMode, Menu menu) {
      return false;
    }

    @Override
    public void onDestroyActionMode(ActionMode mode) {
      ((ConversationAdapter)list.getAdapter()).clearSelection();
      list.invalidateItemDecorations();
      setBottomActionBarVisibility(false);
      actionMode = null;
    }

    @Override
    public boolean onActionItemClicked(ActionMode mode, MenuItem item) {
      return false;
    }
  }

  private static class ConversationDateHeader extends StickyHeaderViewHolder {

    private final Animation animateIn;
    private final Animation animateOut;

    private boolean pendingHide = false;

    private ConversationDateHeader(Context context, TextView textView) {
      super(textView);
      this.animateIn  = AnimationUtils.loadAnimation(context, R.anim.slide_from_top);
      this.animateOut = AnimationUtils.loadAnimation(context, R.anim.slide_to_top);

      this.animateIn.setDuration(100);
      this.animateOut.setDuration(100);
    }

    public void show() {
      if (textView.getText() == null || textView.getText().length() == 0) {
        return;
      }

      if (pendingHide) {
        pendingHide = false;
      } else {
        ViewUtil.animateIn(textView, animateIn);
      }
    }

    public void hide() {
      pendingHide = true;

      textView.postDelayed(new Runnable() {
        @Override
        public void run() {
          if (pendingHide) {
            pendingHide = false;
            ViewUtil.animateOut(textView, animateOut, View.GONE);
          }
        }
      }, 400);
    }
  }

  private class ShadowScrollListener extends RecyclerView.OnScrollListener {
    @Override
    public void onScrolled(@NonNull RecyclerView recyclerView, int dx, int dy) {
      if (recyclerView.canScrollVertically(-1)) {
        if (toolbarShadow.getVisibility() != View.VISIBLE) {
          ViewUtil.fadeIn(toolbarShadow, 250);
        }
      } else {
        if (toolbarShadow.getVisibility() != View.GONE) {
          ViewUtil.fadeOut(toolbarShadow, 250);
        }
      }
    }
  }

  private static final class TransitionListener implements Animator.AnimatorListener {

    private final ValueAnimator animator = ValueAnimator.ofFloat(0f, 1f);

    TransitionListener(RecyclerView recyclerView) {
      animator.addUpdateListener(unused -> recyclerView.invalidate());
      animator.setDuration(100L);
    }

    @Override
    public void onAnimationStart(Animator animation) {
      animator.start();
    }

    @Override
    public void onAnimationEnd(Animator animation) {
      animator.end();
    }

    @Override
    public void onAnimationCancel(Animator animation) {
      // Do Nothing
    }

    @Override
    public void onAnimationRepeat(Animator animation) {
      // Do Nothing
    }
  }
}<|MERGE_RESOLUTION|>--- conflicted
+++ resolved
@@ -424,7 +424,17 @@
     return view;
   }
 
-<<<<<<< HEAD
+  @Override
+  public void onViewCreated(@NonNull View view, @Nullable Bundle savedInstanceState) {
+    getChildFragmentManager().setFragmentResultListener(ViewReceivedGiftBottomSheet.REQUEST_KEY, getViewLifecycleOwner(), (key, bundle) -> {
+      if (bundle.getBoolean(ViewReceivedGiftBottomSheet.RESULT_NOT_NOW, false)) {
+        Snackbar.make(view.getRootView(), R.string.ConversationFragment__you_can_redeem_your_badge_later, Snackbar.LENGTH_SHORT)
+                .setTextColor(Color.WHITE)
+                .show();
+      }
+    });
+  }
+
   private class SetupSwipeResult {
     private final @Nullable ConversationItemSwipeCallback.SwipeAvailabilityProvider sap;
     private final @Nullable ConversationItemSwipeCallback.OnSwipeListener osl;
@@ -495,17 +505,6 @@
       return new SetupSwipeResult(null,
                                   null);
     }
-=======
-  @Override
-  public void onViewCreated(@NonNull View view, @Nullable Bundle savedInstanceState) {
-    getChildFragmentManager().setFragmentResultListener(ViewReceivedGiftBottomSheet.REQUEST_KEY, getViewLifecycleOwner(), (key, bundle) -> {
-      if (bundle.getBoolean(ViewReceivedGiftBottomSheet.RESULT_NOT_NOW, false)) {
-        Snackbar.make(view.getRootView(), R.string.ConversationFragment__you_can_redeem_your_badge_later, Snackbar.LENGTH_SHORT)
-                .setTextColor(Color.WHITE)
-                .show();
-      }
-    });
->>>>>>> 38836198
   }
 
   private @NonNull GiphyMp4ProjectionRecycler initializeGiphyMp4() {

--- conflicted
+++ resolved
@@ -125,11 +125,8 @@
   private boolean             isMessageRequestAccepted;
   private ConversationMessage inlineContent;
   private Colorizer           colorizer;
-<<<<<<< HEAD
+  private boolean             isTypingViewEnabled;
   private ConversationMessage mostRecentSelected;
-=======
-  private boolean             isTypingViewEnabled;
->>>>>>> 8808526d
 
   ConversationAdapter(@NonNull Context context,
                       @NonNull LifecycleOwner lifecycleOwner,

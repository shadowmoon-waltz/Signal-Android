--- conflicted
+++ resolved
@@ -581,21 +581,13 @@
   /**
    * Toggles the selected state of a record in multi-select mode.
    */
-<<<<<<< HEAD
-  void toggleSelection(ConversationMessage conversationMessage) {
-    if (selected.contains(conversationMessage)) {
-      mostRecentSelected = null;
-      selected.remove(conversationMessage);
-    } else {
-      mostRecentSelected = conversationMessage;
-      selected.add(conversationMessage);
-=======
   void toggleSelection(MultiselectPart multiselectPart) {
     if (selected.contains(multiselectPart)) {
+      mostRecentSelected = null;
       selected.remove(multiselectPart);
     } else {
+      mostRecentSelected = multiselectPart.getConversationMessage();
       selected.add(multiselectPart);
->>>>>>> 8e94ced7
     }
   }
 
@@ -638,7 +630,7 @@
     }
 
     while (indexOfMRS <= indexOfCM) {
-      selected.add(getItem(indexOfMRS));
+      selected.addAll(getItem(indexOfMRS).getMultiselectCollection().toSet());
       indexOfMRS++;
     }
 

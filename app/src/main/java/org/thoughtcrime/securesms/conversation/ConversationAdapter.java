/*
 * Copyright (C) 2011 Whisper Systems
 *
 * This program is free software: you can redistribute it and/or modify
 * it under the terms of the GNU General Public License as published by
 * the Free Software Foundation, either version 3 of the License, or
 * (at your option) any later version.
 *
 * This program is distributed in the hope that it will be useful,
 * but WITHOUT ANY WARRANTY; without even the implied warranty of
 * MERCHANTABILITY or FITNESS FOR A PARTICULAR PURPOSE.  See the
 * GNU General Public License for more details.
 *
 * You should have received a copy of the GNU General Public License
 * along with this program.  If not, see <http://www.gnu.org/licenses/>.
 */
package org.thoughtcrime.securesms.conversation;

import android.annotation.SuppressLint;
import android.content.Context;
import android.view.LayoutInflater;
import android.view.View;
import android.view.ViewGroup;
import android.widget.FrameLayout;
import android.widget.TextView;

import androidx.annotation.AnyThread;
import androidx.annotation.ColorInt;
import androidx.annotation.DrawableRes;
import androidx.annotation.LayoutRes;
import androidx.annotation.MainThread;
import androidx.annotation.NonNull;
import androidx.annotation.Nullable;
import androidx.core.content.ContextCompat;
import androidx.lifecycle.LifecycleOwner;
import androidx.recyclerview.widget.DiffUtil;
import androidx.recyclerview.widget.ListAdapter;
import androidx.recyclerview.widget.RecyclerView;

import com.google.android.exoplayer2.MediaItem;

import org.signal.core.util.ThreadUtil;
import org.signal.core.util.logging.Log;
import org.signal.paging.PagingController;
import org.thoughtcrime.securesms.BindableConversationItem;
import org.thoughtcrime.securesms.R;
import org.thoughtcrime.securesms.conversation.colors.Colorizable;
import org.thoughtcrime.securesms.conversation.colors.Colorizer;
import org.thoughtcrime.securesms.conversation.mutiselect.MultiselectPart;
import org.thoughtcrime.securesms.database.model.MessageRecord;
import org.thoughtcrime.securesms.giph.mp4.GiphyMp4Playable;
import org.thoughtcrime.securesms.giph.mp4.GiphyMp4PlaybackPolicyEnforcer;
import org.thoughtcrime.securesms.mms.GlideRequests;
import org.thoughtcrime.securesms.recipients.Recipient;
import org.thoughtcrime.securesms.recipients.RecipientId;
import org.thoughtcrime.securesms.util.CachedInflater;
import org.thoughtcrime.securesms.util.DateUtils;
import org.thoughtcrime.securesms.util.MessageRecordUtil;
import org.thoughtcrime.securesms.util.Projection;
import org.thoughtcrime.securesms.util.StickyHeaderDecoration;
import org.thoughtcrime.securesms.util.ThemeUtil;
import org.thoughtcrime.securesms.util.ViewUtil;
import org.whispersystems.libsignal.util.guava.Optional;

import java.security.MessageDigest;
import java.security.NoSuchAlgorithmException;
import java.util.ArrayList;
import java.util.Calendar;
import java.util.HashSet;
import java.util.Iterator;
import java.util.List;
import java.util.Locale;
import java.util.Objects;
import java.util.Set;

/**
 * Adapter that renders a conversation.
 *
 * Important spacial thing to keep in mind: The adapter is intended to be shown on a reversed layout
 * manager, so position 0 is at the bottom of the screen. That's why the "header" is at the bottom,
 * the "footer" is at the top, and we refer to the "next" record as having a lower index.
 */
public class ConversationAdapter
    extends ListAdapter<ConversationMessage, RecyclerView.ViewHolder>
    implements StickyHeaderDecoration.StickyHeaderAdapter<ConversationAdapter.StickyHeaderViewHolder>
{

  private static final String TAG = Log.tag(ConversationAdapter.class);

  public static final int HEADER_TYPE_POPOVER_DATE = 1;
  public static final int HEADER_TYPE_INLINE_DATE  = 2;
  public static final int HEADER_TYPE_LAST_SEEN    = 3;

  private static final int MESSAGE_TYPE_OUTGOING_MULTIMEDIA = 0;
  private static final int MESSAGE_TYPE_OUTGOING_TEXT       = 1;
  private static final int MESSAGE_TYPE_INCOMING_MULTIMEDIA = 2;
  private static final int MESSAGE_TYPE_INCOMING_TEXT       = 3;
  private static final int MESSAGE_TYPE_UPDATE              = 4;
  private static final int MESSAGE_TYPE_HEADER              = 5;
  private static final int MESSAGE_TYPE_FOOTER              = 6;
  private static final int MESSAGE_TYPE_PLACEHOLDER         = 7;

  private static final int PAYLOAD_TIMESTAMP = 0;

  private final ItemClickListener clickListener;
  private final Context           context;
  private final LifecycleOwner    lifecycleOwner;
  private final GlideRequests     glideRequests;
  private final Locale            locale;
  private final Recipient         recipient;

  private final Set<MultiselectPart>         selected;
  private final List<ConversationMessage>    fastRecords;
  private final Set<Long>                    releasedFastRecords;
  private final Calendar                     calendar;
  private final MessageDigest                digest;

  private String              searchQuery;
  private ConversationMessage recordToPulse;
  private View                headerView;
  private View                footerView;
  private PagingController    pagingController;
  private boolean             hasWallpaper;
  private boolean             isMessageRequestAccepted;
  private ConversationMessage inlineContent;
  private Colorizer           colorizer;
  private ConversationMessage mostRecentSelected;

  ConversationAdapter(@NonNull Context context,
                      @NonNull LifecycleOwner lifecycleOwner,
                      @NonNull GlideRequests glideRequests,
                      @NonNull Locale locale,
                      @Nullable ItemClickListener clickListener,
                      @NonNull Recipient recipient,
                      @NonNull Colorizer colorizer)
  {
    super(new DiffUtil.ItemCallback<ConversationMessage>() {
      @Override
      public boolean areItemsTheSame(@NonNull ConversationMessage oldItem, @NonNull ConversationMessage newItem) {
        return oldItem.getMessageRecord().getId() == newItem.getMessageRecord().getId();
      }

      @Override
      public boolean areContentsTheSame(@NonNull ConversationMessage oldItem, @NonNull ConversationMessage newItem) {
        return false;
      }
    });

    this.lifecycleOwner = lifecycleOwner;
    this.context        = context;

    this.glideRequests                = glideRequests;
    this.locale                       = locale;
    this.clickListener                = clickListener;
    this.recipient                    = recipient;
    this.selected                     = new HashSet<>();
    this.fastRecords                  = new ArrayList<>();
    this.releasedFastRecords          = new HashSet<>();
    this.calendar                     = Calendar.getInstance();
    this.digest                       = getMessageDigestOrThrow();
    this.hasWallpaper                 = recipient.hasWallpaper();
    this.isMessageRequestAccepted     = true;
    this.colorizer                    = colorizer;
<<<<<<< HEAD

    this.mostRecentSelected           = null;

    setHasStableIds(true);
=======
>>>>>>> 1a5ae603
  }

  @Override
  public int getItemViewType(int position) {
    if (hasHeader() && position == 0) {
      return MESSAGE_TYPE_HEADER;
    }

    if (hasFooter() && position == getItemCount() - 1) {
      return MESSAGE_TYPE_FOOTER;
    }

    ConversationMessage conversationMessage = getItem(position);
    MessageRecord       messageRecord       = (conversationMessage != null) ? conversationMessage.getMessageRecord() : null;

    if (messageRecord == null) {
      return MESSAGE_TYPE_PLACEHOLDER;
    } else if (messageRecord.isUpdate()) {
      return MESSAGE_TYPE_UPDATE;
    } else if (messageRecord.isOutgoing()) {
      return MessageRecordUtil.isTextOnly(messageRecord, context) ? MESSAGE_TYPE_OUTGOING_TEXT : MESSAGE_TYPE_OUTGOING_MULTIMEDIA;
    } else {
      return MessageRecordUtil.isTextOnly(messageRecord, context) ? MESSAGE_TYPE_INCOMING_TEXT : MESSAGE_TYPE_INCOMING_MULTIMEDIA;
    }
  }

  @SuppressLint("ClickableViewAccessibility")
  @Override
  public @NonNull RecyclerView.ViewHolder onCreateViewHolder(@NonNull ViewGroup parent, int viewType) {
    switch (viewType) {
      case MESSAGE_TYPE_INCOMING_TEXT:
      case MESSAGE_TYPE_INCOMING_MULTIMEDIA:
      case MESSAGE_TYPE_OUTGOING_TEXT:
      case MESSAGE_TYPE_OUTGOING_MULTIMEDIA:
      case MESSAGE_TYPE_UPDATE:
        View                          itemView        = CachedInflater.from(parent.getContext()).inflate(getLayoutForViewType(viewType), parent, false);
        BindableConversationItem      bindable        = (BindableConversationItem) itemView;

        itemView.setOnClickListener((v) -> {
          if (clickListener != null) {
            clickListener.onItemClick(bindable.getMultiselectPartForLatestTouch());
          }
        });

        itemView.setOnLongClickListener((v) -> {
          if (clickListener != null) {
            clickListener.onItemLongClick(itemView, bindable.getMultiselectPartForLatestTouch());
          }

          return true;
        });

        bindable.setEventListener(clickListener);

        return new ConversationViewHolder(itemView);
      case MESSAGE_TYPE_PLACEHOLDER:
        View v = new FrameLayout(parent.getContext());
        v.setLayoutParams(new FrameLayout.LayoutParams(1, ViewUtil.dpToPx(100)));
        return new PlaceholderViewHolder(v);
      case MESSAGE_TYPE_HEADER:
      case MESSAGE_TYPE_FOOTER:
        return new HeaderFooterViewHolder(CachedInflater.from(parent.getContext()).inflate(R.layout.cursor_adapter_header_footer_view, parent, false));
      default:
        throw new IllegalStateException("Cannot create viewholder for type: " + viewType);
    }
  }

  @Override public void onBindViewHolder(@NonNull RecyclerView.ViewHolder holder, int position, @NonNull List<Object> payloads) {
    if (payloads.contains(PAYLOAD_TIMESTAMP)) {
      switch (getItemViewType(position)) {
        case MESSAGE_TYPE_INCOMING_TEXT:
        case MESSAGE_TYPE_INCOMING_MULTIMEDIA:
        case MESSAGE_TYPE_OUTGOING_TEXT:
        case MESSAGE_TYPE_OUTGOING_MULTIMEDIA:
        case MESSAGE_TYPE_UPDATE:
          ConversationViewHolder conversationViewHolder = (ConversationViewHolder) holder;
          conversationViewHolder.getBindable().updateTimestamps();
        default:
          return;
      }
    } else {
      super.onBindViewHolder(holder, position, payloads);
    }
  }

  @Override
  public void onBindViewHolder(@NonNull RecyclerView.ViewHolder holder, int position) {
    switch (getItemViewType(position)) {
      case MESSAGE_TYPE_INCOMING_TEXT:
      case MESSAGE_TYPE_INCOMING_MULTIMEDIA:
      case MESSAGE_TYPE_OUTGOING_TEXT:
      case MESSAGE_TYPE_OUTGOING_MULTIMEDIA:
      case MESSAGE_TYPE_UPDATE:
        ConversationViewHolder conversationViewHolder = (ConversationViewHolder) holder;
        ConversationMessage    conversationMessage    = Objects.requireNonNull(getItem(position));
        int                    adapterPosition        = holder.getAdapterPosition();

        ConversationMessage previousMessage = adapterPosition < getItemCount() - 1  && !isFooterPosition(adapterPosition + 1) ? getItem(adapterPosition + 1) : null;
        ConversationMessage nextMessage     = adapterPosition > 0                   && !isHeaderPosition(adapterPosition - 1) ? getItem(adapterPosition - 1) : null;

        conversationViewHolder.getBindable().bind(lifecycleOwner,
                                                  conversationMessage,
                                                  Optional.fromNullable(previousMessage != null ? previousMessage.getMessageRecord() : null),
                                                  Optional.fromNullable(nextMessage != null ? nextMessage.getMessageRecord() : null),
                                                  glideRequests,
                                                  locale,
                                                  selected,
                                                  recipient,
                                                  searchQuery,
                                                  conversationMessage == recordToPulse,
                                                  hasWallpaper,
                                                  isMessageRequestAccepted,
                                                  conversationMessage == inlineContent,
                                                  colorizer);

        if (conversationMessage == recordToPulse) {
          recordToPulse = null;
        }
        break;
      case MESSAGE_TYPE_HEADER:
        ((HeaderFooterViewHolder) holder).bind(headerView);
        break;
      case MESSAGE_TYPE_FOOTER:
        ((HeaderFooterViewHolder) holder).bind(footerView);
        break;
    }
  }

  @Override
  public int getItemCount() {
    boolean hasHeader = headerView != null;
    boolean hasFooter = footerView != null;
    return super.getItemCount() + fastRecords.size() + (hasHeader ? 1 : 0) + (hasFooter ? 1 : 0);
  }

  @Override
  public void onViewRecycled(@NonNull RecyclerView.ViewHolder holder) {
    if (holder instanceof ConversationViewHolder) {
      ((ConversationViewHolder) holder).getBindable().unbind();
    } else if (holder instanceof HeaderFooterViewHolder) {
      ((HeaderFooterViewHolder) holder).unbind();
    }
  }

  @Override
  public long getHeaderId(int position) {
    if (isHeaderPosition(position)) return -1;
    if (isFooterPosition(position)) return -1;
    if (position >= getItemCount()) return -1;
    if (position < 0)               return -1;

    ConversationMessage conversationMessage = getItem(position);

    if (conversationMessage == null) return -1;

    calendar.setTimeInMillis(conversationMessage.getMessageRecord().getDateReceived());
    return calendar.get(Calendar.YEAR) * 1000L + calendar.get(Calendar.DAY_OF_YEAR);
  }

  @Override
  public StickyHeaderViewHolder onCreateHeaderViewHolder(ViewGroup parent, int position, int type) {
    return new StickyHeaderViewHolder(LayoutInflater.from(parent.getContext()).inflate(R.layout.conversation_item_header, parent, false));
  }

  @Override
  public void onBindHeaderViewHolder(StickyHeaderViewHolder viewHolder, int position, int type) {
    Context             context             = viewHolder.itemView.getContext();
    ConversationMessage conversationMessage = Objects.requireNonNull(getItem(position));

    viewHolder.setText(DateUtils.getConversationDateHeaderString(viewHolder.itemView.getContext(), locale, conversationMessage.getMessageRecord().getDateReceived()));

    if (type == HEADER_TYPE_POPOVER_DATE) {
      if (hasWallpaper) {
        viewHolder.setBackgroundRes(R.drawable.wallpaper_bubble_background_8);
      } else {
        viewHolder.setBackgroundRes(R.drawable.sticky_date_header_background);
      }
    } else if (type == HEADER_TYPE_INLINE_DATE) {
      if (hasWallpaper) {
        viewHolder.setBackgroundRes(R.drawable.wallpaper_bubble_background_8);
      } else {
        viewHolder.clearBackground();
      }
    }

    if (hasWallpaper && ThemeUtil.isDarkTheme(context)) {
      viewHolder.setTextColor(ContextCompat.getColor(context, R.color.core_grey_15));
    } else {
      viewHolder.setTextColor(ContextCompat.getColor(context, R.color.signal_text_secondary));
    }
  }

  public @Nullable ConversationMessage getItem(int position) {
    position = hasHeader() ? position - 1 : position;

    if (position == -1) {
      return null;
    } else if (position < fastRecords.size()) {
      return fastRecords.get(position);
    } else {
      int correctedPosition = position - fastRecords.size();
      if (pagingController != null) {
        pagingController.onDataNeededAroundIndex(correctedPosition);
      }

      if (correctedPosition < getItemCount()) {
        return super.getItem(correctedPosition);
      } else {
        Log.d(TAG, "Could not access corrected position " + correctedPosition + " as it is out of bounds.");
        return null;
      }
    }
  }

  public void submitList(@Nullable List<ConversationMessage> pagedList) {
    cleanFastRecords();
    super.submitList(pagedList);
  }

  public void setPagingController(@Nullable PagingController pagingController) {
    this.pagingController = pagingController;
  }

  public boolean isForRecipientId(@NonNull RecipientId recipientId) {
    return recipient.getId().equals(recipientId);
  }

  void onBindLastSeenViewHolder(StickyHeaderViewHolder viewHolder, int position) {
    viewHolder.setText(viewHolder.itemView.getContext().getResources().getQuantityString(R.plurals.ConversationAdapter_n_unread_messages, (position + 1), (position + 1)));

    if (hasWallpaper) {
      viewHolder.setBackgroundRes(R.drawable.wallpaper_bubble_background_8);
      viewHolder.setDividerColor(viewHolder.itemView.getResources().getColor(R.color.transparent_black_80));
    } else {
      viewHolder.clearBackground();
      viewHolder.setDividerColor(viewHolder.itemView.getResources().getColor(R.color.core_grey_45));
    }
  }

  boolean hasNoConversationMessages() {
    return getItemCount() + fastRecords.size() == 0;
  }

  /**
   * The presence of a header may throw off the position you'd like to jump to. This will return
   * an adjusted message position based on adapter state.
   */
  @MainThread
  int getAdapterPositionForMessagePosition(int messagePosition) {
    return hasHeader() ? messagePosition + 1 : messagePosition;
  }

  /**
   * Finds the received timestamp for the item at the requested adapter position. Will return 0 if
   * the position doesn't refer to an incoming message.
   */
  @MainThread
  long getReceivedTimestamp(int position) {
    if (isHeaderPosition(position)) return 0;
    if (isFooterPosition(position)) return 0;
    if (position >= getItemCount()) return 0;
    if (position < 0)               return 0;

    ConversationMessage conversationMessage = getItem(position);

    if (conversationMessage == null || conversationMessage.getMessageRecord().isOutgoing()) {
      return 0;
    } else {
      return conversationMessage.getMessageRecord().getDateReceived();
    }
  }

  /**
   * Sets the view the appears at the top of the list (because the list is reversed).
   */
  void setFooterView(@Nullable View view) {
    boolean hadFooter = hasFooter();

    this.footerView = view;

    if (view == null && hadFooter) {
      notifyItemRemoved(getItemCount());
    } else if (view != null && hadFooter) {
      notifyItemChanged(getItemCount() - 1);
    } else if (view != null) {
      notifyItemInserted(getItemCount() - 1);
    }
  }

  /**
   * Sets the view that appears at the bottom of the list (because the list is reversed).
   */
  void setHeaderView(@Nullable View view) {
    boolean hadHeader = hasHeader();

    this.headerView = view;

    if (view == null && hadHeader) {
      notifyItemRemoved(0);
    } else if (view != null && hadHeader) {
      notifyItemChanged(0);
    } else if (view != null) {
      notifyItemInserted(0);
    }
  }

  /**
   * Returns the header view, if one was set.
   */
  @Nullable View getHeaderView() {
    return headerView;
  }

  /**
   * Momentarily highlights a mention at the requested position.
   */
  void pulseAtPosition(int position) {
    if (position >= 0 && position < getItemCount()) {
      int correctedPosition = isHeaderPosition(position) ? position + 1 : position;

      recordToPulse = getItem(correctedPosition);
      notifyItemChanged(correctedPosition);
    }
  }

  /**
   * Conversation search query updated. Allows rendering of text highlighting.
   */
  void onSearchQueryUpdated(String query) {
    this.searchQuery = query;
    notifyDataSetChanged();
  }

  /**
   * Lets the adapter know that the wallpaper state has changed.
   * @return True if the internal wallpaper state changed, otherwise false.
   */
  boolean onHasWallpaperChanged(boolean hasWallpaper) {
    if (this.hasWallpaper != hasWallpaper) {
      Log.d(TAG, "Resetting adapter due to wallpaper change.");
      this.hasWallpaper = hasWallpaper;
      notifyDataSetChanged();
      return true;
    } else {
      return false;
    }
  }

  /**
   * Adds a record to a memory cache to allow it to be rendered immediately, as opposed to waiting
   * for a database change.
   */
  @MainThread
  void addFastRecord(ConversationMessage conversationMessage) {
    fastRecords.add(0, conversationMessage);
    notifyDataSetChanged();
  }

  /**
   * Marks a record as no-longer-needed. Will be removed from the adapter the next time the database
   * changes.
   */
  @AnyThread
  void releaseFastRecord(long id) {
    synchronized (releasedFastRecords) {
      releasedFastRecords.add(id);
    }
  }

  /**
   * Returns set of records that are selected in multi-select mode.
   */
  public Set<MultiselectPart> getSelectedItems() {
    return new HashSet<>(selected);
  }

  public void removeFromSelection(@NonNull Set<MultiselectPart> parts) {
    selected.removeAll(parts);
  }

  /**
   * Clears all selected records from multi-select mode.
   */
  void clearSelection() {
    mostRecentSelected = null;
    selected.clear();
  }

  /**
   * Toggles the selected state of a record in multi-select mode.
   */
  void toggleSelection(MultiselectPart multiselectPart) {
    if (selected.contains(multiselectPart)) {
      mostRecentSelected = null;
      selected.remove(multiselectPart);
    } else {
      mostRecentSelected = multiselectPart.getConversationMessage();
      selected.add(multiselectPart);
    }
  }

  void toggleFromMostRecentSelectedTo(@NonNull ConversationMessage conversationMessage) {
    if (mostRecentSelected == null) {
      return;
    }

    int indexOfMRS = 0;
    int indexOfCM = 0;

    final int itemCount = getItemCount();

    for (; indexOfMRS < itemCount; indexOfMRS++) {
      final ConversationMessage cm = getItem(indexOfMRS);
      if (cm != null && cm.getMessageRecord().getId() == mostRecentSelected.getMessageRecord().getId()) {
        break;
      }
    }

    if (indexOfMRS == itemCount) {
      return;
    }

    for (; indexOfCM < itemCount; indexOfCM++) {
      final ConversationMessage cm = getItem(indexOfCM);
      if (cm != null && cm.getMessageRecord().getId() == conversationMessage.getMessageRecord().getId()) {
        break;
      }
    }

    if (indexOfCM == itemCount) {
      return;
    }

    if (indexOfMRS > indexOfCM) {
      final int t = indexOfMRS;
      indexOfMRS = indexOfCM;
      indexOfCM = t;
    }

    while (indexOfMRS <= indexOfCM) {
      selected.addAll(getItem(indexOfMRS).getMultiselectCollection().toSet());
      indexOfMRS++;
    }

    mostRecentSelected = conversationMessage;
  }

  public void clearMostRecentSelectedIfNecessary(@Nullable final Set<ConversationMessage> conversationMessages) {
    if (mostRecentSelected != null && conversationMessages.contains(mostRecentSelected)) {
      mostRecentSelected = null;
    }
  }

  /**
   * Provided a pool, this will initialize it with view counts that make sense.
   */
  @MainThread
  static void initializePool(@NonNull RecyclerView.RecycledViewPool pool) {
    pool.setMaxRecycledViews(MESSAGE_TYPE_INCOMING_TEXT, 25);
    pool.setMaxRecycledViews(MESSAGE_TYPE_INCOMING_MULTIMEDIA, 15);
    pool.setMaxRecycledViews(MESSAGE_TYPE_OUTGOING_TEXT, 25);
    pool.setMaxRecycledViews(MESSAGE_TYPE_OUTGOING_MULTIMEDIA, 15);
    pool.setMaxRecycledViews(MESSAGE_TYPE_PLACEHOLDER, 15);
    pool.setMaxRecycledViews(MESSAGE_TYPE_HEADER, 1);
    pool.setMaxRecycledViews(MESSAGE_TYPE_FOOTER, 1);
    pool.setMaxRecycledViews(MESSAGE_TYPE_UPDATE, 5);
  }

  @MainThread
  private void cleanFastRecords() {
    ThreadUtil.assertMainThread();

    synchronized (releasedFastRecords) {
      Iterator<ConversationMessage> messageIterator = fastRecords.iterator();
      while (messageIterator.hasNext()) {
        long id = messageIterator.next().getMessageRecord().getId();
        if (releasedFastRecords.contains(id)) {
          messageIterator.remove();
          releasedFastRecords.remove(id);
        }
      }
    }
  }

  private boolean hasHeader() {
    return headerView != null;
  }

  public boolean hasFooter() {
    return footerView != null;
  }

  private boolean isHeaderPosition(int position) {
    return hasHeader() && position == 0;
  }

  private boolean isFooterPosition(int position) {
    return hasFooter() && position == (getItemCount() - 1);
  }

  private static @LayoutRes int getLayoutForViewType(int viewType) {
    switch (viewType) {
      case MESSAGE_TYPE_OUTGOING_TEXT:       return R.layout.conversation_item_sent_text_only;
      case MESSAGE_TYPE_OUTGOING_MULTIMEDIA: return R.layout.conversation_item_sent_multimedia;
      case MESSAGE_TYPE_INCOMING_TEXT:       return R.layout.conversation_item_received_text_only;
      case MESSAGE_TYPE_INCOMING_MULTIMEDIA: return R.layout.conversation_item_received_multimedia;
      case MESSAGE_TYPE_UPDATE:              return R.layout.conversation_item_update;
      default:                               throw new IllegalArgumentException("Unknown type!");
    }
  }

  private static MessageDigest getMessageDigestOrThrow() {
    try {
      return MessageDigest.getInstance("SHA1");
    } catch (NoSuchAlgorithmException e) {
      throw new AssertionError(e);
    }
  }

  public @Nullable ConversationMessage getLastVisibleConversationMessage(int position) {
    try {
      return getItem(position - ((hasFooter() && position == getItemCount() - 1) ? 1 : 0));
    } catch (IndexOutOfBoundsException e) {
      Log.w(TAG, "Race condition changed size of conversation", e);
      return null;
    }
  }

  public void setMessageRequestAccepted(boolean messageRequestAccepted) {
    if (this.isMessageRequestAccepted != messageRequestAccepted) {
      this.isMessageRequestAccepted = messageRequestAccepted;
      notifyDataSetChanged();
    }
  }

  public void playInlineContent(@Nullable ConversationMessage conversationMessage) {
    if (this.inlineContent != conversationMessage) {
      this.inlineContent = conversationMessage;
      notifyDataSetChanged();
    }
  }

  public void updateTimestamps() {
    notifyItemRangeChanged(0, getItemCount(), PAYLOAD_TIMESTAMP);
  }

  final static class ConversationViewHolder extends RecyclerView.ViewHolder implements GiphyMp4Playable, Colorizable {
    public ConversationViewHolder(final @NonNull View itemView) {
      super(itemView);
    }

    public BindableConversationItem getBindable() {
      return (BindableConversationItem) itemView;
    }

    @Override
    public void showProjectionArea() {
      getBindable().showProjectionArea();
    }

    @Override
    public void hideProjectionArea() {
      getBindable().hideProjectionArea();
    }

    @Override
    public @Nullable MediaItem getMediaItem() {
      return getBindable().getMediaItem();
    }

    @Override
    public @Nullable GiphyMp4PlaybackPolicyEnforcer getPlaybackPolicyEnforcer() {
      return getBindable().getPlaybackPolicyEnforcer();
    }

    @Override
    public @NonNull Projection getGiphyMp4PlayableProjection(@NonNull ViewGroup recyclerView) {
      return getBindable().getGiphyMp4PlayableProjection(recyclerView);
    }

    @Override
    public boolean canPlayContent() {
      return getBindable().canPlayContent();
    }

    @Override
    public @NonNull List<Projection> getColorizerProjections() {
      return getBindable().getColorizerProjections();
    }
  }

  static class StickyHeaderViewHolder extends RecyclerView.ViewHolder {
    TextView textView;
    View     divider;

    StickyHeaderViewHolder(View itemView) {
      super(itemView);
      textView = itemView.findViewById(R.id.text);
      divider  = itemView.findViewById(R.id.last_seen_divider);
    }

    StickyHeaderViewHolder(TextView textView) {
      super(textView);
      this.textView = textView;
    }

    public void setText(CharSequence text) {
      textView.setText(text);
    }

    public void setTextColor(@ColorInt int color) {
      textView.setTextColor(color);
    }

    public void setBackgroundRes(@DrawableRes int resId) {
      textView.setBackgroundResource(resId);
    }

    public void setDividerColor(@ColorInt int color) {
      if (divider != null) {
        divider.setBackgroundColor(color);
      }
    }

    public void clearBackground() {
      textView.setBackground(null);
    }
  }

  private static class HeaderFooterViewHolder extends RecyclerView.ViewHolder {

    private ViewGroup container;

    HeaderFooterViewHolder(@NonNull View itemView) {
      super(itemView);
      this.container = (ViewGroup) itemView;
    }

    void bind(@Nullable View view) {
      unbind();

      if (view != null) {
        container.addView(view);
      }
    }

    void unbind() {
      container.removeAllViews();
    }
  }

  private static class PlaceholderViewHolder extends RecyclerView.ViewHolder {
    PlaceholderViewHolder(@NonNull View itemView) {
      super(itemView);
    }
  }

  interface ItemClickListener extends BindableConversationItem.EventListener {
    void onItemClick(MultiselectPart item);
    void onItemLongClick(View itemView, MultiselectPart item);
  }
}<|MERGE_RESOLUTION|>--- conflicted
+++ resolved
@@ -161,13 +161,8 @@
     this.hasWallpaper                 = recipient.hasWallpaper();
     this.isMessageRequestAccepted     = true;
     this.colorizer                    = colorizer;
-<<<<<<< HEAD
 
     this.mostRecentSelected           = null;
-
-    setHasStableIds(true);
-=======
->>>>>>> 1a5ae603
   }
 
   @Override

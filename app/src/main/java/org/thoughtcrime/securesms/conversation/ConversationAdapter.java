--- conflicted
+++ resolved
@@ -123,11 +123,8 @@
   private ConversationMessage inlineContent;
   private Colorizer           colorizer;
   private boolean             isTypingViewEnabled;
-<<<<<<< HEAD
+  private boolean             condensedMode;
   private ConversationMessage mostRecentSelected;
-=======
-  private boolean             condensedMode;
->>>>>>> 1b58164b
 
   public ConversationAdapter(@NonNull Context context,
                       @NonNull LifecycleOwner lifecycleOwner,

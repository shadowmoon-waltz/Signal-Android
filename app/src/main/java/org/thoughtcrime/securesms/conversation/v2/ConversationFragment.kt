--- conflicted
+++ resolved
@@ -171,11 +171,8 @@
 import org.thoughtcrime.securesms.conversation.mutiselect.ConversationItemAnimator
 import org.thoughtcrime.securesms.conversation.mutiselect.MultiselectItemDecoration
 import org.thoughtcrime.securesms.conversation.mutiselect.MultiselectPart
-<<<<<<< HEAD
 import org.thoughtcrime.securesms.conversation.mutiselect.Multiselectable
-=======
 import org.thoughtcrime.securesms.conversation.mutiselect.forward.MultiselectForwardBottomSheet
->>>>>>> f25a716d
 import org.thoughtcrime.securesms.conversation.mutiselect.forward.MultiselectForwardFragment
 import org.thoughtcrime.securesms.conversation.mutiselect.forward.MultiselectForwardFragmentArgs
 import org.thoughtcrime.securesms.conversation.mutiselect.forward.MultiselectForwardRepository
@@ -2218,29 +2215,22 @@
     MessageDetailsFragment.create(conversationMessage.messageRecord, recipientSnapshot.id).show(childFragmentManager, null)
   }
 
-<<<<<<< HEAD
   private fun handleDeleteMessages(messageParts: Set<MultiselectPart>, forceDeleteForMe: Boolean = false, checkFastDeleteForMe: Boolean = false) {
-    val messageRecords = messageParts.map(MultiselectPart::getMessageRecord).toSet()
-    disposables += DeleteDialog.show(
-      context = requireContext(),
-      messageRecords = messageRecords,
-      forceDeleteForMe = forceDeleteForMe,
-      checkFastDeleteForMe = checkFastDeleteForMe
-    ).observeOn(AndroidSchedulers.mainThread()).subscribeBy {
-      if (it) {
-        adapter.clearMostRecentSelectedIfNecessary(messageRecords)
-=======
-  private fun handleDeleteMessages(messageParts: Set<MultiselectPart>) {
     val records = messageParts.map(MultiselectPart::getMessageRecord).toSet()
     disposables += DeleteDialog.show(
       context = requireContext(),
-      messageRecords = records
-    ).subscribe { (deleted: Boolean, _: Boolean) ->
+      messageRecords = records,
+      forceDeleteForMe = forceDeleteForMe,
+      checkFastDeleteForMe = checkFastDeleteForMe
+    ).subscribe { (deleted: Boolean, deleted2: Boolean) ->
+      if (deleted2) {
+        // TODO (sw): use runOnMain?
+        adapter.clearMostRecentSelectedIfNecessary(records)
+      }
       if (!deleted) return@subscribe
       val editMessageId = inputPanel.editMessageId?.id
       if (editMessageId != null && records.any { it.id == editMessageId }) {
         inputPanel.exitEditMessageMode()
->>>>>>> f25a716d
       }
     }
   }

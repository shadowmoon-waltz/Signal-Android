/*
 * Copyright 2023 Signal Messenger, LLC
 * SPDX-License-Identifier: AGPL-3.0-only
 */

package org.thoughtcrime.securesms.conversation.v2

import android.Manifest
import android.annotation.SuppressLint
import android.app.ActivityOptions
import android.app.PendingIntent
import android.content.ActivityNotFoundException
import android.content.BroadcastReceiver
import android.content.Context
import android.content.Intent
import android.content.IntentFilter
import android.content.res.Configuration
import android.graphics.Bitmap
import android.graphics.PorterDuff
import android.graphics.PorterDuffColorFilter
import android.graphics.Rect
import android.net.Uri
import android.os.Bundle
import android.provider.Browser
import android.provider.ContactsContract
import android.provider.Settings
import android.text.Editable
import android.text.TextWatcher
import android.view.KeyEvent
import android.view.Menu
import android.view.MenuItem
import android.view.MotionEvent
import android.view.View
import android.view.View.OnFocusChangeListener
import android.view.ViewGroup
import android.view.ViewTreeObserver
import android.view.animation.AnimationUtils
import android.view.inputmethod.EditorInfo
import android.widget.ImageButton
import android.widget.EditText
import android.widget.TextView
import android.widget.TextView.OnEditorActionListener
import android.widget.Toast
import androidx.activity.OnBackPressedCallback
import androidx.activity.result.ActivityResultLauncher
import androidx.annotation.MainThread
import androidx.annotation.StringRes
import androidx.appcompat.app.AppCompatActivity
import androidx.appcompat.view.ActionMode
import androidx.appcompat.widget.SearchView
import androidx.appcompat.widget.Toolbar
import androidx.core.app.ActivityOptionsCompat
import androidx.core.content.ContextCompat
import androidx.core.content.pm.ShortcutManagerCompat
import androidx.core.view.ViewCompat
import androidx.core.view.doOnPreDraw
import androidx.core.view.isInvisible
import androidx.core.view.isVisible
import androidx.fragment.app.Fragment
import androidx.fragment.app.FragmentResultListener
import androidx.fragment.app.activityViewModels
import androidx.fragment.app.commit
import androidx.fragment.app.viewModels
import androidx.lifecycle.DefaultLifecycleObserver
import androidx.lifecycle.Lifecycle
import androidx.lifecycle.LifecycleOwner
import androidx.lifecycle.Observer
import androidx.lifecycle.flowWithLifecycle
import androidx.lifecycle.lifecycleScope
import androidx.lifecycle.repeatOnLifecycle
import androidx.recyclerview.widget.ConcatAdapter
import androidx.recyclerview.widget.ConversationLayoutManager
import androidx.recyclerview.widget.LinearLayoutManager
import androidx.recyclerview.widget.RecyclerView
import com.bumptech.glide.Glide
import com.google.android.material.datepicker.CalendarConstraints
import com.google.android.material.datepicker.MaterialDatePicker
import com.google.android.material.dialog.MaterialAlertDialogBuilder
import com.google.android.material.snackbar.BaseTransientBottomBar.Duration
import com.google.android.material.snackbar.Snackbar
import com.google.android.material.transition.platform.MaterialContainerTransformSharedElementCallback
import io.reactivex.rxjava3.android.schedulers.AndroidSchedulers
import io.reactivex.rxjava3.core.Completable
import io.reactivex.rxjava3.core.Single
import io.reactivex.rxjava3.disposables.Disposable
import io.reactivex.rxjava3.kotlin.subscribeBy
import io.reactivex.rxjava3.schedulers.Schedulers
import kotlinx.coroutines.Dispatchers
import kotlinx.coroutines.flow.collectLatest
import kotlinx.coroutines.flow.distinctUntilChanged
import kotlinx.coroutines.flow.flowOn
import kotlinx.coroutines.launch
import org.greenrobot.eventbus.EventBus
import org.greenrobot.eventbus.Subscribe
import org.greenrobot.eventbus.ThreadMode
import org.signal.core.util.PendingIntentFlags
import org.signal.core.util.Result
import org.signal.core.util.ThreadUtil
import org.signal.core.util.concurrent.LifecycleDisposable
import org.signal.core.util.concurrent.ListenableFuture
import org.signal.core.util.concurrent.addTo
import org.signal.core.util.dp
import org.signal.core.util.logging.Log
import org.signal.core.util.orNull
import org.signal.core.util.setActionItemTint
import org.signal.donations.InAppPaymentType
import org.signal.ringrtc.CallLinkRootKey
import org.thoughtcrime.securesms.BlockUnblockDialog
import org.thoughtcrime.securesms.GroupMembersDialog
import org.thoughtcrime.securesms.LoggingFragment
import org.thoughtcrime.securesms.MainActivity
import org.thoughtcrime.securesms.MuteDialog
import org.thoughtcrime.securesms.R
import org.thoughtcrime.securesms.attachments.AttachmentSaver
import org.thoughtcrime.securesms.audio.AudioRecorder
import org.thoughtcrime.securesms.badges.gifts.OpenableGift
import org.thoughtcrime.securesms.badges.gifts.OpenableGiftItemDecoration
import org.thoughtcrime.securesms.badges.gifts.viewgift.received.ViewReceivedGiftBottomSheet
import org.thoughtcrime.securesms.badges.gifts.viewgift.sent.ViewSentGiftBottomSheet
import org.thoughtcrime.securesms.billing.upgrade.UpgradeToStartMediaBackupSheet
import org.thoughtcrime.securesms.calls.YouAreAlreadyInACallSnackbar
import org.thoughtcrime.securesms.components.AnimatingToggle
import org.thoughtcrime.securesms.components.ComposeText
import org.thoughtcrime.securesms.components.ConversationSearchBottomBar
import org.thoughtcrime.securesms.components.HidingLinearLayout
import org.thoughtcrime.securesms.components.InputAwareConstraintLayout
import org.thoughtcrime.securesms.components.InputPanel
import org.thoughtcrime.securesms.components.InsetAwareConstraintLayout
import org.thoughtcrime.securesms.components.ScrollToPositionDelegate
import org.thoughtcrime.securesms.components.SendButton
import org.thoughtcrime.securesms.components.ViewBinderDelegate
import org.thoughtcrime.securesms.components.compose.DeleteSyncEducationDialog
import org.thoughtcrime.securesms.components.emoji.EmojiEventListener
import org.thoughtcrime.securesms.components.emoji.MediaKeyboard
import org.thoughtcrime.securesms.components.emoji.RecentEmojiPageModel
import org.thoughtcrime.securesms.components.location.SignalPlace
import org.thoughtcrime.securesms.components.mention.MentionAnnotation
import org.thoughtcrime.securesms.components.menu.ActionItem
import org.thoughtcrime.securesms.components.menu.SignalBottomActionBar
import org.thoughtcrime.securesms.components.settings.app.AppSettingsActivity
import org.thoughtcrime.securesms.components.settings.app.subscription.donate.CheckoutFlowActivity
import org.thoughtcrime.securesms.components.settings.app.subscription.donate.DonateToSignalFragment
import org.thoughtcrime.securesms.components.settings.conversation.ConversationSettingsActivity
import org.thoughtcrime.securesms.components.spoiler.SpoilerAnnotation
import org.thoughtcrime.securesms.components.voice.VoiceNoteDraft
import org.thoughtcrime.securesms.components.voice.VoiceNoteMediaControllerOwner
import org.thoughtcrime.securesms.components.voice.VoiceNotePlaybackState
import org.thoughtcrime.securesms.components.voice.VoiceNotePlayerView
import org.thoughtcrime.securesms.contacts.paged.ContactSearchKey.RecipientSearchKey
import org.thoughtcrime.securesms.contactshare.Contact
import org.thoughtcrime.securesms.contactshare.ContactUtil
import org.thoughtcrime.securesms.contactshare.SharedContactDetailsActivity
import org.thoughtcrime.securesms.conversation.AttachmentKeyboardButton
import org.thoughtcrime.securesms.conversation.BadDecryptLearnMoreDialog
import org.thoughtcrime.securesms.conversation.ConversationAdapter
import org.thoughtcrime.securesms.conversation.ConversationBottomSheetCallback
import org.thoughtcrime.securesms.conversation.ConversationData
import org.thoughtcrime.securesms.conversation.ConversationHeaderView
import org.thoughtcrime.securesms.conversation.ConversationIntents
import org.thoughtcrime.securesms.conversation.ConversationIntents.ConversationScreenType
import org.thoughtcrime.securesms.conversation.ConversationItem
import org.thoughtcrime.securesms.conversation.ConversationItemSelection
import org.thoughtcrime.securesms.conversation.ConversationItemSwipeCallback
import org.thoughtcrime.securesms.conversation.ConversationMessage
import org.thoughtcrime.securesms.conversation.ConversationOptionsMenu
import org.thoughtcrime.securesms.conversation.ConversationReactionDelegate
import org.thoughtcrime.securesms.conversation.ConversationReactionOverlay
import org.thoughtcrime.securesms.conversation.ConversationReactionOverlay.OnActionSelectedListener
import org.thoughtcrime.securesms.conversation.ConversationReactionOverlay.OnHideListener
import org.thoughtcrime.securesms.conversation.ConversationSearchViewModel
import org.thoughtcrime.securesms.conversation.ConversationUpdateTick
import org.thoughtcrime.securesms.conversation.MarkReadHelper
import org.thoughtcrime.securesms.conversation.MenuState
import org.thoughtcrime.securesms.conversation.MessageSendType
import org.thoughtcrime.securesms.conversation.MessageStyler.getStyling
import org.thoughtcrime.securesms.conversation.ReenableScheduledMessagesDialogFragment
import org.thoughtcrime.securesms.conversation.ScheduleMessageContextMenu
import org.thoughtcrime.securesms.conversation.ScheduleMessageDialogCallback
import org.thoughtcrime.securesms.conversation.ScheduleMessageTimePickerBottomSheet
import org.thoughtcrime.securesms.conversation.ScheduleMessageTimePickerBottomSheet.Companion.showSchedule
import org.thoughtcrime.securesms.conversation.ScheduledMessagesBottomSheet
import org.thoughtcrime.securesms.conversation.ScheduledMessagesRepository
import org.thoughtcrime.securesms.conversation.SelectedConversationModel
import org.thoughtcrime.securesms.conversation.ShowAdminsBottomSheetDialog
import org.thoughtcrime.securesms.conversation.colors.ChatColors
import org.thoughtcrime.securesms.conversation.colors.Colorizer
import org.thoughtcrime.securesms.conversation.colors.RecyclerViewColorizer
import org.thoughtcrime.securesms.conversation.drafts.DraftRepository
import org.thoughtcrime.securesms.conversation.drafts.DraftRepository.ShareOrDraftData
import org.thoughtcrime.securesms.conversation.drafts.DraftViewModel
import org.thoughtcrime.securesms.conversation.mutiselect.ConversationItemAnimator
import org.thoughtcrime.securesms.conversation.mutiselect.MultiselectItemDecoration
import org.thoughtcrime.securesms.conversation.mutiselect.MultiselectPart
import org.thoughtcrime.securesms.conversation.mutiselect.Multiselectable
import org.thoughtcrime.securesms.conversation.mutiselect.forward.MultiselectForwardBottomSheet
import org.thoughtcrime.securesms.conversation.mutiselect.forward.MultiselectForwardFragment
import org.thoughtcrime.securesms.conversation.mutiselect.forward.MultiselectForwardFragmentArgs
import org.thoughtcrime.securesms.conversation.mutiselect.forward.MultiselectForwardRepository
import org.thoughtcrime.securesms.conversation.quotes.MessageQuotesBottomSheet
import org.thoughtcrime.securesms.conversation.ui.edit.EditMessageHistoryDialog
import org.thoughtcrime.securesms.conversation.ui.error.EnableCallNotificationSettingsDialog
import org.thoughtcrime.securesms.conversation.ui.inlinequery.InlineQuery
import org.thoughtcrime.securesms.conversation.ui.inlinequery.InlineQueryChangedListener
import org.thoughtcrime.securesms.conversation.ui.inlinequery.InlineQueryReplacement
import org.thoughtcrime.securesms.conversation.ui.inlinequery.InlineQueryResultsControllerV2
import org.thoughtcrime.securesms.conversation.ui.inlinequery.InlineQueryViewModelV2
import org.thoughtcrime.securesms.conversation.v2.computed.ConversationMessageComputeWorkers
import org.thoughtcrime.securesms.conversation.v2.data.AvatarDownloadStateCache
import org.thoughtcrime.securesms.conversation.v2.data.ConversationMessageElement
import org.thoughtcrime.securesms.conversation.v2.groups.ConversationGroupCallViewModel
import org.thoughtcrime.securesms.conversation.v2.groups.ConversationGroupViewModel
import org.thoughtcrime.securesms.conversation.v2.items.ChatColorsDrawable
import org.thoughtcrime.securesms.conversation.v2.items.InteractiveConversationElement
import org.thoughtcrime.securesms.conversation.v2.keyboard.AttachmentKeyboardFragment
import org.thoughtcrime.securesms.database.AttachmentTable
import org.thoughtcrime.securesms.database.DraftTable
import org.thoughtcrime.securesms.database.model.IdentityRecord
import org.thoughtcrime.securesms.database.model.InMemoryMessageRecord
import org.thoughtcrime.securesms.database.model.Mention
import org.thoughtcrime.securesms.database.model.MessageId
import org.thoughtcrime.securesms.database.model.MessageRecord
import org.thoughtcrime.securesms.database.model.MmsMessageRecord
import org.thoughtcrime.securesms.database.model.Quote
import org.thoughtcrime.securesms.database.model.StickerRecord
import org.thoughtcrime.securesms.database.model.databaseprotos.BodyRangeList
import org.thoughtcrime.securesms.databinding.V2ConversationFragmentBinding
import org.thoughtcrime.securesms.dependencies.AppDependencies
import org.thoughtcrime.securesms.events.GroupCallPeekEvent
import org.thoughtcrime.securesms.giph.mp4.GiphyMp4ItemDecoration
import org.thoughtcrime.securesms.giph.mp4.GiphyMp4PlaybackController
import org.thoughtcrime.securesms.giph.mp4.GiphyMp4PlaybackPolicy
import org.thoughtcrime.securesms.giph.mp4.GiphyMp4ProjectionPlayerHolder
import org.thoughtcrime.securesms.giph.mp4.GiphyMp4ProjectionRecycler
import org.thoughtcrime.securesms.groups.GroupId
import org.thoughtcrime.securesms.groups.GroupMigrationMembershipChange
import org.thoughtcrime.securesms.groups.ui.GroupChangeFailureReason
import org.thoughtcrime.securesms.groups.ui.GroupErrors
import org.thoughtcrime.securesms.groups.ui.LeaveGroupDialog
import org.thoughtcrime.securesms.groups.ui.invitesandrequests.ManagePendingAndRequestingMembersActivity
import org.thoughtcrime.securesms.groups.ui.invitesandrequests.invite.GroupLinkInviteFriendsBottomSheetDialogFragment
import org.thoughtcrime.securesms.groups.ui.managegroup.dialogs.GroupDescriptionDialog
import org.thoughtcrime.securesms.groups.ui.migration.GroupsV1MigrationInfoBottomSheetDialogFragment
import org.thoughtcrime.securesms.groups.ui.migration.GroupsV1MigrationSuggestionsDialog
import org.thoughtcrime.securesms.groups.v2.GroupBlockJoinRequestResult
import org.thoughtcrime.securesms.invites.InviteActions
import org.thoughtcrime.securesms.jobs.ServiceOutageDetectionJob
import org.thoughtcrime.securesms.keyboard.KeyboardPage
import org.thoughtcrime.securesms.keyboard.KeyboardPagerFragment
import org.thoughtcrime.securesms.keyboard.KeyboardPagerViewModel
import org.thoughtcrime.securesms.keyboard.KeyboardUtil
import org.thoughtcrime.securesms.keyboard.emoji.EmojiKeyboardPageFragment
import org.thoughtcrime.securesms.keyboard.emoji.search.EmojiSearchFragment
import org.thoughtcrime.securesms.keyboard.gif.GifKeyboardPageFragment
import org.thoughtcrime.securesms.keyboard.sticker.StickerKeyboardPageFragment
import org.thoughtcrime.securesms.keyboard.sticker.StickerSearchDialogFragment
import org.thoughtcrime.securesms.keyvalue.SignalStore
import org.thoughtcrime.securesms.linkpreview.LinkPreview
import org.thoughtcrime.securesms.linkpreview.LinkPreviewViewModelV2
import org.thoughtcrime.securesms.longmessage.LongMessageFragment
import org.thoughtcrime.securesms.main.MainNavigationListLocation
import org.thoughtcrime.securesms.mediaoverview.MediaOverviewActivity
import org.thoughtcrime.securesms.mediapreview.MediaIntentFactory
import org.thoughtcrime.securesms.mediapreview.MediaPreviewV2Activity
import org.thoughtcrime.securesms.mediasend.Media
import org.thoughtcrime.securesms.mediasend.MediaSendActivityResult
import org.thoughtcrime.securesms.messagedetails.MessageDetailsFragment
import org.thoughtcrime.securesms.messagerequests.MessageRequestRepository
import org.thoughtcrime.securesms.mms.AttachmentManager
import org.thoughtcrime.securesms.mms.AudioSlide
import org.thoughtcrime.securesms.mms.DocumentSlide
import org.thoughtcrime.securesms.mms.GifSlide
import org.thoughtcrime.securesms.mms.ImageSlide
import org.thoughtcrime.securesms.mms.MediaConstraints
import org.thoughtcrime.securesms.mms.QuoteModel
import org.thoughtcrime.securesms.mms.Slide
import org.thoughtcrime.securesms.mms.SlideDeck
import org.thoughtcrime.securesms.mms.SlideFactory
import org.thoughtcrime.securesms.mms.StickerSlide
import org.thoughtcrime.securesms.mms.VideoSlide
import org.thoughtcrime.securesms.nicknames.NicknameActivity
import org.thoughtcrime.securesms.notifications.v2.ConversationId
import org.thoughtcrime.securesms.payments.preferences.PaymentsActivity
import org.thoughtcrime.securesms.permissions.Permissions
import org.thoughtcrime.securesms.profiles.manage.EditProfileActivity
import org.thoughtcrime.securesms.profiles.spoofing.ReviewCardDialogFragment
import org.thoughtcrime.securesms.providers.BlobProvider
import org.thoughtcrime.securesms.ratelimit.RecaptchaProofBottomSheetFragment
import org.thoughtcrime.securesms.ratelimit.RecaptchaRequiredEvent
import org.thoughtcrime.securesms.reactions.ReactionsBottomSheetDialogFragment
import org.thoughtcrime.securesms.reactions.any.ReactWithAnyEmojiBottomSheetDialogFragment
import org.thoughtcrime.securesms.recipients.Recipient
import org.thoughtcrime.securesms.recipients.RecipientExporter
import org.thoughtcrime.securesms.recipients.RecipientId
import org.thoughtcrime.securesms.recipients.ui.bottomsheet.RecipientBottomSheetDialogFragment
import org.thoughtcrime.securesms.recipients.ui.disappearingmessages.RecipientDisappearingMessagesActivity
import org.thoughtcrime.securesms.registration.ui.RegistrationActivity
import org.thoughtcrime.securesms.revealable.ViewOnceMessageActivity
import org.thoughtcrime.securesms.revealable.ViewOnceUtil
import org.thoughtcrime.securesms.safety.SafetyNumberBottomSheet
import org.thoughtcrime.securesms.sms.MessageSender
import org.thoughtcrime.securesms.stickers.StickerEventListener
import org.thoughtcrime.securesms.stickers.StickerLocator
import org.thoughtcrime.securesms.stickers.StickerManagementActivity
import org.thoughtcrime.securesms.stickers.StickerPackInstallEvent
import org.thoughtcrime.securesms.stickers.StickerPackPreviewActivity
import org.thoughtcrime.securesms.stories.StoryViewerArgs
import org.thoughtcrime.securesms.stories.viewer.StoryViewerActivity
import org.thoughtcrime.securesms.util.BottomSheetUtil
import org.thoughtcrime.securesms.util.BubbleUtil
import org.thoughtcrime.securesms.util.CommunicationActions
import org.thoughtcrime.securesms.util.ContextUtil
import org.thoughtcrime.securesms.util.ConversationUtil
import org.thoughtcrime.securesms.util.DateUtils
import org.thoughtcrime.securesms.util.Debouncer
import org.thoughtcrime.securesms.util.DeleteDialog
import org.thoughtcrime.securesms.util.Dialogs
import org.thoughtcrime.securesms.util.DoubleClickDebouncer
import org.thoughtcrime.securesms.util.DrawableUtil
import org.thoughtcrime.securesms.util.FullscreenHelper
import org.thoughtcrime.securesms.util.MediaUtil
import org.thoughtcrime.securesms.util.MessageConstraintsUtil
import org.thoughtcrime.securesms.util.MessageConstraintsUtil.getEditMessageThresholdHours
import org.thoughtcrime.securesms.util.MessageConstraintsUtil.isValidEditMessageSend
import org.thoughtcrime.securesms.util.PlayStoreUtil
import org.thoughtcrime.securesms.util.RemoteConfig
import org.thoughtcrime.securesms.util.SignalLocalMetrics
import org.thoughtcrime.securesms.util.SwipeActionTypes
import org.thoughtcrime.securesms.util.TextSecurePreferences
import org.thoughtcrime.securesms.util.Util
import org.thoughtcrime.securesms.util.ViewUtil
import org.thoughtcrime.securesms.util.WindowUtil
import org.thoughtcrime.securesms.util.atMidnight
import org.thoughtcrime.securesms.util.atUTC
import org.thoughtcrime.securesms.util.doAfterNextLayout
import org.thoughtcrime.securesms.util.fragments.requireListener
import org.thoughtcrime.securesms.util.getQuote
import org.thoughtcrime.securesms.util.getRecordQuoteType
import org.thoughtcrime.securesms.util.hasAudio
import org.thoughtcrime.securesms.util.hasGiftBadge
import org.thoughtcrime.securesms.util.hasLinkPreview
import org.thoughtcrime.securesms.util.hasNonTextSlide
import org.thoughtcrime.securesms.util.isValidReactionTarget
import org.thoughtcrime.securesms.util.padding
import org.thoughtcrime.securesms.util.savedStateViewModel
import org.thoughtcrime.securesms.util.setIncognitoKeyboardEnabled
import org.thoughtcrime.securesms.util.toMillis
import org.thoughtcrime.securesms.util.viewModel
import org.thoughtcrime.securesms.util.views.Stub
import org.thoughtcrime.securesms.util.visible
import org.thoughtcrime.securesms.verify.VerifyIdentityActivity
import org.thoughtcrime.securesms.wallpaper.ChatWallpaper
import org.thoughtcrime.securesms.wallpaper.ChatWallpaperDimLevelUtil
import org.thoughtcrime.securesms.window.WindowSizeClass.Companion.getWindowSizeClass
import java.time.Instant
import java.time.LocalDateTime
import java.time.ZoneId
import java.util.Locale
import java.util.Optional
import java.util.concurrent.ExecutionException
import kotlin.time.Duration.Companion.milliseconds

/**
 * A single unified fragment for Conversations.
 */
class ConversationFragment :
  LoggingFragment(R.layout.v2_conversation_fragment),
  ReactWithAnyEmojiBottomSheetDialogFragment.Callback,
  ReactionsBottomSheetDialogFragment.Callback,
  EmojiKeyboardPageFragment.Callback,
  EmojiEventListener,
  GifKeyboardPageFragment.Host,
  StickerEventListener,
  StickerKeyboardPageFragment.Callback,
  MediaKeyboard.MediaKeyboardListener,
  EmojiSearchFragment.Callback,
  ScheduleMessageTimePickerBottomSheet.ScheduleCallback,
  ScheduleMessageDialogCallback,
  ConversationBottomSheetCallback,
  SafetyNumberBottomSheet.Callbacks,
  EnableCallNotificationSettingsDialog.Callback,
  MultiselectForwardBottomSheet.Callback,
  DoubleTapEditEducationSheet.Callback {

  companion object {
    private val TAG = Log.tag(ConversationFragment::class.java)
    private const val ACTION_PINNED_SHORTCUT = "action_pinned_shortcut"
    private const val SAVED_STATE_IS_SEARCH_REQUESTED = "is_search_requested"
    private const val EMOJI_SEARCH_FRAGMENT_TAG = "EmojiSearchFragment"

    private const val SCROLL_HEADER_ANIMATION_DURATION: Long = 100L
    private const val SCROLL_HEADER_CLOSE_DELAY: Long = SCROLL_HEADER_ANIMATION_DURATION * 4
    private const val IS_SCROLLED_TO_BOTTOM_THRESHOLD: Int = 2
  }

  private val args: ConversationIntents.Args by lazy {
    ConversationIntents.Args.from(requireArguments())
  }

  private val conversationRecipientRepository: ConversationRecipientRepository by lazy {
    ConversationRecipientRepository(args.threadId)
  }

  private val messageRequestRepository: MessageRequestRepository by lazy {
    MessageRequestRepository(requireContext())
  }

  private val checkoutLauncher by lazy {
    registerForActivityResult(CheckoutFlowActivity.Contract()) {}
  }

  private val disposables = LifecycleDisposable()
  private val binding by ViewBinderDelegate(V2ConversationFragmentBinding::bind) { _binding ->
    _binding.conversationInputPanel.embeddedTextEditor.apply {
      setOnEditorActionListener(null)
      setCursorPositionChangedListener(null)
      setOnKeyListener(null)
      removeTextChangedListener(composeTextEventsListener)
      setStylingChangedListener(null)
      setOnClickListener(null)
      removeOnFocusChangeListener(composeTextEventsListener)
    }

    dataObserver?.let {
      adapter.unregisterAdapterDataObserver(it)
    }

    scrollListener?.let {
      _binding.conversationItemRecycler.removeOnScrollListener(it)
    }
    scrollListener = null

    _binding.conversationItemRecycler.adapter = null

    textDraftSaveDebouncer.clear()
  }

  private val viewModel: ConversationViewModel by viewModel {
    ConversationViewModel(
      threadId = args.threadId,
      requestedStartingPosition = args.startingPosition,
      repository = ConversationRepository(localContext = requireContext(), isInBubble = args.conversationScreenType == ConversationScreenType.BUBBLE),
      recipientRepository = conversationRecipientRepository,
      messageRequestRepository = messageRequestRepository,
      scheduledMessagesRepository = ScheduledMessagesRepository(),
      initialChatColors = args.chatColors
    )
  }

  private val linkPreviewViewModel: LinkPreviewViewModelV2 by savedStateViewModel {
    LinkPreviewViewModelV2(it, enablePlaceholder = false)
  }

  private val groupCallViewModel: ConversationGroupCallViewModel by viewModel {
    ConversationGroupCallViewModel(conversationRecipientRepository)
  }

  private val conversationGroupViewModel: ConversationGroupViewModel by viewModels(
    factoryProducer = {
      ConversationGroupViewModel.Factory(conversationRecipientRepository)
    }
  )

  private val messageRequestViewModel: MessageRequestViewModel by viewModel {
    MessageRequestViewModel(args.threadId, conversationRecipientRepository, messageRequestRepository)
  }

  private val draftViewModel: DraftViewModel by viewModel {
    DraftViewModel(threadId = args.threadId, repository = DraftRepository(conversationArguments = args))
  }

  private val searchViewModel: ConversationSearchViewModel by viewModel {
    ConversationSearchViewModel(getString(R.string.note_to_self))
  }

  private val keyboardPagerViewModel: KeyboardPagerViewModel by activityViewModels()

  private val stickerViewModel: StickerSuggestionsViewModel by viewModel {
    StickerSuggestionsViewModel()
  }

  private val inlineQueryViewModel: InlineQueryViewModelV2 by viewModel {
    InlineQueryViewModelV2(conversationRecipientRepository)
  }

  private val shareDataTimestampViewModel: ShareDataTimestampViewModel by activityViewModels()

  private val inlineQueryController: InlineQueryResultsControllerV2 by lazy {
    InlineQueryResultsControllerV2(
      this,
      inlineQueryViewModel,
      inputPanel,
      (requireView() as ViewGroup),
      composeText
    )
  }

  private val voiceNotePlayerListener: VoiceNotePlayerView.Listener by lazy {
    VoiceNotePlayerViewListener()
  }

  private val conversationTooltips = ConversationTooltips(this)
  private val colorizer = Colorizer()
  private val textDraftSaveDebouncer = Debouncer(500)
  private val doubleTapToEditDebouncer = DoubleClickDebouncer(200)
  private val recentEmojis: RecentEmojiPageModel by lazy { RecentEmojiPageModel(AppDependencies.application, TextSecurePreferences.RECENT_STORAGE_KEY) }
  private val nicknameEditActivityLauncher = registerForActivityResult(NicknameActivity.Contract()) {}

  private lateinit var layoutManager: ConversationLayoutManager
  private lateinit var markReadHelper: MarkReadHelper
  private lateinit var giphyMp4ProjectionRecycler: GiphyMp4ProjectionRecycler
  private lateinit var addToContactsLauncher: ActivityResultLauncher<Intent>
  private lateinit var conversationActivityResultContracts: ConversationActivityResultContracts
  private lateinit var scrollToPositionDelegate: ScrollToPositionDelegate
  private lateinit var adapter: ConversationAdapterV2
  private lateinit var clickListener: ConversationItemClickListener
  private lateinit var typingIndicatorAdapter: ConversationTypingIndicatorAdapter
  private lateinit var recyclerViewColorizer: RecyclerViewColorizer
  private lateinit var attachmentManager: AttachmentManager
  private lateinit var multiselectItemDecoration: MultiselectItemDecoration
  private lateinit var openableGiftItemDecoration: OpenableGiftItemDecoration
  private lateinit var threadHeaderMarginDecoration: ThreadHeaderMarginDecoration
  private lateinit var conversationItemDecorations: ConversationItemDecorations
  private lateinit var optionsMenuCallback: ConversationOptionsMenuCallback
  private lateinit var sapDoubleTap: SwipeAvailabilityProvider

  private var animationsAllowed = false
  private var actionMode: ActionMode? = null
  private var pinnedShortcutReceiver: BroadcastReceiver? = null
  private var searchMenuItem: MenuItem? = null

  private var isSearchRequested: Boolean = false
    set(value) {
      field = value
      viewModel.setIsSearchRequested(value)
    }

  private var previousPage: KeyboardPage? = null
  private var previousPages: Set<KeyboardPage>? = null
  private var reShowScheduleMessagesBar: Boolean = false
  private var composeTextEventsListener: ComposeTextEventsListener? = null
  private var dataObserver: DataObserver? = null
  private var menuProvider: ConversationOptionsMenu.Provider? = null
  private var scrollListener: ScrollListener? = null

  private val jumpAndPulseScrollStrategy = object : ScrollToPositionDelegate.ScrollStrategy {
    override fun performScroll(recyclerView: RecyclerView, layoutManager: LinearLayoutManager, position: Int, smooth: Boolean) {
      ScrollToPositionDelegate.JumpToPositionStrategy.performScroll(recyclerView, layoutManager, position, smooth)
      adapter.pulseAtPosition(position)
    }
  }

  private val motionEventRelay: MotionEventRelay by viewModels(ownerProducer = { requireActivity() })

  private val actionModeCallback by lazy {
    ActionModeCallback()
  }

  private val container: InputAwareConstraintLayout
    get() = requireView() as InputAwareConstraintLayout

  private val inputPanel: InputPanel
    get() = binding.conversationInputPanel.root

  private val composeText: ComposeText
    get() = binding.conversationInputPanel.embeddedTextEditor

  private val sendButton: SendButton
    get() = binding.conversationInputPanel.sendButton

  private val sendEditButton: ImageButton
    get() = binding.conversationInputPanel.sendEditButton

  private val bottomActionBar: SignalBottomActionBar
    get() = binding.conversationBottomActionBar

  private val searchNav: ConversationSearchBottomBar
    get() = binding.conversationSearchBottomBar.root

  private val scheduledMessagesStub: Stub<View> by lazy { Stub(binding.scheduledMessagesStub) }

  private val reactionDelegate: ConversationReactionDelegate by lazy(LazyThreadSafetyMode.NONE) {
    val conversationReactionStub = Stub<ConversationReactionOverlay>(binding.conversationReactionScrubberStub)
    val delegate = ConversationReactionDelegate(conversationReactionStub)
    delegate.setOnReactionSelectedListener(OnReactionsSelectedListener())

    delegate
  }

  private lateinit var voiceMessageRecordingDelegate: VoiceMessageRecordingDelegate

  //region Android Lifecycle

  override fun onCreate(savedInstanceState: Bundle?) {
    super.onCreate(savedInstanceState)
    SignalLocalMetrics.ConversationOpen.start()
  }

  override fun onViewCreated(view: View, savedInstanceState: Bundle?) {
    binding.toolbar.isBackInvokedCallbackEnabled = false

    binding.root.setUseWindowTypes(!resources.getWindowSizeClass().isSplitPane())

    disposables.bindTo(viewLifecycleOwner)

    if (requireActivity() is ConversationActivity) {
      FullscreenHelper(requireActivity()).showSystemUI()
    }

    markReadHelper = MarkReadHelper(ConversationId.forConversation(args.threadId), requireContext(), viewLifecycleOwner)
    markReadHelper.ignoreViewReveals()

    attachmentManager = AttachmentManager(requireContext(), requireView(), AttachmentManagerListener())

    initializeConversationThreadUi()

    val conversationToolbarOnScrollHelper = ConversationToolbarOnScrollHelper(
      requireActivity(),
      binding.toolbarBackground,
      viewModel::wallpaperSnapshot,
      viewLifecycleOwner
    )
    conversationToolbarOnScrollHelper.attach(binding.conversationItemRecycler)
    presentWallpaper(args.wallpaper)
    presentChatColors(args.chatColors)
    presentConversationTitle(viewModel.recipientSnapshot)
    presentGroupConversationSubtitle(createGroupSubtitleString(viewModel.titleViewParticipantsSnapshot))
    presentActionBarMenu()
    presentStoryRing()

    observeConversationThread()

    viewModel
      .inputReadyState
      .distinctUntilChanged()
      .subscribeBy(
        onNext = this::presentInputReadyState
      )
      .addTo(disposables)

    container.fragmentManager = childFragmentManager

    ToolbarDependentMarginListener(binding.toolbar)
    initializeMediaKeyboard()

    binding.conversationVideoContainer.setClipToOutline(true)

    SpoilerAnnotation.resetRevealedSpoilers()

    registerForResults()

    inputPanel.setMediaListener(InputPanelMediaListener())

    binding.conversationItemRecycler.addOnLayoutChangeListener { v, left, top, right, bottom, oldLeft, oldTop, oldRight, oldBottom ->
      viewModel.onChatBoundsChanged(Rect(left, top, right, bottom))
    }

    binding.toolbar.addOnLayoutChangeListener { _, _, _, _, bottom, _, _, _, _ ->
      binding.conversationItemRecycler.padding(top = bottom)
    }

    binding.conversationItemRecycler.addItemDecoration(ChatColorsDrawable.ChatColorsItemDecoration)
  }

  override fun onViewStateRestored(savedInstanceState: Bundle?) {
    super.onViewStateRestored(savedInstanceState)

    isSearchRequested = savedInstanceState?.getBoolean(SAVED_STATE_IS_SEARCH_REQUESTED, false) ?: args.isWithSearchOpen
  }

  override fun onSaveInstanceState(outState: Bundle) {
    super.onSaveInstanceState(outState)

    outState.putBoolean(SAVED_STATE_IS_SEARCH_REQUESTED, isSearchRequested)
  }

  override fun onStart() {
    super.onStart()
    recomputeMessageDates(forceUpdate = true)
  }

  override fun onResume() {
    super.onResume()

    WindowUtil.setLightNavigationBarFromTheme(requireActivity())
    WindowUtil.setLightStatusBarFromTheme(requireActivity())

    EventBus.getDefault().register(this)

    groupCallViewModel.peekGroupCall()

    if (!args.conversationScreenType.isInBubble) {
      AppDependencies.messageNotifier.setVisibleThread(ConversationId.forConversation(args.threadId))
    } else {
      AppDependencies.messageNotifier.setVisibleBubbleThread(ConversationId.forConversation(args.threadId))
    }

    viewModel.updateIdentityRecordsInBackground()

    if (args.isFirstTimeInSelfCreatedGroup) {
      conversationGroupViewModel.checkJustSelfInGroup().subscribeBy(
        onSuccess = {
          GroupLinkInviteFriendsBottomSheetDialogFragment.show(childFragmentManager, it)
        }
      ).addTo(disposables)
    }

    conversationGroupViewModel.updateGroupStateIfNeeded()

    if (inputPanel.voiceNoteDraft != null) {
      updateToggleButtonState()
    }

    if (SignalStore.rateLimit.needsRecaptcha()) {
      RecaptchaProofBottomSheetFragment.show(childFragmentManager)
    }
  }

  override fun onPause() {
    super.onPause()

    ConversationUtil.refreshRecipientShortcuts()

    if (!args.conversationScreenType.isInBubble) {
      AppDependencies.messageNotifier.clearVisibleThread()
    } else {
      AppDependencies.messageNotifier.clearVisibleBubbleThread()
    }

    if (activity?.isFinishing == true) {
      activity?.overridePendingTransition(R.anim.fade_scale_in, R.anim.slide_to_end)
    }

    inputPanel.onPause()

    EventBus.getDefault().unregister(this)
  }

  override fun onConfigurationChanged(newConfig: Configuration) {
    super.onConfigurationChanged(newConfig)
    ToolbarDependentMarginListener(binding.toolbar)
    inlineQueryController.onOrientationChange(newConfig.orientation == Configuration.ORIENTATION_LANDSCAPE)
  }

  override fun onDestroyView() {
    super.onDestroyView()
    if (pinnedShortcutReceiver != null) {
      requireActivity().unregisterReceiver(pinnedShortcutReceiver)
    }
  }

  @Suppress("OVERRIDE_DEPRECATION")
  override fun onRequestPermissionsResult(requestCode: Int, permissions: Array<out String>, grantResults: IntArray) {
    Permissions.onRequestPermissionsResult(this, requestCode, permissions, grantResults)
  }

  override fun startActivity(intent: Intent) {
    if (intent.getStringArrayExtra(Browser.EXTRA_APPLICATION_ID) != null) {
      intent.removeExtra(Browser.EXTRA_APPLICATION_ID)
    }

    try {
      super.startActivity(intent)
    } catch (e: ActivityNotFoundException) {
      Log.w(TAG, e)
      toast(
        toastTextId = R.string.ConversationActivity_there_is_no_app_available_to_handle_this_link_on_your_device,
        toastDuration = Toast.LENGTH_LONG
      )
    }
  }

  //endregion

  //region Fragment callbacks and listeners

  override fun getConversationAdapterListener(): ConversationAdapter.ItemClickListener {
    return adapter.clickListener
  }

  override fun jumpToMessage(messageRecord: MessageRecord) {
    viewModel
      .moveToMessage(messageRecord)
      .subscribeBy {
        moveToPosition(it)
      }
      .addTo(disposables)
  }

  override fun onReactWithAnyEmojiDialogDismissed() {
    reactionDelegate.hide()
  }

  override fun onReactWithAnyEmojiSelected(emoji: String) {
    reactionDelegate.hide()
  }

  override fun onReactionsDialogDismissed() {
    clearFocusedItem()
  }

  override fun openEmojiSearch() {
    val fragment = childFragmentManager.findFragmentByTag(EMOJI_SEARCH_FRAGMENT_TAG)
    if (fragment == null) {
      childFragmentManager.commit {
        add(R.id.emoji_search_container, EmojiSearchFragment(), EMOJI_SEARCH_FRAGMENT_TAG)
      }
    }
  }

  override fun closeEmojiSearch() {
    val fragment = childFragmentManager.findFragmentByTag(EMOJI_SEARCH_FRAGMENT_TAG)
    if (fragment != null) {
      childFragmentManager.commit(allowStateLoss = true) {
        remove(fragment)
      }
    }
  }

  override fun onEmojiSelected(emoji: String?) {
    if (emoji != null) {
      inputPanel.onEmojiSelected(emoji)
      recentEmojis.onCodePointSelected(emoji)
    }
  }

  override fun onKeyEvent(keyEvent: KeyEvent?) {
    if (keyEvent != null) {
      inputPanel.onKeyEvent(keyEvent)
    }
  }

  override fun openStickerSearch() {
    StickerSearchDialogFragment.show(childFragmentManager)
  }

  override fun onStickerSelected(sticker: StickerRecord) {
    sendSticker(
      stickerRecord = sticker,
      clearCompose = false
    )
  }

  override fun onStickerManagementClicked() {
    startActivity(StickerManagementActivity.createIntent(requireContext()))
    container.hideInput()
  }

  override fun isMms(): Boolean {
    return false
  }

  override fun openGifSearch() {
    val recipientId = viewModel.recipientSnapshot?.id ?: return
    conversationActivityResultContracts.launchGifSearch(recipientId, composeText.textTrimmed)
  }

  override fun onGifSelectSuccess(blobUri: Uri, width: Int, height: Int) {
    setMedia(
      uri = blobUri,
      mediaType = SlideFactory.MediaType.from(BlobProvider.getMimeType(blobUri))!!,
      width = width,
      height = height,
      videoGif = true
    )
  }

  override fun onShown() {
    inputPanel.mediaKeyboardListener.onShown()
  }

  override fun onHidden() {
    inputPanel.mediaKeyboardListener.onHidden()
    closeEmojiSearch()
  }

  override fun onKeyboardChanged(page: KeyboardPage) {
    inputPanel.mediaKeyboardListener.onKeyboardChanged(page)
  }

  override fun onScheduleSend(scheduledTime: Long) {
    sendMessage(scheduledDate = scheduledTime)
  }

  override fun onSchedulePermissionsGranted(metricId: String?, scheduledDate: Long) {
    sendMessage(scheduledDate = scheduledDate)
  }

  override fun sendAnywayAfterSafetyNumberChangedInBottomSheet(destinations: List<RecipientSearchKey>) {
    Log.d(TAG, "onSendAnywayAfterSafetyNumberChange")
    viewModel
      .updateIdentityRecords()
      .subscribeBy(
        onError = { t -> Log.w(TAG, "Error sending", t) },
        onComplete = { sendMessage() }
      )
      .addTo(disposables)
  }

  override fun onMessageResentAfterSafetyNumberChangeInBottomSheet() {
    Log.d(TAG, "onMessageResentAfterSafetyNumberChange")
    viewModel.updateIdentityRecordsInBackground()
  }

  override fun onCanceled() = Unit

  override fun onCallNotificationSettingsDialogDismissed() {
    adapter.notifyDataSetChanged()
  }

  override fun onFinishForwardAction() {
    actionMode?.finish()
  }

  override fun onDismissForwardSheet() = Unit

  //endregion

  private fun createGroupSubtitleString(members: List<Recipient>): String {
    return members.joinToString(", ") { r -> if (r.isSelf) getString(R.string.ConversationTitleView_you) else r.getDisplayName(requireContext()) }
  }

  private fun observeConversationThread() {
    var firstRender = true
    disposables += viewModel
      .conversationThreadState
      .subscribeOn(Schedulers.io())
      .doOnSuccess { state ->
        SignalLocalMetrics.ConversationOpen.onDataLoaded()
        conversationItemDecorations.selfRecipientId = Recipient.self().id
        conversationItemDecorations.setFirstUnreadCount(state.meta.unreadCount)
        colorizer.onGroupMembershipChanged(state.meta.groupMemberAcis)
      }
      .observeOn(AndroidSchedulers.mainThread())
      .doOnSuccess { state ->
        updateMessageRequestAcceptedState(state.meta.messageRequestData.isMessageRequestAccepted)
        moveToStartPosition(state.meta)
      }
      .flatMapObservable { it.items.data }
      .observeOn(AndroidSchedulers.mainThread())
      .subscribeBy(onNext = {
        if (firstRender) {
          SignalLocalMetrics.ConversationOpen.onDataPostedToMain()
        }

        adapter.submitList(it) {
          scrollToPositionDelegate.notifyListCommitted()
          conversationItemDecorations.currentItems = it

          if (firstRender) {
            firstRender = false
            binding.conversationItemRecycler.doAfterNextLayout {
              SignalLocalMetrics.ConversationOpen.onRenderFinished()
              (context as? MainActivity)?.onFirstRender()
              doAfterFirstRender()
            }
          }
        }
      })
  }

  private fun doAfterFirstRender() {
    Log.d(TAG, "doAfterFirstRender")

    if (!isAdded || view == null) {
      Log.w(TAG, "Bailing, fragment no longer added")
      return
    }

    activity?.supportStartPostponedEnterTransition()

    val backPressedDelegate = BackPressedDelegate()
    requireActivity().onBackPressedDispatcher.addCallback(viewLifecycleOwner, backPressedDelegate)

    lifecycleScope.launch {
      repeatOnLifecycle(Lifecycle.State.RESUMED) {
        viewModel.backPressedState.collectLatest {
          backPressedDelegate.isEnabled = it.shouldHandleBackPressed()
        }
      }
    }

    menuProvider?.afterFirstRenderMode = true

    viewLifecycleOwner.lifecycle.addObserver(LastScrolledPositionUpdater(adapter, layoutManager, viewModel))

    disposables += viewModel.recipient
      .observeOn(AndroidSchedulers.mainThread())
      .distinctUntilChanged { r1, r2 -> r1 === r2 || r1.hasSameContent(r2) }
      .subscribeBy(onNext = this::onRecipientChanged)

    disposables += viewModel.titleViewParticipants
      .map { createGroupSubtitleString(it) }
      .distinctUntilChanged()
      .observeOn(AndroidSchedulers.mainThread())
      .subscribeBy(onNext = this::presentGroupConversationSubtitle)

    disposables += viewModel.scrollButtonState
      .subscribeBy(onNext = this::presentScrollButtons)

    disposables += viewModel
      .groupMemberServiceIds
      .subscribeBy(onNext = {
        colorizer.onGroupMembershipChanged(it)
        adapter.updateNameColors()
      })

    val disabledInputListener = DisabledInputListener()
    binding.conversationDisabledInput.listener = disabledInputListener

    val sendButtonListener = SendButtonListener()
    composeTextEventsListener = ComposeTextEventsListener()

    composeText.apply {
      setOnEditorActionListener(sendButtonListener)

      setCursorPositionChangedListener(composeTextEventsListener)
      setOnKeyListener(composeTextEventsListener)
      addTextChangedListener(composeTextEventsListener)
      setStylingChangedListener(composeTextEventsListener)
      setOnClickListener(composeTextEventsListener)
      onFocusChangeListener = composeTextEventsListener
    }

    sendButton.apply {
      setPopupContainer(binding.root)
      setOnClickListener(sendButtonListener)
      setScheduledSendListener(sendButtonListener)
      isEnabled = true
    }

    sendEditButton.setOnClickListener { handleSendEditMessage() }

    val attachListener = { _: View ->
      container.toggleInput(AttachmentKeyboardFragmentCreator, composeText)
    }
    binding.conversationInputPanel.attachButton.setOnClickListener(attachListener)
    binding.conversationInputPanel.inlineAttachmentButton.setOnClickListener(attachListener)

    presentGroupCallJoinButton()

    binding.scrollToBottom.setOnClickListener {
      binding.conversationItemRecycler.stopScroll()
      scrollToPositionDelegate.resetScrollPosition()
    }

    binding.scrollToMention.setOnClickListener {
      binding.conversationItemRecycler.stopScroll()
      scrollToNextMention()
    }

    dataObserver = DataObserver()
    adapter.registerAdapterDataObserver(dataObserver!!)

    val keyboardEvents = KeyboardEvents()
    container.addInputListener(keyboardEvents)
    container.addKeyboardStateListener(keyboardEvents)
    requireActivity()
      .onBackPressedDispatcher
      .addCallback(
        viewLifecycleOwner,
        keyboardEvents
      )

    childFragmentManager.setFragmentResultListener(AttachmentKeyboardFragment.RESULT_KEY, viewLifecycleOwner, AttachmentKeyboardFragmentListener())
    motionEventRelay.setDrain(MotionEventRelayDrain(this))

    voiceMessageRecordingDelegate = VoiceMessageRecordingDelegate(
      this,
      AudioRecorder(requireContext(), inputPanel),
      VoiceMessageRecordingSessionCallbacks()
    )

    val conversationBannerListener = ConversationBannerListener()
    binding.conversationBanner.listener = conversationBannerListener

    lifecycleScope.launch {
      viewModel
        .getBannerFlows(
          context = requireContext(),
          groupJoinClickListener = conversationBannerListener::reviewJoinRequestsAction,
          onSuggestionAddMembers = {
            conversationGroupViewModel.groupRecordSnapshot?.let { groupRecord ->
              GroupsV1MigrationSuggestionsDialog.show(requireActivity(), groupRecord.id.requireV2(), groupRecord.gv1MigrationSuggestions)
            }
          },
          onSuggestionNoThanks = conversationGroupViewModel::onSuggestedMembersBannerDismissed,
          bubbleClickListener = conversationBannerListener::changeBubbleSettingAction
        )
        .distinctUntilChanged()
        .flowWithLifecycle(viewLifecycleOwner.lifecycle)
        .flowOn(Dispatchers.Main)
        .collect {
          binding.conversationBanner.collectAndShowBanners(it)
        }
    }

    lifecycleScope.launch {
      lifecycle.repeatOnLifecycle(Lifecycle.State.STARTED) {
        val recipient = viewModel.recipientSnapshot
        if (recipient != null) {
          AvatarDownloadStateCache.forRecipient(recipient.id).collect {
            when (it) {
              AvatarDownloadStateCache.DownloadState.NONE,
              AvatarDownloadStateCache.DownloadState.IN_PROGRESS,
              AvatarDownloadStateCache.DownloadState.FINISHED -> {
                viewModel.updateThreadHeader()
              }

              AvatarDownloadStateCache.DownloadState.FAILED -> {
                Snackbar.make(requireView(), R.string.ConversationFragment_photo_failed, Snackbar.LENGTH_LONG).show()
                presentConversationTitle(recipient)
                viewModel.onAvatarDownloadFailed()
              }
            }
          }
        }
      }
    }

    if (TextSecurePreferences.getServiceOutage(context)) {
      AppDependencies.jobManager.add(ServiceOutageDetectionJob())
    }

    viewModel
      .identityRecordsObservable
      .distinctUntilChanged()
      .observeOn(AndroidSchedulers.mainThread())
      .subscribeBy { presentIdentityRecordsState(it) }
      .addTo(disposables)

    viewModel
      .getRequestReviewState()
      .subscribeBy { presentRequestReviewState(it) }
      .addTo(disposables)

    val sRight = SwipeAvailabilityProvider(SignalStore.settings.swipeToRightAction.let { if (it == SwipeActionTypes.DEFAULT) SwipeActionTypes.DEFAULT_FOR_RIGHT else it })
    val sLeft = SwipeAvailabilityProvider(SignalStore.settings.swipeToLeftAction.let { if (it == SwipeActionTypes.DEFAULT) SwipeActionTypes.DEFAULT_FOR_LEFT else it })

    ConversationItemSwipeCallback(
      sRight,
      sRight,
      sLeft,
      sLeft
    ).attachToRecyclerView(binding.conversationItemRecycler)

    sapDoubleTap = SwipeAvailabilityProvider(SignalStore.settings.doubleTapAction.let {
      if (it == SwipeActionTypes.DEFAULT) SwipeActionTypes.DEFAULT_FOR_DOUBLE_TAP
      else if (it == SwipeActionTypes.SHOW_OPTIONS) SwipeActionTypes.NONE
      else it
    })

    viewModel
      .inputReadyState
      .take(1)
      .flatMapMaybe { inputReadyState ->
        draftViewModel.loadShareOrDraftData(shareDataTimestampViewModel.timestamp)
          .map { inputReadyState to it }
      }
      .subscribeBy { (inputReadyState, data) -> handleShareOrDraftData(inputReadyState, data) }
      .addTo(disposables)

    disposables.add(
      draftViewModel
        .state
        .distinctUntilChanged { previous, next -> previous.voiceNoteDraft == next.voiceNoteDraft }
        .subscribe {
          inputPanel.voiceNoteDraft = it.voiceNoteDraft
          updateToggleButtonState()
        }
    )

    initializeSearch()
    initializeLinkPreviews()
    initializeStickerSuggestions()
    initializeInlineSearch()

    inputPanel.setListener(InputPanelListener())

    viewModel
      .getScheduledMessagesCount()
      .subscribeBy { count -> handleScheduledMessagesCountChange(count) }
      .addTo(disposables)

    presentTypingIndicator()

    getVoiceNoteMediaController().finishPostpone()

    getVoiceNoteMediaController()
      .voiceNotePlayerViewState
      .observe(viewLifecycleOwner) { state: Optional<VoiceNotePlayerView.State> ->
        if (state.isPresent) {
          binding.conversationBanner.showVoiceNotePlayer(state.get(), voiceNotePlayerListener)
        } else {
          binding.conversationBanner.clearVoiceNotePlayer()
        }
      }

    getVoiceNoteMediaController().voiceNotePlaybackState.observe(viewLifecycleOwner, inputPanel.playbackStateObserver)

    val conversationUpdateTick = ConversationUpdateTick { recomputeMessageDates() }

    viewLifecycleOwner.lifecycle.addObserver(conversationUpdateTick)

    if (args.conversationScreenType.isInPopup) {
      composeText.requestFocus()
      binding.conversationInputPanel.quickAttachmentToggle.disable()
    }
  }

  private fun recomputeMessageDates(forceUpdate: Boolean = false) {
    disposables += ConversationMessageComputeWorkers
      .recomputeFormattedDate(
        context = requireContext(),
        items = adapter.currentList.filterIsInstance<ConversationMessageElement>(),
        forceUpdate = forceUpdate
      )
      .observeOn(AndroidSchedulers.mainThread())
      .subscribeBy { adapter.updateTimestamps() }
  }

  private fun initializeInlineSearch() {
    inlineQueryController.onOrientationChange(resources.configuration.orientation == Configuration.ORIENTATION_LANDSCAPE)

    composeText.apply {
      setInlineQueryChangedListener(object : InlineQueryChangedListener {
        override fun onQueryChanged(inlineQuery: InlineQuery) {
          inlineQueryViewModel.onQueryChange(inlineQuery)
        }
      })

      setMentionValidator { annotations ->
        val recipient = viewModel.recipientSnapshot ?: return@setMentionValidator annotations

        val validIds = recipient.participantIds
          .map { MentionAnnotation.idToMentionAnnotationValue(it) }
          .toSet()

        annotations.filterNot { validIds.contains(it.value) }
      }
    }

    inlineQueryViewModel
      .selection
      .observeOn(AndroidSchedulers.mainThread())
      .subscribe { r: InlineQueryReplacement -> composeText.replaceText(r) }
      .addTo(disposables)
  }

  private fun presentTypingIndicator() {
    typingIndicatorAdapter.registerAdapterDataObserver(object : RecyclerView.AdapterDataObserver() {
      override fun onItemRangeInserted(positionStart: Int, itemCount: Int) {
        if (positionStart == 0 && itemCount == 1 && layoutManager.findFirstCompletelyVisibleItemPosition() == 0) {
          scrollToPositionDelegate.resetScrollPosition()
        }
      }
    })

    AppDependencies.typingStatusRepository.getTypists(args.threadId).observe(viewLifecycleOwner) {
      val recipient = viewModel.recipientSnapshot ?: return@observe

      typingIndicatorAdapter.setState(
        ConversationTypingIndicatorAdapter.State(
          typists = it.typists,
          isGroupThread = recipient.isGroup,
          hasWallpaper = recipient.hasWallpaper,
          isReplacedByIncomingMessage = it.isReplacedByIncomingMessage
        )
      )
    }
  }

  private fun presentStoryRing() {
    if (SignalStore.story.isFeatureDisabled) {
      return
    }

    disposables += viewModel.storyRingState.subscribeBy {
      binding.conversationTitleView.conversationTitleView.setStoryRingFromState(it)
    }

    binding.conversationTitleView.conversationTitleView.setOnStoryRingClickListener {
      val recipient: Recipient = viewModel.recipientSnapshot ?: return@setOnStoryRingClickListener
      val args = StoryViewerArgs.Builder(recipient.id, recipient.shouldHideStory)
        .isFromQuote(true)
        .build()

      startActivity(StoryViewerActivity.createIntent(requireContext(), args))
    }
  }

  private fun presentInputReadyState(inputReadyState: InputReadyState) {
    presentConversationTitle(inputReadyState.conversationRecipient)

    val disabledInputView = binding.conversationDisabledInput

    var inputDisabled = true
    when {
      inputReadyState.isClientExpired || inputReadyState.isUnauthorized -> disabledInputView.showAsExpiredOrUnauthorized(inputReadyState.isClientExpired, inputReadyState.isUnauthorized)
      !inputReadyState.messageRequestState.isAccepted -> disabledInputView.showAsMessageRequest(inputReadyState.conversationRecipient, inputReadyState.messageRequestState)
      inputReadyState.isActiveGroup == false -> disabledInputView.showAsNoLongerAMember()
      inputReadyState.isRequestingMember == true -> disabledInputView.showAsRequestingMember()
      inputReadyState.isAnnouncementGroup == true && inputReadyState.isAdmin == false -> disabledInputView.showAsAnnouncementGroupAdminsOnly()
      inputReadyState.conversationRecipient.isReleaseNotes -> disabledInputView.showAsReleaseNotesChannel(inputReadyState.conversationRecipient)
      inputReadyState.shouldShowInviteToSignal() -> disabledInputView.showAsInviteToSignal(requireContext(), inputReadyState.conversationRecipient, inputReadyState.threadContainsSms)
      else -> inputDisabled = false
    }

    inputPanel.setHideForMessageRequestState(inputDisabled)

    if (inputDisabled) {
      binding.navBar.setBackgroundColor(disabledInputView.color)
    } else {
      disabledInputView.clear()
    }

    composeText.setMessageSendType(MessageSendType.SignalMessageSendType)
  }

  private fun presentIdentityRecordsState(identityRecordsState: IdentityRecordsState) {
    binding.conversationTitleView.root.setVerified(identityRecordsState.isVerified)

    if (identityRecordsState.isUnverified) {
      binding.conversationBanner.showUnverifiedBanner(identityRecordsState.identityRecords)
    } else {
      binding.conversationBanner.clearUnverifiedBanner()
    }
  }

  private fun presentRequestReviewState(requestReviewState: RequestReviewState) {
    if (requestReviewState.shouldShowReviewBanner()) {
      binding.conversationBanner.showReviewBanner(requestReviewState)
    } else {
      binding.conversationBanner.clearRequestReview()
    }
  }

  private fun setMedia(uri: Uri, mediaType: SlideFactory.MediaType, width: Int = 0, height: Int = 0, borderless: Boolean = false, videoGif: Boolean = false) {
    val recipientId: RecipientId = viewModel.recipientSnapshot?.id ?: return

    if (mediaType == SlideFactory.MediaType.VCARD) {
      conversationActivityResultContracts.launchContactShareEditor(uri, viewModel.recipientSnapshot!!.chatColors)
    } else {
      val mimeType = MediaUtil.getMimeType(requireContext(), uri) ?: mediaType.toFallbackMimeType()
      val media = Media(
        uri,
        mimeType,
        0,
        width,
        height,
        0,
        0,
        borderless,
        videoGif,
        Optional.empty(),
        Optional.empty(),
        Optional.of(AttachmentTable.TransformProperties.forSentMediaQuality(SignalStore.settings.sentMediaQuality.code)),
        Optional.empty()
      )
      conversationActivityResultContracts.launchMediaEditor(listOf(media), recipientId, composeText.textTrimmed)
    }
  }

  private fun registerForResults() {
    addToContactsLauncher = registerForActivityResult(AddToContactsContract()) {}
    conversationActivityResultContracts = ConversationActivityResultContracts(this, ActivityResultCallbacks())
  }

  private fun onRecipientChanged(recipient: Recipient) {
    presentWallpaper(recipient.wallpaper)
    presentConversationTitle(recipient)
    presentChatColors(recipient.chatColors)
    invalidateOptionsMenu()

    updateMessageRequestAcceptedState(!viewModel.hasMessageRequestState)
  }

  @MainThread
  private fun updateMessageRequestAcceptedState(isMessageRequestAccepted: Boolean) {
    adapter.setMessageRequestIsAccepted(isMessageRequestAccepted)
  }

  private fun invalidateOptionsMenu() {
    if (searchMenuItem?.isActionViewExpanded != true || !isSearchRequested) {
      binding.toolbar.invalidateMenu()
    }
  }

  private fun presentActionBarMenu() {
    if (!args.conversationScreenType.isInPopup) {
      optionsMenuCallback = ConversationOptionsMenuCallback()
      menuProvider = ConversationOptionsMenu.Provider(optionsMenuCallback, disposables)
      binding.toolbar.addMenuProvider(menuProvider!!)
      invalidateOptionsMenu()
    }

    when (args.conversationScreenType) {
      ConversationScreenType.NORMAL -> presentNavigationIconForNormal()
      ConversationScreenType.BUBBLE,
      ConversationScreenType.POPUP -> presentNavigationIconForBubble()
    }
  }

  private fun presentNavigationIconForNormal() {
    if (!resources.getWindowSizeClass().isSplitPane()) {
      binding.toolbar.setNavigationIcon(R.drawable.symbol_arrow_start_24)
      binding.toolbar.setNavigationContentDescription(R.string.ConversationFragment__content_description_back_button)
      binding.toolbar.setNavigationOnClickListener {
        binding.root.hideKeyboard(composeText)
        requireActivity().onBackPressedDispatcher.onBackPressed()
      }
    } else {
      binding.toolbar.navigationIcon = null
      binding.toolbar.contentInsetStartWithNavigation = 0
    }
  }

  private fun presentNavigationIconForBubble() {
    binding.toolbar.navigationIcon = DrawableUtil.tint(
      ContextUtil.requireDrawable(requireContext(), R.drawable.ic_notification),
      ContextCompat.getColor(requireContext(), R.color.signal_accent_primary)
    )

    binding.toolbar.setNavigationContentDescription(R.string.ConversationFragment__content_description_launch_signal_button)

    binding.toolbar.setNavigationOnClickListener {
      startActivity(MainActivity.clearTop(requireContext()))
    }
  }

  private fun presentGroupConversationSubtitle(subtitle: String) {
    val titleView = binding.conversationTitleView.root

    if (subtitle.isBlank()) {
      titleView.setGroupRecipientSubtitle(null)
      return
    }

    titleView.setGroupRecipientSubtitle(subtitle)
  }

  private fun presentConversationTitle(recipient: Recipient?) {
    if (recipient == null) {
      return
    }

    val titleView = binding.conversationTitleView.root

    titleView.setTitle(Glide.with(this), recipient)

    if (recipient.expiresInSeconds > 0) {
      titleView.showExpiring(recipient)
    } else {
      titleView.clearExpiring()
    }

    if (!args.conversationScreenType.isInPopup) {
      titleView.setOnClickListener {
        optionsMenuCallback.handleConversationSettings()
      }
    }

    if (recipient.isSystemContact) {
      titleView.setOnLongClickListener {
        startActivity(Intent(Intent.ACTION_VIEW, recipient.contactUri))
        return@setOnLongClickListener true
      }
    }
  }

  private fun presentWallpaper(chatWallpaper: ChatWallpaper?) {
    if (chatWallpaper != null) {
      chatWallpaper.loadInto(binding.conversationWallpaper)
      ChatWallpaperDimLevelUtil.applyDimLevelForNightMode(binding.conversationWallpaperDim, chatWallpaper)
    } else {
      binding.conversationWallpaperDim.visible = false
    }

    val toolbarTint = ContextCompat.getColor(
      requireContext(),
      if (chatWallpaper != null) {
        R.color.signal_colorNeutralInverse
      } else {
        R.color.signal_colorOnSurface
      }
    )

    binding.toolbar.setTitleTextColor(toolbarTint)
    binding.toolbar.setActionItemTint(toolbarTint)

    val wallpaperEnabled = chatWallpaper != null
    binding.conversationWallpaper.visible = wallpaperEnabled
    binding.scrollToBottom.setWallpaperEnabled(wallpaperEnabled)
    binding.scrollToMention.setWallpaperEnabled(wallpaperEnabled)
    binding.conversationDisabledInput.setWallpaperEnabled(wallpaperEnabled)
    inputPanel.setWallpaperEnabled(wallpaperEnabled)

    val stateChanged = adapter.onHasWallpaperChanged(wallpaperEnabled)
    conversationItemDecorations.hasWallpaper = wallpaperEnabled
    if (stateChanged) {
      binding.conversationItemRecycler.invalidateItemDecorations()
    }

    val navColor = if (wallpaperEnabled) {
      R.color.conversation_navigation_wallpaper
    } else {
      R.color.signal_colorBackground
    }

    binding.scrollDateHeader.setBackgroundResource(
      if (wallpaperEnabled) R.drawable.sticky_date_header_background_wallpaper else R.drawable.sticky_date_header_background
    )

    binding.scrollDateHeader.setTextColor(
      ContextCompat.getColor(
        requireContext(),
        if (wallpaperEnabled) R.color.sticky_header_foreground_wallpaper else R.color.signal_colorOnSurfaceVariant
      )
    )

    if (!inputPanel.isHidden) {
      binding.navBar.setBackgroundColor(ContextCompat.getColor(requireContext(), navColor))
    }
  }

  private fun presentChatColors(chatColors: ChatColors) {
    recyclerViewColorizer.setChatColors(chatColors)
    binding.scrollToMention.setUnreadCountBackgroundTint(chatColors.asSingleColor())
    binding.scrollToBottom.setUnreadCountBackgroundTint(chatColors.asSingleColor())
    binding.conversationInputPanel.buttonToggle.background.apply {
      colorFilter = PorterDuffColorFilter(chatColors.asSingleColor(), PorterDuff.Mode.MULTIPLY)
      invalidateSelf()
    }
  }

  private fun presentScrollButtons(scrollButtonState: ConversationScrollButtonState) {
    Log.d(TAG, "Update scroll state $scrollButtonState")
    binding.scrollToBottom.setUnreadCount(scrollButtonState.unreadCount)
    binding.scrollToMention.setUnreadCount(0)
    binding.scrollToMention.isShown = scrollButtonState.hasMentions && scrollButtonState.showScrollButtons
    binding.scrollToBottom.isShown = scrollButtonState.showScrollButtons
  }

  private fun presentGroupCallJoinButton() {
    binding.conversationGroupCallJoin.setOnClickListener {
      handleVideoCall()
    }

    disposables += groupCallViewModel
      .state
      .distinctUntilChanged()
      .subscribeBy {
        binding.conversationGroupCallJoin.visible = it.ongoingCall
        binding.conversationGroupCallJoin.setText(if (it.hasCapacity) R.string.ConversationActivity_join else R.string.ConversationActivity_full)
        invalidateOptionsMenu()
      }
  }

  private fun handleVideoCall() {
    val recipient = viewModel.recipientSnapshot ?: return
    if (!recipient.isGroup) {
      CommunicationActions.startVideoCall(this, recipient) {
        YouAreAlreadyInACallSnackbar.show(requireView())
      }
      return
    }

    val hasActiveGroupCall: Single<Boolean> = groupCallViewModel.state.map { it.ongoingCall }.firstOrError()
    val isNonAdminInAnnouncementGroup: Boolean = conversationGroupViewModel.isNonAdminInAnnouncementGroup()
    val cannotCreateGroupCall = hasActiveGroupCall.map { active ->
      recipient to (recipient.isPushV2Group && !active && isNonAdminInAnnouncementGroup)
    }

    disposables += cannotCreateGroupCall
      .observeOn(AndroidSchedulers.mainThread())
      .subscribe { (recipient, notAllowed) ->
        if (notAllowed) {
          ConversationDialogs.displayCannotStartGroupCallDueToPermissionsDialog(requireContext())
        } else {
          CommunicationActions.startVideoCall(this, recipient) {
            YouAreAlreadyInACallSnackbar.show(requireView())
          }
        }
      }
  }

  private fun handleBlockJoinRequest(recipient: Recipient) {
    disposables += conversationGroupViewModel.blockJoinRequests(recipient).subscribeBy { result ->
      if (result.isFailure()) {
        val failureReason = GroupErrors.getUserDisplayMessage((result as GroupBlockJoinRequestResult.Failure).reason)
        Toast.makeText(requireContext(), failureReason, Toast.LENGTH_SHORT).show()
      } else {
        Toast.makeText(requireContext(), R.string.ConversationFragment__blocked, Toast.LENGTH_SHORT).show()
      }
    }
  }

  private fun handleShareOrDraftData(inputReadyState: InputReadyState, data: ShareOrDraftData) {
    shareDataTimestampViewModel.setTimestampFromConversationArgs(args)

    if (inputReadyState.isAnnouncementGroup == true && inputReadyState.isAdmin == false) {
      Toast.makeText(requireContext(), R.string.MultiselectForwardFragment__only_admins_can_send_messages_to_this_group, Toast.LENGTH_SHORT).show()
      draftViewModel.clearDraft()
      return
    } else if (inputReadyState.shouldClearDraft()) {
      draftViewModel.clearDraft()
      return
    }

    when (data) {
      is ShareOrDraftData.SendKeyboardImage -> sendMessageWithoutComposeInput(slide = data.slide, clearCompose = false)
      is ShareOrDraftData.SendSticker -> sendMessageWithoutComposeInput(slide = data.slide, clearCompose = true)
      is ShareOrDraftData.SetText -> {
        composeText.setDraftText(data.text)
        inputPanel.clickOnComposeInput()
      }
      is ShareOrDraftData.SetLocation -> attachmentManager.setLocation(data.location, MediaConstraints.getPushMediaConstraints())
      is ShareOrDraftData.SetEditMessage -> {
        composeText.setDraftText(data.draftText)
        inputPanel.enterEditMessageMode(Glide.with(this), data.messageEdit, true, data.clearQuote)
      }

      is ShareOrDraftData.SetMedia -> {
        composeText.setDraftText(data.text)
        setMedia(data.media, data.mediaType)
      }

      is ShareOrDraftData.SetQuote -> {
        composeText.setDraftText(data.draftText)
        handleReplyToMessage(data.quote)
      }

      is ShareOrDraftData.StartSendMedia -> {
        val recipientId = viewModel.recipientSnapshot?.id ?: return
        conversationActivityResultContracts.launchMediaEditor(data.mediaList, recipientId, data.text)
      }
    }
  }

  private fun handleScheduledMessagesCountChange(count: Int) {
    if (count <= 0) {
      scheduledMessagesStub.visibility = View.GONE
      reShowScheduleMessagesBar = false
    } else {
      scheduledMessagesStub.get().apply {
        visibility = View.VISIBLE

        findViewById<View>(R.id.scheduled_messages_show_all)
          .setOnClickListener {
            val recipient = viewModel.recipientSnapshot ?: return@setOnClickListener
            container.runAfterAllHidden(composeText) {
              ScheduledMessagesBottomSheet.show(childFragmentManager, args.threadId, recipient.id)
            }
          }

        findViewById<TextView>(R.id.scheduled_messages_text).text = resources.getQuantityString(R.plurals.conversation_scheduled_messages_bar__number_of_messages, count, count)
      }
      reShowScheduleMessagesBar = true
    }
  }

  private fun handleSendEditMessage() {
    if (!inputPanel.inEditMessageMode()) {
      Log.w(TAG, "Not in edit message mode, unknown state, forcing re-exit")
      inputPanel.exitEditMessageMode()
      return
    }

    if (SignalStore.uiHints.hasNotSeenEditMessageBetaAlert()) {
      Dialogs.showEditMessageBetaDialog(requireContext()) { handleSendEditMessage() }
      return
    }

    val editMessage = inputPanel.editMessage
    if (editMessage == null) {
      Log.w(TAG, "No edit message found, forcing exit")
      inputPanel.exitEditMessageMode()
      return
    }

    if (!isValidEditMessageSend(editMessage, System.currentTimeMillis())) {
      Log.i(TAG, "Edit message no longer valid")
      val editDurationHours = getEditMessageThresholdHours()
      Dialogs.showAlertDialog(requireContext(), null, resources.getQuantityString(R.plurals.ConversationActivity_edit_message_too_old, editDurationHours, editDurationHours))
      return
    }

    if (editMessage.body == composeText.editableText.toString() &&
      editMessage.getQuote()?.displayText?.toString() == inputPanel.quote.map { it.text }.orNull() &&
      editMessage.messageRanges == composeText.styling &&
      editMessage.hasLinkPreview() == inputPanel.hasLinkPreview()
    ) {
      Log.d(TAG, "Updated message matches original, exiting edit mode")
      inputPanel.exitEditMessageMode()
      return
    }

    sendMessage()
  }

  private fun getVoiceNoteMediaController() = requireListener<VoiceNoteMediaControllerOwner>().voiceNoteMediaController

  private fun initializeConversationThreadUi() {
    layoutManager = ConversationLayoutManager(requireContext())
    binding.conversationItemRecycler.setHasFixedSize(false)
    binding.conversationItemRecycler.layoutManager = layoutManager
    scrollListener = ScrollListener()
    binding.conversationItemRecycler.addOnScrollListener(scrollListener!!)

    clickListener = ConversationItemClickListener()
    adapter = ConversationAdapterV2(
      lifecycleOwner = viewLifecycleOwner,
      requestManager = Glide.with(this),
      clickListener = clickListener,
      hasWallpaper = args.wallpaper != null,
      colorizer = colorizer,
      startExpirationTimeout = viewModel::startExpirationTimeout,
      chatColorsDataProvider = viewModel::chatColorsSnapshot,
      displayDialogFragment = { it.show(childFragmentManager, null) }
    )

    typingIndicatorAdapter = ConversationTypingIndicatorAdapter(Glide.with(this))

    scrollToPositionDelegate = ScrollToPositionDelegate(
      recyclerView = binding.conversationItemRecycler,
      canJumpToPosition = adapter::canJumpToPosition
    )

    adapter.setPagingController(viewModel.pagingController)

    recyclerViewColorizer = RecyclerViewColorizer(binding.conversationItemRecycler)
    recyclerViewColorizer.setChatColors(args.chatColors)

    binding.conversationItemRecycler.adapter = ConcatAdapter(typingIndicatorAdapter, adapter)
    multiselectItemDecoration = MultiselectItemDecoration(
      requireContext()
    ) { viewModel.wallpaperSnapshot }

    openableGiftItemDecoration = OpenableGiftItemDecoration(requireContext())
    binding.conversationItemRecycler.addItemDecoration(openableGiftItemDecoration)

    binding.conversationItemRecycler.addItemDecoration(multiselectItemDecoration)
    viewLifecycleOwner.lifecycle.addObserver(multiselectItemDecoration)

    giphyMp4ProjectionRecycler = initializeGiphyMp4()

    val layoutTransitionListener = BubbleLayoutTransitionListener(binding.conversationItemRecycler)
    viewLifecycleOwner.lifecycle.addObserver(layoutTransitionListener)

    binding.conversationItemRecycler.itemAnimator = ConversationItemAnimator(
      isInMultiSelectMode = adapter.selectedItems::isNotEmpty,
      shouldPlayMessageAnimations = {
        animationsAllowed && scrollToPositionDelegate.isListCommitted() && binding.conversationItemRecycler.scrollState == RecyclerView.SCROLL_STATE_IDLE
      },
      isParentFilled = {
        binding.conversationItemRecycler.canScrollVertically(1) || binding.conversationItemRecycler.canScrollVertically(-1)
      },
      shouldUseSlideAnimation = { viewHolder ->
        true
      }
    )

    threadHeaderMarginDecoration = ThreadHeaderMarginDecoration()
    binding.conversationItemRecycler.addItemDecoration(threadHeaderMarginDecoration)

    conversationItemDecorations = ConversationItemDecorations(hasWallpaper = args.wallpaper != null)
    binding.conversationItemRecycler.addItemDecoration(conversationItemDecorations, 0)
  }

  private fun initializeGiphyMp4(): GiphyMp4ProjectionRecycler {
    val maxPlayback = GiphyMp4PlaybackPolicy.maxSimultaneousPlaybackInConversation()
    val holders = GiphyMp4ProjectionPlayerHolder.injectVideoViews(
      requireContext(),
      viewLifecycleOwner.lifecycle,
      binding.conversationVideoContainer,
      maxPlayback
    )

    val callback = GiphyMp4ProjectionRecycler(holders)
    GiphyMp4PlaybackController.attach(binding.conversationItemRecycler, callback, maxPlayback)
    binding.conversationItemRecycler.addItemDecoration(
      GiphyMp4ItemDecoration(callback),
      0
    )
    return callback
  }

  private fun initializeSearch() {
    searchViewModel.searchResults.observe(viewLifecycleOwner) { result ->
      if (result == null) {
        return@observe
      }

      if (result.results.isNotEmpty()) {
        val messageResult = result.results[result.position]
        disposables += viewModel
          .moveToDate(messageResult.receivedTimestampMs)
          .observeOn(AndroidSchedulers.mainThread())
          .subscribeBy {
            moveToPosition(it)
          }
      }

      searchNav.setData(result.position, result.results.size)
    }

    searchNav.setEventListener(SearchEventListener())

    disposables += viewModel.searchQuery.subscribeBy {
      adapter.updateSearchQuery(it)
    }
  }

  private fun initializeLinkPreviews() {
    linkPreviewViewModel.linkPreviewState
      .observeOn(AndroidSchedulers.mainThread())
      .subscribeBy { state ->
        if (state.isLoading) {
          inputPanel.setLinkPreviewLoading()
        } else if (state.hasLinks() && !state.linkPreview.isPresent) {
          inputPanel.setLinkPreviewNoPreview(state.error)
        } else {
          inputPanel.setLinkPreview(Glide.with(this), state.linkPreview)
        }

        updateToggleButtonState()
      }
      .addTo(disposables)
  }

  private fun initializeMediaKeyboard() {
    val keyboardMode: TextSecurePreferences.MediaKeyboardMode = TextSecurePreferences.getMediaKeyboardMode(requireContext())
    val stickerIntro: Boolean = !TextSecurePreferences.hasSeenStickerIntroTooltip(requireContext())

    inputPanel.showMediaKeyboardToggle(true)

    val keyboardPage = when (keyboardMode) {
      TextSecurePreferences.MediaKeyboardMode.EMOJI -> KeyboardPage.EMOJI
      TextSecurePreferences.MediaKeyboardMode.STICKER -> KeyboardPage.STICKER
      TextSecurePreferences.MediaKeyboardMode.GIF -> if (RemoteConfig.gifSearchAvailable) KeyboardPage.GIF else KeyboardPage.STICKER
    }

    inputPanel.setMediaKeyboardToggleMode(keyboardPage)
    keyboardPagerViewModel.switchToPage(keyboardPage)

    if (stickerIntro) {
      TextSecurePreferences.setMediaKeyboardMode(requireContext(), TextSecurePreferences.MediaKeyboardMode.STICKER)
      inputPanel.setMediaKeyboardToggleMode(KeyboardPage.STICKER)
      conversationTooltips.displayStickerIntroductionTooltip(inputPanel.mediaKeyboardToggleAnchorView) {
        EventBus.getDefault().removeStickyEvent(StickerPackInstallEvent::class.java)
      }
    }
  }

  private fun initializeStickerSuggestions() {
    stickerViewModel.stickers
      .subscribeBy(onNext = inputPanel::setStickerSuggestions)
      .addTo(disposables)
  }

  private fun updateLinkPreviewState() {
    if (viewModel.isPushAvailable && !attachmentManager.isAttachmentPresent && context != null && inputPanel.editMessage?.hasNonTextSlide() != true) {
      linkPreviewViewModel.onEnabled()
      linkPreviewViewModel.onTextChanged(composeText.textTrimmed.toString(), composeText.selectionStart, composeText.selectionEnd)
    } else {
      linkPreviewViewModel.onUserCancel()
    }
  }

  private fun updateToggleButtonState() {
    val buttonToggle: AnimatingToggle = binding.conversationInputPanel.buttonToggle
    val quickAttachment: HidingLinearLayout = binding.conversationInputPanel.quickAttachmentToggle
    val inlineAttachment: HidingLinearLayout = binding.conversationInputPanel.inlineAttachmentContainer

    when {
      inputPanel.isRecordingInLockedMode -> {
        buttonToggle.display(sendButton)
        quickAttachment.show()
        inlineAttachment.hide(true)
      }

      inputPanel.inEditMessageMode() -> {
        buttonToggle.display(sendEditButton)
        quickAttachment.hide(false)
        inlineAttachment.hide(false)
      }

      draftViewModel.voiceNoteDraft != null -> {
        buttonToggle.display(sendButton)
        quickAttachment.hide(true)
        inlineAttachment.hide(true)
      }

      composeText.text.isNullOrBlank() && !attachmentManager.isAttachmentPresent -> {
        buttonToggle.display(binding.conversationInputPanel.attachButton)
        quickAttachment.show()
        inlineAttachment.hide(true)
      }

      else -> {
        buttonToggle.display(sendButton)
        quickAttachment.hide(true)

        if (!attachmentManager.isAttachmentPresent && !linkPreviewViewModel.hasLinkPreviewUi) {
          inlineAttachment.show()
        } else {
          inlineAttachment.hide(true)
        }
      }
    }
  }

  private fun sendSticker(
    stickerRecord: StickerRecord,
    clearCompose: Boolean
  ) {
    val stickerLocator = StickerLocator(stickerRecord.packId, stickerRecord.packKey, stickerRecord.stickerId, stickerRecord.emoji)
    val slide = StickerSlide(
      requireContext(),
      stickerRecord.uri,
      stickerRecord.size,
      stickerLocator,
      stickerRecord.contentType
        .takeIf { it.isNotBlank() }
        ?: MediaUtil.IMAGE_WEBP
    )

    sendMessageWithoutComposeInput(slide = slide, clearCompose = clearCompose)

    viewModel.updateStickerLastUsedTime(stickerRecord, System.currentTimeMillis().milliseconds)
  }

  private fun sendMessageWithoutComposeInput(
    slide: Slide? = null,
    contacts: List<Contact> = emptyList(),
    quote: QuoteModel? = null,
    clearCompose: Boolean = true,
    scheduledDate: Long = -1
  ) {
    sendMessage(
      slideDeck = slide?.let { SlideDeck().apply { addSlide(slide) } },
      contacts = contacts,
      clearCompose = clearCompose,
      body = "",
      mentions = emptyList(),
      bodyRanges = null,
      messageToEdit = null,
      quote = quote,
      linkPreviews = emptyList(),
      bypassPreSendSafetyNumberCheck = true,
      scheduledDate = scheduledDate
    )
  }

  private fun sendMessage(
    body: String = composeText.editableText.toString().trim(),
    mentions: List<Mention> = composeText.mentions,
    bodyRanges: BodyRangeList? = composeText.styling,
    messageToEdit: MessageId? = inputPanel.editMessageId,
    quote: QuoteModel? = inputPanel.quote.orNull(),
    scheduledDate: Long = -1,
    slideDeck: SlideDeck? = if (attachmentManager.isAttachmentPresent) attachmentManager.buildSlideDeck() else null,
    contacts: List<Contact> = emptyList(),
    clearCompose: Boolean = true,
    linkPreviews: List<LinkPreview> = linkPreviewViewModel.onSend(),
    preUploadResults: List<MessageSender.PreUploadResult> = emptyList(),
    bypassPreSendSafetyNumberCheck: Boolean = false,
    isViewOnce: Boolean = false,
    afterSendComplete: () -> Unit = {}
  ) {
    val threadRecipient = viewModel.recipientSnapshot

    if (threadRecipient == null) {
      Log.w(TAG, "Unable to send due to invalid thread recipient")
      toast(R.string.ConversationActivity_recipient_is_not_a_valid_sms_or_email_address_exclamation, Toast.LENGTH_LONG)
      return
    }

    if (scheduledDate != -1L && ReenableScheduledMessagesDialogFragment.showIfNeeded(requireContext(), childFragmentManager, null, scheduledDate)) {
      return
    }

    if (SignalStore.uiHints.hasNotSeenTextFormattingAlert() && bodyRanges != null && bodyRanges.ranges.isNotEmpty()) {
      Dialogs.showFormattedTextDialog(requireContext()) {
        sendMessage(body, mentions, bodyRanges, messageToEdit, quote, scheduledDate, slideDeck, contacts, clearCompose, linkPreviews, preUploadResults, bypassPreSendSafetyNumberCheck, isViewOnce, afterSendComplete)
      }
      return
    }

    if (inputPanel.isRecordingInLockedMode) {
      inputPanel.releaseRecordingLockAndSend()
      return
    }

    if (slideDeck == null) {
      val voiceNote: DraftTable.Draft? = draftViewModel.voiceNoteDraft
      if (voiceNote != null) {
        sendMessageWithoutComposeInput(
          slide = AudioSlide.createFromVoiceNoteDraft(voiceNote),
          quote = quote,
          clearCompose = true,
          scheduledDate = scheduledDate
        )
        return
      }
    }

    if (body.isBlank() && slideDeck?.containsMediaSlide() != true && preUploadResults.isEmpty() && contacts.isEmpty()) {
      Log.i(TAG, "Unable to send due to empty message")
      toast(R.string.ConversationActivity_message_is_empty_exclamation)
      return
    }

    if (viewModel.identityRecordsState.hasRecentSafetyNumberChange() && !bypassPreSendSafetyNumberCheck) {
      Log.i(TAG, "Unable to send due to SNC")
      handleRecentSafetyNumberChange(viewModel.identityRecordsState.getRecentSafetyNumberChangeRecords())
      return
    }

    val metricId = viewModel.recipientSnapshot?.let { if (it.isGroup) SignalLocalMetrics.GroupMessageSend.start() else SignalLocalMetrics.IndividualMessageSend.start() }

    val send: Completable = viewModel.sendMessage(
      metricId = metricId,
      threadRecipient = threadRecipient,
      body = body,
      slideDeck = slideDeck,
      scheduledDate = scheduledDate,
      messageToEdit = messageToEdit,
      quote = quote,
      mentions = mentions,
      bodyRanges = bodyRanges,
      contacts = contacts,
      linkPreviews = linkPreviews,
      preUploadResults = preUploadResults,
      isViewOnce = isViewOnce
    )

    disposables += send
      .doOnSubscribe {
        if (clearCompose) {
          composeTextEventsListener?.typingStatusEnabled = false
          composeText.setText("")
          composeTextEventsListener?.typingStatusEnabled = true
          attachmentManager.clear(Glide.with(this@ConversationFragment), false)
          inputPanel.clearQuote()
        }
        scrollToPositionDelegate.markListCommittedVersion()
      }
      .subscribeBy(
        onComplete = {
          onSendComplete()
          afterSendComplete()
        },
        onError = {
          Log.w(TAG, "Error received during send!", it)
          toast(R.string.ConversationActivity_error_sending_media)
        }
      )
  }

  private fun onSendComplete() {
    if (isDetached || activity?.isFinishing == true) {
      return
    }

    scrollToPositionDelegate.resetScrollPositionAfterMarkListVersionSurpassed()
    attachmentManager.cleanup()

    updateLinkPreviewState()

    draftViewModel.clearDraft()

    inputPanel.exitEditMessageMode()

    if (args.conversationScreenType.isInPopup) {
      activity?.finish()
    }
  }

  private fun handleRecentSafetyNumberChange(changedRecords: List<IdentityRecord>) {
    val recipient = viewModel.recipientSnapshot ?: return
    SafetyNumberBottomSheet
      .forIdentityRecordsAndDestination(changedRecords, RecipientSearchKey(recipient.id, false))
      .show(childFragmentManager)
  }

  private fun toast(@StringRes toastTextId: Int, toastDuration: Int = Toast.LENGTH_SHORT) {
    ThreadUtil.runOnMain {
      if (context != null) {
        Toast.makeText(context, toastTextId, toastDuration).show()
      } else {
        Log.w(TAG, "Dropping toast without context.")
      }
    }
  }

  private fun snackbar(
    @StringRes text: Int,
    anchor: View = binding.conversationItemRecycler,
    @Duration duration: Int = Snackbar.LENGTH_LONG
  ) {
    Snackbar.make(anchor, text, duration).show()
  }

  private fun maybeShowSwipeToReplyTooltip() {
    if (!TextSecurePreferences.hasSeenSwipeToReplyTooltip(requireContext())) {
      val tooltipText = if (ViewUtil.isLtr(requireContext())) {
        R.string.ConversationFragment_you_can_swipe_to_the_right_reply
      } else {
        R.string.ConversationFragment_you_can_swipe_to_the_left_reply
      }

      snackbar(tooltipText)

      TextSecurePreferences.setHasSeenSwipeToReplyTooltip(requireContext(), true)
    }
  }

  private fun calculateSelectedItemCount(): String {
    val count = adapter.selectedItems.map(MultiselectPart::conversationMessage).distinct().count()
    return requireContext().resources.getQuantityString(R.plurals.conversation_context__s_selected, count, count)
  }

  private fun getSelectedConversationMessage(): ConversationMessage {
    val records = adapter.selectedItems.map(MultiselectPart::conversationMessage).distinct().toSet()
    if (records.size == 1) {
      return records.first()
    }

    error("More than one conversation message in set.")
  }

  private fun setCorrectActionModeMenuVisibility() {
    val selectedParts = adapter.selectedItems

    if (actionMode != null && selectedParts.isEmpty()) {
      actionMode?.finish()
      return
    }

    setBottomActionBarVisibility(true)

    val recipient = viewModel.recipientSnapshot ?: return
    val menuState = MenuState.getMenuState(
      recipient,
      selectedParts,
      viewModel.hasMessageRequestState,
      conversationGroupViewModel.isNonAdminInAnnouncementGroup()
    )

    val items = arrayListOf<ActionItem>()

    if (menuState.shouldShowReplyAction()) {
      items.add(
        ActionItem(R.drawable.symbol_reply_24, resources.getString(R.string.conversation_selection__menu_reply)) {
          maybeShowSwipeToReplyTooltip()
          handleReplyToMessage(getSelectedConversationMessage())
          actionMode?.finish()
        }
      )
    }

    if (menuState.shouldShowEditAction()) {
      items.add(
        ActionItem(R.drawable.symbol_edit_24, resources.getString(R.string.conversation_selection__menu_edit)) {
          handleEditMessage(getSelectedConversationMessage())
          actionMode?.finish()
        }
      )
    }

    if (menuState.shouldShowForwardAction()) {
      items.add(
        ActionItem(R.drawable.symbol_forward_24, resources.getString(R.string.conversation_selection__menu_forward)) {
          handleForwardMessageParts(selectedParts)
        }
      )
    }

    if (menuState.shouldShowSaveAttachmentAction()) {
      items.add(
        ActionItem(R.drawable.symbol_save_android_24, getResources().getString(R.string.conversation_selection__menu_save)) {
          handleSaveAttachment(getSelectedConversationMessage().messageRecord as MmsMessageRecord)
          actionMode?.finish()
        }
      )
    }

    if (menuState.shouldShowCopyAction()) {
      items.add(
        ActionItem(R.drawable.symbol_copy_android_24, getResources().getString(R.string.conversation_selection__menu_copy)) {
          handleCopyMessage(selectedParts)
          actionMode?.finish()
        }
      )
    }

    if (menuState.shouldShowDetailsAction()) {
      items.add(
        ActionItem(R.drawable.symbol_info_24, getResources().getString(R.string.conversation_selection__menu_message_details)) {
          handleDisplayDetails(getSelectedConversationMessage())
          actionMode?.finish()
        }
      )
    }

    if (menuState.shouldShowDeleteAction()) {
      items.add(
        ActionItem(R.drawable.symbol_trash_24, getResources().getString(R.string.conversation_selection__menu_delete)) {
          handleDeleteMessages(selectedParts, checkFastDeleteForMe = true)
          actionMode?.finish()
        }
      )
    }

    bottomActionBar.setItems(items)
  }

  private fun setBottomActionBarVisibility(isVisible: Boolean) {
    val isCurrentlyVisible = bottomActionBar.isVisible
    if (isVisible == isCurrentlyVisible) {
      return
    }

    val additionalScrollOffset = 54.dp
    if (isVisible) {
      ViewUtil.animateIn(bottomActionBar, bottomActionBar.enterAnimation)
      container.hideInput()
      inputPanel.setHideForSelection(true)
      animationsAllowed = false

      bottomActionBar.viewTreeObserver.addOnPreDrawListener(object : ViewTreeObserver.OnPreDrawListener {
        override fun onPreDraw(): Boolean {
          if (bottomActionBar.height == 0 && bottomActionBar.visible) {
            return false
          }
          bottomActionBar.viewTreeObserver.removeOnPreDrawListener(this)

          val bottomPadding = bottomActionBar.height + ((bottomActionBar.layoutParams as? ViewGroup.MarginLayoutParams)?.bottomMargin ?: 18.dp)
          ViewUtil.setPaddingBottom(binding.conversationItemRecycler, bottomPadding)
          binding.conversationItemRecycler.scrollBy(0, -(bottomPadding - additionalScrollOffset))
          animationsAllowed = true
          return false
        }
      })
    } else {
      ViewUtil.animateOut(bottomActionBar, bottomActionBar.exitAnimation)
        .addListener(object : ListenableFuture.Listener<Boolean> {
          override fun onSuccess(result: Boolean?) {
            val scrollOffset = binding.conversationItemRecycler.paddingBottom - additionalScrollOffset
            inputPanel.setHideForSelection(false)
            val bottomPadding = resources.getDimensionPixelSize(R.dimen.conversation_bottom_padding)
            ViewUtil.setPaddingBottom(binding.conversationItemRecycler, bottomPadding)
            binding.conversationItemRecycler.doOnPreDraw {
              it.scrollBy(0, scrollOffset)
            }
          }

          override fun onFailure(e: ExecutionException?) = Unit
        })
    }
  }

  private fun isUnopenedGift(itemView: View, messageRecord: MessageRecord): Boolean {
    if (itemView is OpenableGift) {
      val projection = (itemView as OpenableGift).getOpenableGiftProjection(false)
      if (projection != null) {
        projection.release()
        return !openableGiftItemDecoration.hasOpenedGiftThisSession(messageRecord.id)
      }
    }

    return false
  }

  private fun clearFocusedItem() {
    multiselectItemDecoration.setFocusedItem(null)
    binding.conversationItemRecycler.invalidateItemDecorations()
  }

  private fun handleReaction(
    conversationMessage: ConversationMessage,
    onActionSelectedListener: OnActionSelectedListener,
    selectedConversationModel: SelectedConversationModel,
    onHideListener: OnHideListener,
    motionEvent: MotionEvent?
  ) {
    reactionDelegate.setOnActionSelectedListener(onActionSelectedListener)
    reactionDelegate.setOnHideListener(onHideListener)
    reactionDelegate.show(requireActivity(), viewModel.recipientSnapshot!!, conversationMessage, conversationGroupViewModel.isNonAdminInAnnouncementGroup(), selectedConversationModel, motionEvent)
    viewModel.setIsReactionDelegateShowing(true)
    composeText.clearFocus()
  }

  //region Message Request Helpers

  @SuppressLint("CheckResult")
  private fun onReportSpam() {
    val recipient = viewModel.recipientSnapshot
    if (recipient == null) {
      Log.w(TAG, "[onBlockClicked] No recipient!")
      return
    }

    BlockUnblockDialog.showReportSpamFor(
      requireContext(),
      lifecycle,
      recipient,
      {
        messageRequestViewModel
          .onReportSpam()
          .doOnSubscribe { binding.conversationDisabledInput.showBusy() }
          .doOnTerminate { binding.conversationDisabledInput.hideBusy() }
          .subscribeBy {
            Log.d(TAG, "report spam complete")
            toast(R.string.ConversationFragment_reported_as_spam)
          }
      },
      if (recipient.isBlocked) {
        null
      } else {
        Runnable {
          messageRequestViewModel
            .onBlockAndReportSpam()
            .doOnSubscribe { binding.conversationDisabledInput.showBusy() }
            .doOnTerminate { binding.conversationDisabledInput.hideBusy() }
            .subscribeBy { result ->
              when (result) {
                is Result.Success -> {
                  Log.d(TAG, "report spam complete")
                  toast(R.string.ConversationFragment_reported_as_spam_and_blocked)
                }

                is Result.Failure -> {
                  Log.d(TAG, "report spam failed ${result.failure}")
                  toast(GroupErrors.getUserDisplayMessage(result.failure))
                }
              }
            }
        }
      }
    )
  }

  @SuppressLint("CheckResult")
  private fun onBlock() {
    val recipient = viewModel.recipientSnapshot
    if (recipient == null) {
      Log.w(TAG, "[onBlockClicked] No recipient!")
      return
    }

    BlockUnblockDialog.showBlockFor(
      requireContext(),
      lifecycle,
      recipient
    ) {
      messageRequestViewModel
        .onBlock()
        .subscribeWithShowProgress("block")
    }
  }

  @SuppressLint("CheckResult")
  private fun onUnblock() {
    val recipient = viewModel.recipientSnapshot
    if (recipient == null) {
      Log.w(TAG, "[onUnblockClicked] No recipient!")
      return
    }

    BlockUnblockDialog.showUnblockFor(
      requireContext(),
      lifecycle,
      recipient
    ) {
      messageRequestViewModel
        .onUnblock()
        .subscribeWithShowProgress("unblock")
    }
  }

  private fun onMessageRequestAccept() {
    messageRequestViewModel
      .onAccept()
      .subscribeWithShowProgress("accept message request")
      .addTo(disposables)
  }

  private fun onDeleteConversation() {
    val recipient = viewModel.recipientSnapshot
    if (recipient == null) {
      Log.w(TAG, "[onDeleteConversation] No recipient!")
      return
    }

    ConversationDialogs.displayDeleteDialog(requireContext(), recipient) {
      messageRequestViewModel
        .onDelete()
        .doAfterSuccess { activity?.finish() }
        .subscribeWithShowProgress("delete message request")
    }
  }

  private fun Single<Result<Unit, GroupChangeFailureReason>>.subscribeWithShowProgress(logMessage: String): Disposable {
    return doOnSubscribe { binding.conversationDisabledInput.showBusy() }
      .doOnTerminate { binding.conversationDisabledInput.hideBusy() }
      .subscribeBy { result ->
        when (result) {
          is Result.Success -> Log.d(TAG, "$logMessage complete")
          is Result.Failure -> {
            Log.d(TAG, "$logMessage failed ${result.failure}")
            toast(GroupErrors.getUserDisplayMessage(result.failure))
          }
        }
      }
  }

  private inner class BackPressedDelegate : OnBackPressedCallback(false) {
    override fun handleOnBackPressed() {
      Log.d(TAG, "onBackPressed()")
      val state = viewModel.backPressedState.value

      if (state.isReactionDelegateShowing) {
        reactionDelegate.hide()
      } else if (state.isSearchRequested) {
        searchMenuItem?.collapseActionView()
      }
    }
  }

  // endregion

  //region Message action handling

  private fun handleReplyToMessage(conversationMessage: ConversationMessage) {
    if (isSearchRequested) {
      searchMenuItem?.collapseActionView()
    }

    if (inputPanel.inEditMessageMode()) {
      inputPanel.exitEditMessageMode()
    }

    val (slideDeck, body) = viewModel.getSlideDeckAndBodyForReply(requireContext(), conversationMessage)
    val author = conversationMessage.messageRecord.fromRecipient

    inputPanel.setQuote(
      Glide.with(this),
      conversationMessage.messageRecord.dateSent,
      author,
      body,
      slideDeck,
      conversationMessage.messageRecord.getRecordQuoteType()
    )

    inputPanel.clickOnComposeInput()
  }

  private fun handleEditMessage(conversationMessage: ConversationMessage) {
    val isNoteToSelf = viewModel.recipientSnapshot?.isSelf ?: false
    if (!isNoteToSelf && !MessageConstraintsUtil.isWithinMaxEdits(conversationMessage.messageRecord)) {
      Log.i(TAG, "Too many edits to the message")
      Dialogs.showAlertDialog(requireContext(), null, resources.getQuantityString(R.plurals.ConversationActivity_edit_message_too_many_edits, MessageConstraintsUtil.MAX_EDIT_COUNT, MessageConstraintsUtil.MAX_EDIT_COUNT))

      return
    }

    if (isSearchRequested) {
      searchMenuItem?.collapseActionView()
    }

    viewModel.resolveMessageToEdit(conversationMessage)
      .subscribeBy { updatedMessage ->
        inputPanel.enterEditModeIfPossible(Glide.with(this), updatedMessage, false, false)
      }
      .addTo(disposables)
  }

  private fun handleForwardMessageParts(messageParts: Set<MultiselectPart>) {
    inputPanel.clearQuote()

    MultiselectForwardFragmentArgs.create(requireContext(), messageParts) { args ->
      MultiselectForwardFragment.showBottomSheet(childFragmentManager, args)
    }
  }

  private fun handleSaveAttachment(record: MmsMessageRecord) {
    if (record.isViewOnce) {
      error("Cannot save a view-once message")
    }

    lifecycleScope.launch {
      AttachmentSaver(this@ConversationFragment).saveAttachments(record)
    }
  }

  private fun handleCopyMessage(messageParts: Set<MultiselectPart>) {
    handleCopyMessage(messageParts, SignalStore.settings.isCopyTextOpensPopup())
  }

  private fun handleCopyMessage(messageParts: Set<MultiselectPart>, popup: Boolean) {  
    if (!popup) {
      viewModel.copyToClipboard(requireContext(), messageParts).subscribe().addTo(disposables)
    } else {
      viewModel
        .getAsText(requireContext(), messageParts)
        .observeOn(AndroidSchedulers.mainThread())
        .doOnSuccess {
          // https://stackoverflow.com/questions/7197939/copy-text-from-android-alertdialog
          val v = EditText(requireContext())
          v.setText(it)

          MaterialAlertDialogBuilder(requireContext())
            .setView(v)
            .setPositiveButton("Close", null)
            .setNegativeButton("Copy All") { d, _ ->
              Util.copyToClipboard(requireContext(), it)
              d.dismiss()
            }
            .show()
        }
        .subscribe()
        .addTo(disposables)
    }
  }

  private fun handleResend(conversationMessage: ConversationMessage) {
    viewModel.resendMessage(conversationMessage).subscribe()
  }

  private fun handleEnterMultiselect(conversationMessage: ConversationMessage) {
    val parts = conversationMessage.multiselectCollection.toSet()
    parts.forEach { adapter.toggleSelection(it) }
    binding.conversationItemRecycler.invalidateItemDecorations()
    actionMode = (requireActivity() as AppCompatActivity).startSupportActionMode(actionModeCallback)
  }

  private fun handleViewPaymentDetails(conversationMessage: ConversationMessage) {
    val record: MmsMessageRecord = conversationMessage.messageRecord as? MmsMessageRecord ?: return
    val payment = record.payment
    if (payment == null || record.isPaymentTombstone) {
      showPaymentTombstoneLearnMoreDialog()
      return
    }
    if (record.isPaymentNotification) {
      startActivity(PaymentsActivity.navigateToPaymentDetails(requireContext(), payment.uuid))
    }
  }

  private fun showPaymentTombstoneLearnMoreDialog() {
    val dialogBuilder = MaterialAlertDialogBuilder(requireContext())
    dialogBuilder
      .setTitle(R.string.PaymentTombstoneLearnMoreDialog_title)
      .setMessage(R.string.PaymentTombstoneLearnMoreDialog_message)
      .setPositiveButton(android.R.string.ok, null)

    dialogBuilder.show()
  }

  private fun handleDisplayDetails(conversationMessage: ConversationMessage) {
    val recipientSnapshot = viewModel.recipientSnapshot ?: return
    MessageDetailsFragment.create(conversationMessage.messageRecord, recipientSnapshot.id).show(childFragmentManager, null)
  }

  private fun handleDeleteMessages(messageParts: Set<MultiselectPart>, forceDeleteForMe: Boolean = false, checkFastDeleteForMe: Boolean = false) {
    if (DeleteSyncEducationDialog.shouldShow()) {
      DeleteSyncEducationDialog
        .show(childFragmentManager)
        .subscribe { handleDeleteMessages(messageParts) }
        .addTo(disposables)

      return
    }

    val records = messageParts.map(MultiselectPart::getMessageRecord).toSet()

    disposables += DeleteDialog.show(
      context = requireContext(),
      messageRecords = records,
      forceDeleteForMe = forceDeleteForMe,
      checkFastDeleteForMe = checkFastDeleteForMe
    ).observeOn(AndroidSchedulers.mainThread())
      .subscribe { (deleted: Boolean, deleted2: Boolean) ->
        if (deleted2) {
          adapter.clearMostRecentSelectedIfNecessary(records)
        }
        if (!deleted) return@subscribe
        val editMessageId = inputPanel.editMessageId?.id
        if (editMessageId != null && records.any { it.id == editMessageId }) {
          inputPanel.exitEditMessageMode()
        }
      }
  }

  private inner class SwipeAvailabilityProvider(val action: String) : ConversationItemSwipeCallback.SwipeAvailabilityProvider, ConversationItemSwipeCallback.OnSwipeListener {
    override fun isSwipeAvailable(conversationMessage: ConversationMessage): Boolean {
      if (action == SwipeActionTypes.REPLY) {
        val recipient = viewModel.recipientSnapshot ?: return false

        return actionMode == null &&
          MenuState.canReplyToMessage(
            recipient,
            MenuState.isActionMessage(conversationMessage.messageRecord),
            conversationMessage.messageRecord,
            viewModel.hasMessageRequestState,
            conversationGroupViewModel.isNonAdminInAnnouncementGroup()
          )
      }
      else if (action == SwipeActionTypes.DELETE || action == SwipeActionTypes.DELETE_NO_PROMPT) {
        return actionMode == null && MenuState.canDeleteMessage(conversationMessage.messageRecord)
      }
      else if (action == SwipeActionTypes.COPY_TEXT || action == SwipeActionTypes.COPY_TEXT_POPUP) {
        return actionMode == null && MenuState.canCopyMessage(conversationMessage.messageRecord)
      }
      else if (action == SwipeActionTypes.FORWARD || action == SwipeActionTypes.NOTE_TO_SELF) {
        return actionMode == null && MenuState.canForwardMessage(conversationMessage.messageRecord)
      }
      else if (action == SwipeActionTypes.MESSAGE_DETAILS) {
        return actionMode == null && MenuState.canShowMessageDetails(conversationMessage.messageRecord)
      }
      else if (action == SwipeActionTypes.MULTI_SELECT || action == SwipeActionTypes.SHOW_OPTIONS) {
        return actionMode == null
      }
      else if (action == SwipeActionTypes.EDIT) {
        return actionMode == null && MenuState.canEditMessage(conversationMessage)
      }
      // includes SwipeActionTypes.NONE and any other string
      return false
    }

    override fun onSwipe(conversationMessage: ConversationMessage, element: InteractiveConversationElement?, motionEvent: MotionEvent?) {
      when (action) {
        SwipeActionTypes.REPLY -> handleReplyToMessage(conversationMessage)
        SwipeActionTypes.DELETE -> handleDeleteMessages(conversationMessage.multiselectCollection.toSet(), checkFastDeleteForMe = false)
        SwipeActionTypes.DELETE_NO_PROMPT -> handleDeleteMessages(conversationMessage.multiselectCollection.toSet(), forceDeleteForMe = true)
        SwipeActionTypes.COPY_TEXT -> handleCopyMessage(conversationMessage.multiselectCollection.toSet(), false)
        SwipeActionTypes.COPY_TEXT_POPUP -> handleCopyMessage(conversationMessage.multiselectCollection.toSet(), true)
        SwipeActionTypes.FORWARD -> handleForwardMessageParts(conversationMessage.multiselectCollection.toSet())
        SwipeActionTypes.NOTE_TO_SELF -> handleForwardMessagePartsNoteToSelf(conversationMessage.multiselectCollection.toSet())
        SwipeActionTypes.MESSAGE_DETAILS -> handleDisplayDetails(conversationMessage)
        SwipeActionTypes.MULTI_SELECT -> handleEnterMultiselect(conversationMessage)
        SwipeActionTypes.SHOW_OPTIONS ->
          if (element != null && motionEvent != null && element is View && element is Multiselectable) clickListener.onItemLongClick2(element, element.getMultiselectPartForLatestTouch(), motionEvent)
        SwipeActionTypes.EDIT -> handleEditMessage(conversationMessage)
        // includes SwipeActionTypes.NONE and any other string
        else -> Unit
      }
    }
  }

  private fun handleForwardMessagePartsNoteToSelf(messageParts: Set<MultiselectPart>) {
    inputPanel.clearQuote()

    MultiselectForwardFragmentArgs.create(requireContext(), messageParts) { args ->
      MultiselectForwardRepository.sendNoteToSelf(requireActivity(), args)
    }
  }

  //endregion

  //region Scroll Handling

  private fun moveToStartPosition(meta: ConversationData) {
    if (meta.getStartPosition() == 0) {
      layoutManager.scrollToPositionWithOffset(0, 0) {
        animationsAllowed = true
        markReadHelper.stopIgnoringViewReveals(MarkReadHelper.getLatestTimestamp(adapter, layoutManager).orNull())
      }
    } else {
      binding.toolbar.viewTreeObserver.addOnGlobalLayoutListener(StartPositionScroller(meta))
    }
  }

  /** Helper to scroll the conversation to the correct position and offset based on toolbar height and the type of position */
  private inner class StartPositionScroller(private val meta: ConversationData) : ViewTreeObserver.OnGlobalLayoutListener {

    override fun onGlobalLayout() {
      if (!isAdded || view == null) {
        return
      }

      val rect = Rect()
      binding.toolbar.getGlobalVisibleRect(rect)
      val toolbarOffset = rect.bottom
      binding.toolbar.viewTreeObserver.removeOnGlobalLayoutListener(this)

      val offset = when {
        meta.getStartPosition() == 0 -> 0
        meta.shouldJumpToMessage() -> (binding.conversationItemRecycler.height - toolbarOffset) / 4
        meta.shouldScrollToLastSeen() -> binding.conversationItemRecycler.height - toolbarOffset
        else -> binding.conversationItemRecycler.height
      }

      Log.d(TAG, "Scrolling to start position ${meta.getStartPosition()}")
      layoutManager.scrollToPositionWithOffset(meta.getStartPosition(), offset) {
        animationsAllowed = true
        markReadHelper.stopIgnoringViewReveals(MarkReadHelper.getLatestTimestamp(adapter, layoutManager).orNull())
        if (meta.shouldJumpToMessage()) {
          binding.conversationItemRecycler.post {
            adapter.pulseAtPosition(meta.getStartPosition())
          }
        }
      }
    }
  }

  /**
   * Requests a jump to the desired position, and ensures that the position desired will be visible on the screen.
   */
  private fun moveToPosition(position: Int) {
    scrollToPositionDelegate.requestScrollPosition(
      position = position,
      smooth = true,
      scrollStrategy = jumpAndPulseScrollStrategy
    )
  }

  private fun scrollToNextMention() {
    disposables += viewModel.getNextMentionPosition().subscribeBy {
      moveToPosition(it)
    }
  }

  /**
   * The methods used in this method are taken directly from View.canScrollVertically(-1)'s code path.
   */
  private fun isScrolledToBottom(): Boolean {
    return with(binding.conversationItemRecycler) {
      val offset = computeVerticalScrollOffset()
      val range = computeVerticalScrollRange() - computeVerticalScrollExtent()
      val delta = range - offset

      delta <= IS_SCROLLED_TO_BOTTOM_THRESHOLD
    }
  }

  private fun isScrolledPastButtonThreshold(): Boolean {
    return layoutManager.findFirstVisibleItemPosition() > 4
  }

  private fun shouldScrollToBottom(): Boolean {
    return isScrolledToBottom() || layoutManager.findFirstVisibleItemPosition() <= 0
  }

  private fun closeChatSearch() {
    isSearchRequested = false
    searchViewModel.onSearchClosed()
    searchNav.visible = false
    inputPanel.setHideForSearch(false)
    viewModel.setSearchQuery(null)
    binding.conversationDisabledInput.visible = true
    invalidateOptionsMenu()
  }

  /**
   * Controls animation and visibility of the scrollDateHeader.
   */
  private inner class ScrollDateHeaderHelper {

    private val slideIn = AnimationUtils.loadAnimation(
      requireContext(),
      R.anim.slide_from_top
    ).apply {
      duration = SCROLL_HEADER_ANIMATION_DURATION
    }

    private val slideOut = AnimationUtils.loadAnimation(
      requireContext(),
      R.anim.conversation_scroll_date_header_slide_to_top
    ).apply {
      duration = SCROLL_HEADER_ANIMATION_DURATION
    }

    private var pendingHide = false

    fun show() {
      if (binding.scrollDateHeader.text.isNullOrEmpty()) {
        return
      }

      if (pendingHide) {
        pendingHide = false
      } else {
        ViewUtil.animateIn(binding.scrollDateHeader, slideIn)
      }
    }

    fun bind(message: ConversationMessage?) {
      if (message != null) {
        binding.scrollDateHeader.text = DateUtils.getConversationDateHeaderString(requireContext(), Locale.getDefault(), message.conversationTimestamp)
      }
    }

    fun hide() {
      pendingHide = true

      val header = binding.scrollDateHeader

      header.postDelayed({
        if (pendingHide) {
          pendingHide = false
          ViewUtil.animateOut(header, slideOut)
        }
      }, SCROLL_HEADER_CLOSE_DELAY)
    }
  }

  private inner class ScrollListener : RecyclerView.OnScrollListener() {

    private var wasAtBottom = true
    private val scrollDateHeaderHelper = ScrollDateHeaderHelper()

    override fun onScrolled(recyclerView: RecyclerView, dx: Int, dy: Int) {
      if (isScrolledToBottom()) {
        viewModel.setShowScrollButtonsForScrollPosition(showScrollButtons = false, willScrollToBottomOnNewMessage = true)
      } else if (isScrolledPastButtonThreshold()) {
        viewModel.setShowScrollButtonsForScrollPosition(showScrollButtons = true, willScrollToBottomOnNewMessage = false)
      } else {
        viewModel.setShowScrollButtonsForScrollPosition(showScrollButtons = false, willScrollToBottomOnNewMessage = shouldScrollToBottom())
      }

      presentComposeDivider()

      val message = adapter.getConversationMessage(layoutManager.findLastVisibleItemPosition())
      scrollDateHeaderHelper.bind(message)

      val timestamp = MarkReadHelper.getLatestTimestamp(adapter, layoutManager)
      timestamp.ifPresent(markReadHelper::onViewsRevealed)
    }

    override fun onScrollStateChanged(recyclerView: RecyclerView, newState: Int) {
      if (newState != RecyclerView.SCROLL_STATE_IDLE) {
        scrollDateHeaderHelper.show()
      } else {
        scrollDateHeaderHelper.hide()
      }
    }

    private fun presentComposeDivider() {
      val isAtBottom = isScrolledToBottom()
      if (isAtBottom && !wasAtBottom) {
        ViewUtil.fadeOut(binding.composeDivider, 50, View.INVISIBLE)
      } else if (wasAtBottom && !isAtBottom) {
        ViewUtil.fadeIn(binding.composeDivider, 500)
      }

      wasAtBottom = isAtBottom
    }
  }

  private inner class DataObserver : RecyclerView.AdapterDataObserver() {
    override fun onItemRangeInserted(positionStart: Int, itemCount: Int) {
      if (positionStart == 0 && shouldScrollToBottom()) {
        layoutManager.scrollToPositionWithOffset(0, 0)
        scrollListener?.onScrolled(binding.conversationItemRecycler, 0, 0)
      }
    }

    override fun onItemRangeRemoved(positionStart: Int, itemCount: Int) {
      if (actionMode == null) {
        return
      }

      val expired: Set<MultiselectPart> = adapter
        .selectedItems
        .filter { it.isExpired() }
        .toSet()

      adapter.removeFromSelection(expired)

      if (adapter.selectedItems.isEmpty()) {
        actionMode?.finish()
      } else {
        actionMode?.setTitle(calculateSelectedItemCount())
      }
    }

    override fun onItemRangeChanged(positionStart: Int, itemCount: Int) {
      scrollListener?.onScrolled(binding.conversationItemRecycler, 0, 0)
    }
  }

  fun handleMoveToQuotePosition(quoteId: Long, authorId: RecipientId) {
    disposables += viewModel.getQuotedMessagePosition(quoteId, authorId)
      .subscribeBy {
        if (it >= 0) {
          moveToPosition(it)
        } else {
          toast(R.string.ConversationFragment_quoted_message_no_longer_available)
        }
      }
  }

  //endregion Scroll Handling

  // region Conversation Callbacks

  private inner class ConversationItemClickListener : ConversationAdapter.ItemClickListener {
    override fun onQuoteClicked(messageRecord: MmsMessageRecord) {
      val quote: Quote? = messageRecord.quote
      if (quote == null) {
        Log.w(TAG, "onQuoteClicked: Received an event but there is no quote.")
        return
      }

      if (quote.isOriginalMissing) {
        Log.i(TAG, "onQuoteClicked: Original message is missing.")
        toast(R.string.ConversationFragment_quoted_message_not_found)
        return
      }

      val parentStoryId = messageRecord.parentStoryId
      if (parentStoryId != null) {
        startActivity(
          StoryViewerActivity.createIntent(
            requireContext(),
            StoryViewerArgs.Builder(quote.author, Recipient.resolved(quote.author).shouldHideStory)
              .withStoryId(parentStoryId.asMessageId().id)
              .isFromQuote(true)
              .build()
          )
        )

        return
      }

      handleMoveToQuotePosition(quote.id, quote.author)
    }

    override fun onLinkPreviewClicked(linkPreview: LinkPreview) {
      val activity = activity ?: return
      CommunicationActions.openBrowserLink(activity, linkPreview.url)
    }

    override fun onQuotedIndicatorClicked(messageRecord: MessageRecord) {
      context ?: return
      activity ?: return
      val recipientId = viewModel.recipientSnapshot?.id ?: return

      container.runAfterAllHidden(composeText) {
        MessageQuotesBottomSheet.show(
          childFragmentManager,
          MessageId(messageRecord.id),
          recipientId
        )
      }
    }

    override fun onMoreTextClicked(conversationRecipientId: RecipientId, messageId: Long, isMms: Boolean) {
      context ?: return
      LongMessageFragment.create(messageId, isMms).show(childFragmentManager, null)
    }

    override fun onStickerClicked(stickerLocator: StickerLocator) {
      context ?: return
      startActivity(StickerPackPreviewActivity.getIntent(stickerLocator.packId, stickerLocator.packKey))
    }

    override fun onViewOnceMessageClicked(messageRecord: MmsMessageRecord) {
      if (!messageRecord.isViewOnce) {
        error("Non-revealable message clicked.")
      }

      if (!ViewOnceUtil.isViewable(messageRecord)) {
        val toastText = if (messageRecord.isOutgoing) {
          R.string.ConversationFragment_view_once_media_is_deleted_after_sending
        } else {
          R.string.ConversationFragment_you_already_viewed_this_message
        }

        toast(toastText)
        return
      }

      disposables += viewModel.getTemporaryViewOnceUri(messageRecord).subscribeBy(
        onSuccess = {
          container.hideAll(composeText)
          startActivity(ViewOnceMessageActivity.getIntent(requireContext(), messageRecord.id, it))
        },
        onComplete = {
          toast(R.string.ConversationFragment_failed_to_open_message)
        }
      )
    }

    override fun onSharedContactDetailsClicked(contact: Contact, avatarTransitionView: View) {
      val activity = activity ?: return
      ViewCompat.setTransitionName(avatarTransitionView, "avatar")
      val bundle = ActivityOptionsCompat.makeSceneTransitionAnimation(activity, avatarTransitionView, "avatar").toBundle()
      activity.startActivity(SharedContactDetailsActivity.getIntent(activity, contact), bundle)
    }

    override fun onAddToContactsClicked(contact: Contact) {
      disposables += AddToContactsContract.createIntentAndLaunch(
        this@ConversationFragment,
        addToContactsLauncher,
        contact
      )
    }

    override fun onMessageSharedContactClicked(choices: MutableList<Recipient>) {
      val context = context ?: return
      ContactUtil.selectRecipientThroughDialog(context, choices, Locale.getDefault()) { recipient: Recipient ->
        CommunicationActions.startConversation(context, recipient, null)
      }
    }

    override fun onInviteSharedContactClicked(choices: MutableList<Recipient>) {
      val context = context ?: return
      ContactUtil.selectRecipientThroughDialog(context, choices, Locale.getDefault()) { recipient: Recipient ->
        CommunicationActions.composeSmsThroughDefaultApp(
          context,
          recipient,
          getString(R.string.InviteActivity_lets_switch_to_signal, getString(R.string.install_url))
        )
      }
    }

    override fun onReactionClicked(multiselectPart: MultiselectPart, messageId: Long, isMms: Boolean) {
      context ?: return
      val reactionsTag = "REACTIONS"
      if (parentFragmentManager.findFragmentByTag(reactionsTag) == null) {
        ReactionsBottomSheetDialogFragment.create(messageId, isMms, if (SignalStore.settings.isShowReactionTimestamps()) Locale.getDefault() else null)
                                          .show(childFragmentManager, reactionsTag)
      }
    }

    override fun onGroupMemberClicked(recipientId: RecipientId, groupId: GroupId) {
      context ?: return
      RecipientBottomSheetDialogFragment.show(childFragmentManager, recipientId, groupId)
    }

    override fun onItemDoubleClick(item: MultiselectPart) {
      Log.d(TAG, "onItemDoubleClick")
      onDoubleTapToEdit(item.conversationMessage)
    }

    private fun onDoubleTapToEdit(conversationMessage: ConversationMessage) {
      if (sapDoubleTap.action != SwipeActionTypes.EDIT) {
        if (sapDoubleTap.isSwipeAvailable(conversationMessage)) {
          sapDoubleTap.onSwipe(conversationMessage, null, null)
        }
        return
      }

      if (!isValidEditMessageSend(conversationMessage.getMessageRecord(), System.currentTimeMillis())) {
        return
      }

      if (SignalStore.uiHints.hasSeenDoubleTapEditEducationSheet) {
        onDoubleTapEditEducationSheetNext(conversationMessage)
        return
      }

      DoubleTapEditEducationSheet(conversationMessage).show(childFragmentManager, DoubleTapEditEducationSheet.KEY)
    }

    override fun onPaymentTombstoneClicked() {
      this@ConversationFragment.showPaymentTombstoneLearnMoreDialog()
    }

    override fun onDisplayMediaNoLongerAvailableSheet() {
      if (SignalStore.backup.areBackupsEnabled) {
        UpgradeToStartMediaBackupSheet().show(parentFragmentManager, BottomSheetUtil.STANDARD_BOTTOM_SHEET_FRAGMENT_TAG)
      } else {
        MediaNoLongerAvailableBottomSheet().show(parentFragmentManager, BottomSheetUtil.STANDARD_BOTTOM_SHEET_FRAGMENT_TAG)
      }
    }

    override fun onMessageWithErrorClicked(messageRecord: MessageRecord) {
      val recipientId = viewModel.recipientSnapshot?.id ?: return
      if (messageRecord.isIdentityMismatchFailure) {
        SafetyNumberBottomSheet
          .forMessageRecord(requireContext(), messageRecord)
          .show(childFragmentManager)
      } else if (messageRecord.hasFailedWithNetworkFailures()) {
        ConversationDialogs.displayMessageCouldNotBeSentDialog(requireContext(), messageRecord)
      } else {
        MessageDetailsFragment.create(messageRecord, recipientId).show(childFragmentManager, null)
      }
    }

    override fun onMessageWithRecaptchaNeededClicked(messageRecord: MessageRecord) {
      RecaptchaProofBottomSheetFragment.show(childFragmentManager)
    }

    override fun onIncomingIdentityMismatchClicked(recipientId: RecipientId) {
      SafetyNumberBottomSheet.forRecipientId(recipientId).show(parentFragmentManager)
    }

    override fun onRegisterVoiceNoteCallbacks(onPlaybackStartObserver: Observer<VoiceNotePlaybackState>) {
      getVoiceNoteMediaController()
        .voiceNotePlaybackState
        .observe(viewLifecycleOwner, onPlaybackStartObserver)
    }

    override fun onUnregisterVoiceNoteCallbacks(onPlaybackStartObserver: Observer<VoiceNotePlaybackState>) {
      getVoiceNoteMediaController()
        .voiceNotePlaybackState
        .removeObserver(onPlaybackStartObserver)
    }

    override fun onVoiceNotePause(uri: Uri) {
      getVoiceNoteMediaController().pausePlayback(uri)
    }

    override fun onVoiceNotePlay(uri: Uri, messageId: Long, position: Double) {
      getVoiceNoteMediaController().startConsecutivePlayback(uri, messageId, position)
    }

    override fun onSingleVoiceNotePlay(uri: Uri, messageId: Long, position: Double) {
      getVoiceNoteMediaController().startSinglePlayback(uri, messageId, position)
    }

    override fun onVoiceNoteSeekTo(uri: Uri, position: Double) {
      getVoiceNoteMediaController().seekToPosition(uri, position)
    }

    override fun onVoiceNotePlaybackSpeedChanged(uri: Uri, speed: Float) {
      getVoiceNoteMediaController().setPlaybackSpeed(uri, speed)
    }

    override fun onGroupMigrationLearnMoreClicked(membershipChange: GroupMigrationMembershipChange) {
      GroupsV1MigrationInfoBottomSheetDialogFragment.show(parentFragmentManager, membershipChange)
    }

    override fun onChatSessionRefreshLearnMoreClicked() {
      ConversationDialogs.displayChatSessionRefreshLearnMoreDialog(requireContext())
    }

    override fun onBadDecryptLearnMoreClicked(author: RecipientId) {
      val isGroup = viewModel.recipientSnapshot?.isGroup ?: return
      val recipientName = Recipient.resolved(author).getDisplayName(requireContext())
      BadDecryptLearnMoreDialog.show(parentFragmentManager, recipientName, isGroup)
    }

    override fun onSafetyNumberLearnMoreClicked(recipient: Recipient) {
      ConversationDialogs.displaySafetyNumberLearnMoreDialog(this@ConversationFragment, recipient)
    }

    override fun onShowUnverifiedProfileSheet(forGroup: Boolean) {
      UnverifiedProfileNameBottomSheet.show(parentFragmentManager, forGroup)
    }

    override fun onJoinGroupCallClicked() {
      val activity = activity ?: return
      val recipient = viewModel.recipientSnapshot ?: return
      CommunicationActions.startVideoCall(activity, recipient) {
        YouAreAlreadyInACallSnackbar.show(requireView())
      }
    }

    override fun onInviteFriendsToGroupClicked(groupId: GroupId.V2) {
      GroupLinkInviteFriendsBottomSheetDialogFragment.show(requireActivity().supportFragmentManager, groupId)
    }

    @SuppressLint("NotifyDataSetChanged")
    override fun onEnableCallNotificationsClicked() {
      EnableCallNotificationSettingsDialog.fixAutomatically(requireContext())
      if (EnableCallNotificationSettingsDialog.shouldShow(requireContext())) {
        EnableCallNotificationSettingsDialog.show(childFragmentManager)
      } else {
        adapter.notifyDataSetChanged()
      }
    }

    override fun onPlayInlineContent(conversationMessage: ConversationMessage?) {
      adapter.playInlineContent(conversationMessage)
    }

    override fun onInMemoryMessageClicked(messageRecord: InMemoryMessageRecord) {
      ConversationDialogs.displayInMemoryMessageDialog(requireContext(), messageRecord)
    }

    override fun onViewGroupDescriptionChange(groupId: GroupId?, description: String, isMessageRequestAccepted: Boolean) {
      if (groupId != null) {
        GroupDescriptionDialog.show(childFragmentManager, groupId, description, isMessageRequestAccepted)
      }
    }

    override fun onChangeNumberUpdateContact(recipient: Recipient) {
      startActivity(RecipientExporter.export(recipient).asAddContactIntent())
    }

    override fun onChangeProfileNameUpdateContact(recipient: Recipient) {
      if (recipient.isSystemContact) {
        startActivity(
          Intent(Intent.ACTION_EDIT).apply {
            setDataAndType(recipient.contactUri, ContactsContract.Contacts.CONTENT_ITEM_TYPE)
          }
        )
      } else {
        nicknameEditActivityLauncher.launch(NicknameActivity.Args(recipientId = recipient.id, focusNoteFirst = false))
      }
    }

    override fun onCallToAction(action: String) {
      if ("gift_badge" == action) {
        checkoutLauncher.launch(InAppPaymentType.ONE_TIME_GIFT)
      } else if ("username_edit" == action) {
        startActivity(EditProfileActivity.getIntentForUsernameEdit(requireContext()))
      } else if ("calls_tab" == action) {
        startActivity(MainActivity.clearTopAndOpenTab(requireContext(), MainNavigationListLocation.CALLS))
      } else if ("chat_folder" == action) {
        startActivity(AppSettingsActivity.chatFolders(requireContext()))
      }
    }

    override fun onDonateClicked() {
      requireActivity()
        .supportFragmentManager
        .beginTransaction()
        .add(DonateToSignalFragment.Dialog.create(InAppPaymentType.ONE_TIME_DONATION), "one_time_nav")
        .commitNow()
    }

    override fun onBlockJoinRequest(recipient: Recipient) {
      MaterialAlertDialogBuilder(requireContext()).setTitle(R.string.ConversationFragment__block_request)
        .setMessage(getString(R.string.ConversationFragment__s_will_not_be_able_to_join_or_request_to_join_this_group_via_the_group_link, recipient.getDisplayName(requireContext())))
        .setNegativeButton(R.string.ConversationFragment__cancel, null)
        .setPositiveButton(R.string.ConversationFragment__block_request_button) { _, _ -> handleBlockJoinRequest(recipient) }
        .show()
    }

    override fun onRecipientNameClicked(target: RecipientId) {
      context ?: return
      disposables += viewModel.recipient.firstOrError().observeOn(AndroidSchedulers.mainThread()).subscribeBy {
        RecipientBottomSheetDialogFragment.show(
          parentFragmentManager,
          target,
          it.groupId.orElse(null)
        )
      }
    }

    override fun onInviteToSignalClicked() {
      InviteActions.inviteUserToSignal(
        requireContext(),
        this@ConversationFragment::startActivity
      )
    }

    override fun onActivatePaymentsClicked() {
      startActivity(Intent(requireContext(), PaymentsActivity::class.java))
    }

    override fun onSendPaymentClicked(recipientId: RecipientId) {
      val recipient = viewModel.recipientSnapshot ?: return
      AttachmentManager.selectPayment(this@ConversationFragment, recipient)
    }

    override fun onScheduledIndicatorClicked(view: View, conversationMessage: ConversationMessage) = Unit

    override fun onUrlClicked(url: String): Boolean {
      return CommunicationActions.handlePotentialGroupLinkUrl(requireActivity(), url) ||
        CommunicationActions.handlePotentialProxyLinkUrl(requireActivity(), url)
    }

    override fun onViewGiftBadgeClicked(messageRecord: MessageRecord) {
      if (!messageRecord.hasGiftBadge()) {
        return
      }

      if (messageRecord.isOutgoing) {
        ViewSentGiftBottomSheet.show(childFragmentManager, (messageRecord as MmsMessageRecord))
      } else {
        ViewReceivedGiftBottomSheet.show(childFragmentManager, (messageRecord as MmsMessageRecord))
      }
    }

    override fun onGiftBadgeRevealed(messageRecord: MessageRecord) {
      viewModel.markGiftBadgeRevealed(messageRecord)
    }

    override fun goToMediaPreview(parent: ConversationItem, sharedElement: View, args: MediaIntentFactory.MediaPreviewArgs) {
      if (this@ConversationFragment.args.conversationScreenType.isInBubble) {
        val recipient = viewModel.recipientSnapshot ?: return
        val intent = ConversationIntents.createBuilderSync(requireActivity(), recipient.id, viewModel.threadId)
          .withStartingPosition(binding.conversationItemRecycler.getChildAdapterPosition(parent))
          .build()

        requireActivity().startActivity(intent)
        requireActivity().startActivity(MediaIntentFactory.create(requireActivity(), args.skipSharedElementTransition(true)))
        return
      }

      if (args.isVideoGif) {
        val adapterPosition: Int = binding.conversationItemRecycler.getChildAdapterPosition(parent)
        val holder: GiphyMp4ProjectionPlayerHolder? = giphyMp4ProjectionRecycler.getCurrentHolder(adapterPosition)
        if (holder != null) {
          parent.showProjectionArea()
          holder.hide()
        }
      }

      container.hideAll(composeText)

      sharedElement.transitionName = MediaPreviewV2Activity.SHARED_ELEMENT_TRANSITION_NAME
      requireActivity().setExitSharedElementCallback(MaterialContainerTransformSharedElementCallback())
      val options = ActivityOptions.makeSceneTransitionAnimation(requireActivity(), sharedElement, MediaPreviewV2Activity.SHARED_ELEMENT_TRANSITION_NAME)
      requireActivity().startActivity(MediaIntentFactory.create(requireActivity(), args), options.toBundle())
    }

    override fun onEditedIndicatorClicked(conversationMessage: ConversationMessage) {
      val messageRecord = conversationMessage.messageRecord
      if (conversationMessage.messageRecord.isOutgoing) {
        if (!doubleTapToEditDebouncer.onClick { EditMessageHistoryDialog.show(childFragmentManager, messageRecord.toRecipient.id, messageRecord) }) {
          onDoubleTapToEdit(conversationMessage)
        }
      } else {
        EditMessageHistoryDialog.show(childFragmentManager, messageRecord.fromRecipient.id, messageRecord)
      }
    }

    override fun onItemClick(item: MultiselectPart) {
      if (actionMode != null) {
        adapter.toggleSelection(item)
        binding.conversationItemRecycler.invalidateItemDecorations()

        if (adapter.selectedItems.isEmpty()) {
          actionMode?.finish()
        } else {
          setCorrectActionModeMenuVisibility()
          actionMode?.title = calculateSelectedItemCount()
        }
      }
    }

    override fun onItemLongClick(itemView: View, item: MultiselectPart) {
      onItemLongClick2(itemView, item, null)
    }

    fun onItemLongClick2(itemView: View, item: MultiselectPart, motionEvent: MotionEvent? = null) {
      Log.d(TAG, "onItemLongClick")
<<<<<<< HEAD
      if (actionMode != null) {
        if (SignalStore.settings.isRangeMultiSelect()) {
          adapter.toggleFromMostRecentSelectedTo(item.getMessageRecord())
          binding.conversationItemRecycler.invalidateItemDecorations()
          setCorrectActionModeMenuVisibility()
          actionMode?.setTitle(calculateSelectedItemCount())
        }
        return
      }
=======
      if (actionMode != null) { return }

      if (item.getMessageRecord().isInMemoryMessageRecord) { return }
>>>>>>> f82b5eb7

      val messageRecord = item.getMessageRecord()
      val recipient = viewModel.recipientSnapshot ?: return

      if (isUnopenedGift(itemView, messageRecord)) {
        return
      }

      if ((motionEvent != null || !SignalStore.settings.isLongPressMultiSelect()) &&
        messageRecord.isValidReactionTarget() &&
        !recipient.isBlocked &&
        !viewModel.hasMessageRequestState &&
        (!recipient.isGroup || recipient.isActiveGroup) &&
        adapter.selectedItems.isEmpty()
      ) {
        multiselectItemDecoration.setFocusedItem(MultiselectPart.Message(item.conversationMessage))
        binding.conversationItemRecycler.invalidateItemDecorations()
        binding.reactionsShade.visibility = View.VISIBLE
        binding.conversationItemRecycler.suppressLayout(true)

        val target: InteractiveConversationElement? = if (itemView is InteractiveConversationElement) {
          itemView
        } else {
          val viewHolder = binding.conversationItemRecycler.getChildViewHolder(itemView)
          if (viewHolder is InteractiveConversationElement) {
            viewHolder
          } else {
            null
          }
        }

        if (target != null) {
          val audioUri = messageRecord.getAudioUriForLongClick()
          if (audioUri != null) {
            getVoiceNoteMediaController().pausePlayback(audioUri)
          }

          val childAdapterPosition = target.getAdapterPosition(binding.conversationItemRecycler)
          var mp4Holder: GiphyMp4ProjectionPlayerHolder? = null
          var videoBitmap: Bitmap? = null
          if (childAdapterPosition != RecyclerView.NO_POSITION) {
            mp4Holder = giphyMp4ProjectionRecycler.getCurrentHolder(childAdapterPosition)
            if (mp4Holder?.isVisible == true) {
              mp4Holder.pause()
              videoBitmap = mp4Holder.bitmap
              mp4Holder.hide()
            }
          }

          val snapshot = ConversationItemSelection.snapshotView(target, binding.conversationItemRecycler, messageRecord, videoBitmap)

          val focusedView = if (container.isInputShowing || !container.isKeyboardShowing) null else itemView.rootView.findFocus()
          val bodyBubble = target.bubbleView
          val selectedConversationModel = SelectedConversationModel(
            bitmap = snapshot,
            itemX = itemView.x,
            itemY = itemView.y + binding.conversationItemRecycler.translationY,
            bubbleY = bodyBubble.y,
            bubbleWidth = bodyBubble.width,
            audioUri = audioUri,
            isOutgoing = messageRecord.isOutgoing,
            focusedView = focusedView,
            snapshotMetrics = target.getSnapshotStrategy()?.snapshotMetrics ?: InteractiveConversationElement.SnapshotMetrics(
              snapshotOffset = bodyBubble.x,
              contextMenuPadding = bodyBubble.x
            )
          )

          bodyBubble.visibility = View.INVISIBLE
          target.reactionsView.visibility = View.INVISIBLE

          val quotedIndicatorVisible = target.quotedIndicatorView?.visibility == View.VISIBLE
          if (quotedIndicatorVisible) {
            ViewUtil.fadeOut(target.quotedIndicatorView!!, 150, View.INVISIBLE)
          }

          container.hideKeyboard(composeText, keepHeightOverride = true)

          viewModel.setHideScrollButtonsForReactionOverlay(true)

          val targetViews: InteractiveConversationElement = target
          handleReaction(
            item.conversationMessage,
            ReactionsToolbarListener(item.conversationMessage),
            selectedConversationModel,
            object : OnHideListener {
              override fun startHide(focusedView: View?) {
                multiselectItemDecoration.hideShade(binding.conversationItemRecycler)
                ViewUtil.fadeOut(binding.reactionsShade, resources.getInteger(R.integer.reaction_scrubber_hide_duration), View.GONE)

                if (focusedView == composeText || searchMenuItem?.isActionViewExpanded == true) {
                  container.showSoftkey(composeText)
                }
              }

              override fun onHide() {
                viewModel.setIsReactionDelegateShowing(false)

                if (!lifecycle.currentState.isAtLeast(Lifecycle.State.STARTED) || activity == null || activity?.isFinishing == true) {
                  return
                }

                binding.conversationItemRecycler.suppressLayout(false)
                if (selectedConversationModel.audioUri != null) {
                  getVoiceNoteMediaController().resumePlayback(selectedConversationModel.audioUri, messageRecord.id)
                }

                WindowUtil.setLightStatusBarFromTheme(requireActivity())
                WindowUtil.setLightNavigationBarFromTheme(requireActivity())

                clearFocusedItem()

                if (mp4Holder != null) {
                  mp4Holder.show()
                  mp4Holder.resume()
                }

                bodyBubble.visibility = View.VISIBLE
                targetViews.reactionsView.visibility = View.VISIBLE

                if (quotedIndicatorVisible && targetViews.quotedIndicatorView != null) {
                  ViewUtil.fadeIn(targetViews.quotedIndicatorView!!, 150)
                }

                viewModel.setHideScrollButtonsForReactionOverlay(false)
              }
            },
            motionEvent
          )
        }
      } else {
        clearFocusedItem()
        adapter.toggleSelection(item)
        binding.conversationItemRecycler.invalidateItemDecorations()

        actionMode = (requireActivity() as AppCompatActivity).startSupportActionMode(actionModeCallback)
      }
    }

    override fun onShowGroupDescriptionClicked(groupName: String, description: String, shouldLinkifyWebLinks: Boolean) {
      GroupDescriptionDialog.show(childFragmentManager, groupName, description, shouldLinkifyWebLinks)
    }

    override fun onJoinCallLink(callLinkRootKey: CallLinkRootKey) {
      CommunicationActions.startVideoCall(this@ConversationFragment, callLinkRootKey) {
        YouAreAlreadyInACallSnackbar.show(requireView())
      }
    }

    override fun onShowSafetyTips(forGroup: Boolean) {
      SafetyTipsBottomSheetDialog.show(childFragmentManager, forGroup)
    }

    override fun onReportSpamLearnMoreClicked() {
      MaterialAlertDialogBuilder(requireContext())
        .setTitle(R.string.ConversationFragment_reported_spam)
        .setMessage(R.string.ConversationFragment_reported_spam_message)
        .setPositiveButton(android.R.string.ok, null)
        .show()
    }

    override fun onMessageRequestAcceptOptionsClicked() {
      val recipient: Recipient? = viewModel.recipientSnapshot

      if (recipient != null) {
        MaterialAlertDialogBuilder(requireContext())
          .setMessage(getString(R.string.ConversationFragment_you_accepted_a_message_request_from_s, recipient.getDisplayName(requireContext())))
          .setPositiveButton(R.string.ConversationFragment_block) { _, _ -> onBlock() }
          .setNegativeButton(R.string.ConversationFragment_report_spam) { _, _ -> onReportSpam() }
          .setNeutralButton(R.string.ConversationFragment__cancel, null)
          .show()
      }
    }

    private fun MessageRecord.getAudioUriForLongClick(): Uri? {
      if (!hasAudio()) {
        return null
      }

      val playbackState = getVoiceNoteMediaController().voiceNotePlaybackState.value
      if (playbackState == null || !playbackState.isPlaying) {
        return null
      }

      val uri = (this as MmsMessageRecord).slideDeck.audioSlide?.uri
      return uri.takeIf { it == playbackState.uri }
    }
  }

  private inner class ConversationOptionsMenuCallback : ConversationOptionsMenu.Callback {

    override fun getSnapshot(): ConversationOptionsMenu.Snapshot {
      val recipient: Recipient? = viewModel.recipientSnapshot
      return ConversationOptionsMenu.Snapshot(
        recipient = recipient,
        isPushAvailable = viewModel.isPushAvailable,
        canShowAsBubble = viewModel.canShowAsBubble(requireContext()),
        isActiveGroup = recipient?.isActiveGroup == true,
        isActiveV2Group = recipient?.let { it.isActiveGroup && it.isPushV2Group } == true,
        isInActiveGroup = recipient?.isActiveGroup == false,
        hasActiveGroupCall = groupCallViewModel.hasOngoingGroupCallSnapshot,
        distributionType = args.distributionType,
        threadId = args.threadId,
        messageRequestState = viewModel.messageRequestState,
        isInBubble = args.conversationScreenType.isInBubble
      )
    }

    override fun isTextHighlighted(): Boolean {
      return composeText.isTextHighlighted
    }

    override fun onOptionsMenuCreated(menu: Menu) {
      searchMenuItem = menu.findItem(R.id.menu_search)

      val searchView: SearchView = searchMenuItem!!.actionView as SearchView
      val queryListener: SearchView.OnQueryTextListener = object : SearchView.OnQueryTextListener {
        override fun onQueryTextSubmit(query: String): Boolean {
          searchViewModel.onQueryUpdated(query, args.threadId, true)
          searchNav.showLoading()
          viewModel.setSearchQuery(query)
          return true
        }

        override fun onQueryTextChange(newText: String): Boolean {
          searchViewModel.onQueryUpdated(newText, args.threadId, false)
          searchNav.showLoading()
          viewModel.setSearchQuery(newText)
          return true
        }
      }

      searchMenuItem!!.setOnActionExpandListener(object : MenuItem.OnActionExpandListener {
        override fun onMenuItemActionExpand(item: MenuItem): Boolean {
          searchView.setIncognitoKeyboardEnabled(TextSecurePreferences.isIncognitoKeyboardEnabled(requireContext()))
          searchView.setOnQueryTextListener(queryListener)
          isSearchRequested = true
          searchViewModel.onSearchOpened()
          searchNav.visible = true
          searchNav.setData(0, 0)
          inputPanel.setHideForSearch(true)
          viewModel.onChatSearchOpened()
          binding.conversationDisabledInput.visible = false

          (0 until menu.size()).forEach {
            if (menu.getItem(it) != searchMenuItem) {
              menu.getItem(it).isVisible = false
            }
          }

          return true
        }

        override fun onMenuItemActionCollapse(item: MenuItem): Boolean {
          searchView.setOnQueryTextListener(null)
          closeChatSearch()
          return true
        }
      })

      searchView.maxWidth = Integer.MAX_VALUE

      if (isSearchRequested) {
        if (searchMenuItem!!.expandActionView()) {
          searchViewModel.onSearchOpened()
        }
      }

      val toolbarTextAndIconColor = ContextCompat.getColor(
        requireContext(),
        if (viewModel.wallpaperSnapshot != null) {
          R.color.signal_colorNeutralInverse
        } else {
          R.color.signal_colorOnSurface
        }
      )

      binding.toolbar.setActionItemTint(toolbarTextAndIconColor)
    }

    override fun handleVideo() {
      this@ConversationFragment.handleVideoCall()
    }

    override fun handleDial() {
      val recipient: Recipient = viewModel.recipientSnapshot ?: return
      CommunicationActions.startVoiceCall(this@ConversationFragment, recipient) {
        YouAreAlreadyInACallSnackbar.show(requireView())
      }
    }

    override fun handleViewMedia() {
      startActivity(MediaOverviewActivity.forThread(requireContext(), args.threadId))
    }

    override fun handleAddShortcut() {
      val recipient: Recipient = viewModel.recipientSnapshot ?: return
      Log.i(TAG, "Creating home screen shortcut for recipient ${recipient.id}")

      if (pinnedShortcutReceiver == null) {
        pinnedShortcutReceiver = object : BroadcastReceiver() {
          override fun onReceive(context: Context, intent: Intent?) {
            toast(
              toastTextId = R.string.ConversationActivity_added_to_home_screen,
              toastDuration = Toast.LENGTH_LONG
            )
          }
        }

        ContextCompat.registerReceiver(requireActivity(), pinnedShortcutReceiver, IntentFilter(ACTION_PINNED_SHORTCUT), ContextCompat.RECEIVER_EXPORTED)
      }

      viewModel.getContactPhotoIcon(requireContext(), Glide.with(this@ConversationFragment))
        .subscribe { infoCompat ->
          val intent = Intent(ACTION_PINNED_SHORTCUT).apply { `package` = requireContext().packageName }
          val callback = PendingIntent.getBroadcast(requireContext(), 902, intent, PendingIntentFlags.mutable())
          ShortcutManagerCompat.requestPinShortcut(requireContext(), infoCompat, callback.intentSender)
        }
        .addTo(disposables)
    }

    override fun handleSearch() {
      searchViewModel.onSearchOpened()
    }

    override fun handleAddToContacts() {
      val recipient = viewModel.recipientSnapshot?.takeIf { it.isIndividual } ?: return

      AddToContactsContract.createIntentAndLaunch(
        fragment = this@ConversationFragment,
        launcher = addToContactsLauncher,
        recipient = recipient
      )
    }

    override fun handleDisplayGroupRecipients() {
      val recipientSnapshot = viewModel.recipientSnapshot?.takeIf { it.isGroup } ?: return
      GroupMembersDialog(requireActivity(), recipientSnapshot).display()
    }

    override fun handleManageGroup() {
      val recipient = viewModel.recipientSnapshot ?: return
      val intent = ConversationSettingsActivity.forGroup(requireContext(), recipient.requireGroupId())
      val bundle = ConversationSettingsActivity.createTransitionBundle(
        requireContext(),
        binding.conversationTitleView.root.findViewById(R.id.contact_photo_image),
        binding.toolbar
      )

      requireActivity().startActivity(intent, bundle)
    }

    override fun handleLeavePushGroup() {
      val recipient = viewModel.recipientSnapshot
      if (recipient == null) {
        toast(R.string.ConversationActivity_invalid_recipient, toastDuration = Toast.LENGTH_LONG)
        return
      }

      LeaveGroupDialog.handleLeavePushGroup(
        requireActivity(),
        recipient.requireGroupId().requirePush()
      ) { requireActivity().finish() }
    }

    override fun handleInviteLink() {
      val recipient = viewModel.recipientSnapshot ?: return

      InviteActions.inviteUserToSignal(
        context = requireContext(),
        launchIntent = this@ConversationFragment::startActivity
      )
    }

    override fun handleMuteNotifications() {
      MuteDialog.show(requireContext(), viewModel::muteConversation)
    }

    override fun handleUnmuteNotifications() {
      viewModel.muteConversation(0L)
    }

    override fun handleConversationSettings() {
      val recipient = viewModel.recipientSnapshot ?: return
      if (recipient.isGroup) {
        handleManageGroup()
        return
      }

      if (viewModel.hasMessageRequestState && !recipient.isBlocked) {
        return
      }

      val intent = ConversationSettingsActivity.forRecipient(requireContext(), recipient.id)
      val bundle = ConversationSettingsActivity.createTransitionBundle(
        requireActivity(),
        binding.conversationTitleView.root.findViewById(R.id.contact_photo_image),
        binding.toolbar
      )

      requireActivity().startActivity(intent, bundle)
    }

    override fun handleSelectMessageExpiration() {
      val recipient = viewModel.recipientSnapshot ?: return
      if (recipient.isPushGroup && !recipient.isActiveGroup) {
        return
      }

      startActivity(RecipientDisappearingMessagesActivity.forRecipient(requireContext(), recipient.id))
    }

    override fun handleCreateBubble() {
      val recipientId = viewModel.recipientSnapshot?.id ?: return

      BubbleUtil.displayAsBubble(requireContext(), recipientId, args.threadId)
      requireActivity().finish()
    }

    override fun handleGoHome() {
      requireActivity().finish()
    }

    override fun showExpiring(recipient: Recipient) = Unit
    override fun clearExpiring() = Unit

    override fun handleFormatText(id: Int) {
      composeText.handleFormatText(id)
    }

    override fun handleBlock() {
      onBlock()
    }

    override fun handleUnblock() {
      onUnblock()
    }

    override fun handleReportSpam() {
      onReportSpam()
    }

    override fun handleMessageRequestAccept() {
      onMessageRequestAccept()
    }

    override fun handleDeleteConversation() {
      onDeleteConversation()
    }
  }

  private inner class OnReactionsSelectedListener : ConversationReactionOverlay.OnReactionSelectedListener {
    override fun onReactionSelected(messageRecord: MessageRecord, emoji: String?) {
      reactionDelegate.hide()

      if (emoji != null) {
        disposables += viewModel.updateReaction(messageRecord, emoji).subscribe()
      }
    }

    override fun onCustomReactionSelected(messageRecord: MessageRecord, hasAddedCustomEmoji: Boolean, holdDuration: Long) {
      reactionDelegate.hide()
      disposables += viewModel.updateCustomReaction(messageRecord, hasAddedCustomEmoji, holdDuration)
        .observeOn(AndroidSchedulers.mainThread())
        .subscribeBy(
          onSuccess = {
            ReactWithAnyEmojiBottomSheetDialogFragment
              .createForMessageRecord(messageRecord, -1)
              .show(childFragmentManager, BottomSheetUtil.STANDARD_BOTTOM_SHEET_FRAGMENT_TAG)
          }
        )
    }
  }

  private inner class MotionEventRelayDrain(lifecycleOwner: LifecycleOwner) : MotionEventRelay.Drain {
    private val lifecycle = lifecycleOwner.lifecycle

    override fun accept(motionEvent: MotionEvent): Boolean {
      return if (lifecycle.currentState.isAtLeast(Lifecycle.State.RESUMED)) {
        reactionDelegate.applyTouchEvent(motionEvent)
      } else {
        false
      }
    }
  }

  private inner class ReactionsToolbarListener(
    private val conversationMessage: ConversationMessage
  ) : OnActionSelectedListener {
    override fun onActionSelected(action: ConversationReactionOverlay.Action) {
      when (action) {
        ConversationReactionOverlay.Action.REPLY -> handleReplyToMessage(conversationMessage)
        ConversationReactionOverlay.Action.EDIT -> handleEditMessage(conversationMessage)
        ConversationReactionOverlay.Action.FORWARD -> handleForwardMessageParts(conversationMessage.multiselectCollection.toSet())
        ConversationReactionOverlay.Action.RESEND -> handleResend(conversationMessage)
        ConversationReactionOverlay.Action.DOWNLOAD -> handleSaveAttachment(conversationMessage.messageRecord as MmsMessageRecord)
        ConversationReactionOverlay.Action.COPY -> handleCopyMessage(conversationMessage.multiselectCollection.toSet())
        ConversationReactionOverlay.Action.MULTISELECT -> handleEnterMultiselect(conversationMessage)
        ConversationReactionOverlay.Action.PAYMENT_DETAILS -> handleViewPaymentDetails(conversationMessage)
        ConversationReactionOverlay.Action.VIEW_INFO -> handleDisplayDetails(conversationMessage)
        ConversationReactionOverlay.Action.DELETE -> handleDeleteMessages(conversationMessage.multiselectCollection.toSet(), checkFastDeleteForMe = true)
      }
    }
  }

  inner class ActionModeCallback : ActionMode.Callback {
    override fun onCreateActionMode(mode: ActionMode, menu: Menu): Boolean {
      mode.title = calculateSelectedItemCount()

      searchMenuItem?.collapseActionView()
      binding.toolbar.isInvisible = true
      if (scheduledMessagesStub.isVisible) {
        reShowScheduleMessagesBar = true
        scheduledMessagesStub.visibility = View.GONE
      }

      setCorrectActionModeMenuVisibility()
      return true
    }

    override fun onPrepareActionMode(mode: ActionMode, menu: Menu): Boolean = false

    override fun onActionItemClicked(mode: ActionMode, item: MenuItem): Boolean = false

    override fun onDestroyActionMode(mode: ActionMode) {
      adapter.clearSelection()
      setBottomActionBarVisibility(false)

      binding.toolbar.isInvisible = false
      if (reShowScheduleMessagesBar) {
        scheduledMessagesStub.visibility = View.VISIBLE
        reShowScheduleMessagesBar = false
      }

      binding.conversationItemRecycler.invalidateItemDecorations()
      actionMode = null
    }
  }
  // endregion Conversation Callbacks

  //region Activity Results Callbacks

  private inner class ActivityResultCallbacks : ConversationActivityResultContracts.Callbacks {
    override fun onSendContacts(contacts: List<Contact>) {
      sendMessageWithoutComposeInput(
        contacts = contacts,
        clearCompose = false
      )
    }

    override fun onMediaSend(result: MediaSendActivityResult?) {
      if (result == null) {
        return
      }

      val recipientSnapshot = viewModel.recipientSnapshot
      if (result.recipientId != recipientSnapshot?.id) {
        Log.w(TAG, "Result's recipientId did not match ours! Result: " + result.recipientId + ", Ours: " + recipientSnapshot?.id)
        toast(R.string.ConversationActivity_error_sending_media)
        return
      }

      if (result.isPushPreUpload) {
        sendPreUploadMediaMessage(result)
        return
      }

      val slides: List<Slide> = result.nonUploadedMedia.mapNotNull {
        when {
          MediaUtil.isVideoType(it.contentType) -> VideoSlide(requireContext(), it.uri, it.size, it.isVideoGif, it.width, it.height, it.caption.orNull(), it.transformProperties.orNull())
          MediaUtil.isGif(it.contentType) -> GifSlide(requireContext(), it.uri, it.size, it.width, it.height, it.isBorderless, it.caption.orNull())
          MediaUtil.isImageType(it.contentType) -> ImageSlide(requireContext(), it.uri, it.contentType, it.size, it.width, it.height, it.isBorderless, it.caption.orNull(), null, it.transformProperties.orNull())
          MediaUtil.isDocumentType(it.contentType) -> {
            DocumentSlide(requireContext(), it.uri, it.contentType, it.size, it.fileName.orNull())
          }

          else -> {
            Log.w(TAG, "Asked to send an unexpected mimeType: '${it.contentType}'. Skipping.")
            null
          }
        }
      }

      sendMessage(
        body = result.body,
        mentions = result.mentions,
        bodyRanges = result.bodyRanges,
        messageToEdit = null,
        quote = if (result.isViewOnce) null else inputPanel.quote.orNull(),
        scheduledDate = result.scheduledTime,
        slideDeck = SlideDeck().apply { slides.forEach { addSlide(it) } },
        contacts = emptyList(),
        clearCompose = true,
        linkPreviews = emptyList(),
        isViewOnce = result.isViewOnce,
        bypassPreSendSafetyNumberCheck = true
      ) {
        viewModel.deleteSlideData(slides)
      }
    }

    private fun sendPreUploadMediaMessage(result: MediaSendActivityResult) {
      sendMessage(
        body = result.body,
        mentions = result.mentions,
        bodyRanges = result.bodyRanges,
        messageToEdit = null,
        quote = if (result.isViewOnce) null else inputPanel.quote.orNull(),
        scheduledDate = result.scheduledTime,
        slideDeck = null,
        contacts = emptyList(),
        clearCompose = true,
        linkPreviews = emptyList(),
        preUploadResults = result.preUploadResults,
        isViewOnce = result.isViewOnce,
        bypassPreSendSafetyNumberCheck = true
      )
    }

    override fun onContactSelect(uri: Uri?) {
      val recipient = viewModel.recipientSnapshot
      if (uri != null && recipient != null) {
        conversationActivityResultContracts.launchContactShareEditor(uri, recipient.chatColors)
      }
    }

    override fun onLocationSelected(place: SignalPlace?, uri: Uri?) {
      if (place != null && uri != null) {
        attachmentManager.setLocation(place, uri)
        draftViewModel.setLocationDraft(place)
      } else {
        Log.w(TAG, "Location missing thumbnail")
      }
    }

    override fun onFileSelected(uri: Uri?) {
      if (uri != null) {
        setMedia(uri, SlideFactory.MediaType.DOCUMENT)
      }
    }
  }

  //endregion

  private class LastScrolledPositionUpdater(
    val adapter: ConversationAdapterV2,
    val layoutManager: LinearLayoutManager,
    val viewModel: ConversationViewModel
  ) : DefaultLifecycleObserver {
    override fun onPause(owner: LifecycleOwner) {
      val lastVisiblePosition = layoutManager.findLastVisibleItemPosition()
      val firstVisiblePosition = layoutManager.findFirstCompletelyVisibleItemPosition()
      val lastVisibleMessageTimestamp = if (firstVisiblePosition > 0 && lastVisiblePosition != RecyclerView.NO_POSITION) {
        adapter.getLastVisibleConversationMessage(lastVisiblePosition)?.messageRecord?.dateReceived ?: 0L
      } else {
        0L
      }

      viewModel.setLastScrolled(lastVisibleMessageTimestamp)
    }
  }

  //region Conversation Banner Callbacks

  private inner class ConversationBannerListener : ConversationBannerView.Listener {
    override fun updateAppAction() {
      PlayStoreUtil.openPlayStoreOrOurApkDownloadPage(requireContext())
    }

    override fun reRegisterAction() {
      startActivity(RegistrationActivity.newIntentForReRegistration(requireContext()))
    }

    override fun reviewJoinRequestsAction() {
      viewModel.recipientSnapshot?.let { recipient ->
        val intent = ManagePendingAndRequestingMembersActivity.newIntent(requireContext(), recipient.requireGroupId().requireV2())
        startActivity(intent)
      }
    }

    override fun gv1SuggestionsAction(actionId: Int) {
      if (actionId == R.id.reminder_action_gv1_suggestion_add_members) {
        conversationGroupViewModel.groupRecordSnapshot?.let { groupRecord ->
          GroupsV1MigrationSuggestionsDialog.show(requireActivity(), groupRecord.id.requireV2(), groupRecord.gv1MigrationSuggestions)
        }
      } else if (actionId == R.id.reminder_action_gv1_suggestion_no_thanks) {
        conversationGroupViewModel.onSuggestedMembersBannerDismissed()
      }
    }

    @SuppressLint("InlinedApi")
    override fun changeBubbleSettingAction(disableSetting: Boolean) {
      SignalStore.tooltips.markBubbleOptOutTooltipSeen()

      if (disableSetting) {
        val intent = Intent(Settings.ACTION_APP_NOTIFICATION_BUBBLE_SETTINGS)
          .putExtra(Settings.EXTRA_APP_PACKAGE, requireContext().packageName)
          .addFlags(Intent.FLAG_ACTIVITY_NEW_TASK)
        startActivity(intent)
      } else {
        binding.conversationBanner.clearBanner()
      }
    }

    override fun onUnverifiedBannerClicked(unverifiedIdentities: List<IdentityRecord>) {
      if (unverifiedIdentities.size == 1) {
        VerifyIdentityActivity.startOrShowExchangeMessagesDialog(requireContext(), unverifiedIdentities[0], false)
      } else {
        val unverifiedNames = unverifiedIdentities
          .map { Recipient.resolved(it.recipientId).getDisplayName(requireContext()) }
          .toTypedArray()

        MaterialAlertDialogBuilder(requireContext())
          .setIcon(R.drawable.symbol_error_triangle_fill_24)
          .setTitle(R.string.ConversationFragment__no_longer_verified)
          .setItems(unverifiedNames) { _, which: Int -> VerifyIdentityActivity.startOrShowExchangeMessagesDialog(requireContext(), unverifiedIdentities[which], false) }
          .show()
      }
    }

    override fun onUnverifiedBannerDismissed(unverifiedIdentities: List<IdentityRecord>) {
      viewModel.resetVerifiedStatusToDefault(unverifiedIdentities)
    }

    override fun onRequestReviewIndividual(recipientId: RecipientId) {
      ReviewCardDialogFragment.createForReviewRequest(recipientId).show(childFragmentManager, null)
    }

    override fun onReviewGroupMembers(groupId: GroupId.V2) {
      ReviewCardDialogFragment.createForReviewMembers(groupId).show(childFragmentManager, null)
    }

    override fun onDismissReview() {
      viewModel.onDismissReview()
    }
  }

  //endregion

  //region Disabled Input Callbacks

  private inner class DisabledInputListener : DisabledInputView.Listener {
    override fun onUpdateAppClicked() {
      PlayStoreUtil.openPlayStoreOrOurApkDownloadPage(requireContext())
    }

    override fun onReRegisterClicked() {
      startActivity(RegistrationActivity.newIntentForReRegistration(requireContext()))
    }

    override fun onCancelGroupRequestClicked() {
      conversationGroupViewModel
        .cancelJoinRequest()
        .subscribeBy { result ->
          when (result) {
            is Result.Success -> Log.d(TAG, "Cancel request complete")
            is Result.Failure -> {
              Log.d(TAG, "Cancel join request failed ${result.failure}")
              toast(GroupErrors.getUserDisplayMessage(result.failure))
            }
          }
        }
        .addTo(disposables)
    }

    override fun onShowAdminsBottomSheetDialog() {
      viewModel.recipientSnapshot?.let { recipient ->
        ShowAdminsBottomSheetDialog.show(childFragmentManager, recipient.requireGroupId().requireV2())
      }
    }

    override fun onAcceptMessageRequestClicked() {
      onMessageRequestAccept()
    }

    override fun onDeleteClicked() {
      onDeleteConversation()
    }

    override fun onBlockClicked() {
      onBlock()
    }

    override fun onUnblockClicked() {
      onUnblock()
    }

    override fun onReportSpamClicked() {
      onReportSpam()
    }

    override fun onInviteToSignal(recipient: Recipient) {
      InviteActions.inviteUserToSignal(
        context = requireContext(),
        launchIntent = this@ConversationFragment::startActivity
      )
    }

    override fun onUnmuteReleaseNotesChannel() {
      viewModel.muteConversation(0L)
    }
  }

  //endregion

  //region Compose + Send Callbacks

  private inner class SendButtonListener :
    View.OnClickListener,
    OnEditorActionListener,
    SendButton.ScheduledSendListener {
    override fun onClick(v: View) {
      sendMessage()
    }

    override fun onEditorAction(v: TextView, actionId: Int, event: KeyEvent?): Boolean {
      if (actionId == EditorInfo.IME_ACTION_SEND) {
        if (inputPanel.isInEditMode) {
          sendEditButton.performClick()
        } else {
          sendButton.performClick()
        }
        return true
      }
      return false
    }

    override fun onSendScheduled() {
      if (inputPanel.isRecordingInLockedMode) {
        inputPanel.onSaveRecordDraft()
      }

      ScheduleMessageContextMenu.show(sendButton, (requireView() as ViewGroup)) { time ->
        if (time == -1L) {
          showSchedule(childFragmentManager)
        } else {
          sendMessage(scheduledDate = time)
        }
      }
    }
  }

  private inner class ComposeTextEventsListener :
    View.OnKeyListener,
    View.OnClickListener,
    TextWatcher,
    OnFocusChangeListener,
    ComposeText.CursorPositionChangedListener,
    ComposeText.StylingChangedListener {

    private var beforeLength = 0
    private var previousText = ""

    var typingStatusEnabled = true

    override fun onKey(v: View, keyCode: Int, event: KeyEvent): Boolean {
      if (event.action == KeyEvent.ACTION_DOWN) {
        if (keyCode == KeyEvent.KEYCODE_ENTER) {
          if (SignalStore.settings.isEnterKeySends || event.isCtrlPressed) {
            sendButton.dispatchKeyEvent(KeyEvent(KeyEvent.ACTION_DOWN, KeyEvent.KEYCODE_ENTER))
            sendButton.dispatchKeyEvent(KeyEvent(KeyEvent.ACTION_UP, KeyEvent.KEYCODE_ENTER))
            return true
          }
        }
      }
      return false
    }

    override fun onClick(v: View) {
      container.showSoftkey(composeText)
    }

    override fun beforeTextChanged(s: CharSequence, start: Int, count: Int, after: Int) {
      beforeLength = composeText.textTrimmed.length
    }

    override fun afterTextChanged(s: Editable) {
      if (composeText.textTrimmed.isEmpty() || beforeLength == 0) {
        composeText.postDelayed({
          if (lifecycle.currentState.isAtLeast(Lifecycle.State.CREATED)) {
            updateToggleButtonState()
          }
        }, 50)
      }

      if (!inputPanel.inEditMessageMode()) {
        stickerViewModel.onInputTextUpdated(s.toString())
      } else {
        stickerViewModel.onInputTextUpdated("")
      }
    }

    override fun onFocusChange(v: View, hasFocus: Boolean) {
      if (hasFocus) { // && container.getCurrentInput() == emojiDrawerStub.get()) {
        container.showSoftkey(composeText)
      }
    }

    override fun onCursorPositionChanged(start: Int, end: Int) {
      linkPreviewViewModel.onTextChanged(composeText.textTrimmed.toString(), start, end)
    }

    override fun onTextChanged(s: CharSequence, start: Int, before: Int, count: Int) {
      handleSaveDraftOnTextChange(composeText.textTrimmed)
      handleTypingIndicatorOnTextChange(s.toString())
    }

    private fun handleSaveDraftOnTextChange(text: CharSequence) {
      textDraftSaveDebouncer.publish {
        if (inputPanel.inEditMessageMode()) {
          draftViewModel.setMessageEditDraft(inputPanel.editMessageId!!, text.toString(), MentionAnnotation.getMentionsFromAnnotations(text), getStyling(text))
        } else {
          draftViewModel.setTextDraft(text.toString(), MentionAnnotation.getMentionsFromAnnotations(text), getStyling(text))
        }
      }
    }

    private fun handleTypingIndicatorOnTextChange(text: String) {
      val recipient = viewModel.recipientSnapshot

      if (recipient == null || !typingStatusEnabled || recipient.isBlocked || recipient.isSelf) {
        return
      }

      val typingStatusSender = AppDependencies.typingStatusSender
      if (text.length == 0) {
        typingStatusSender.onTypingStoppedWithNotify(args.threadId)
      } else if (text.length < previousText.length && previousText.contains(text)) {
        typingStatusSender.onTypingStopped(args.threadId)
      } else {
        typingStatusSender.onTypingStarted(args.threadId)
      }

      previousText = text
    }

    override fun onStylingChanged() {
      handleSaveDraftOnTextChange(composeText.textTrimmed)
    }
  }

  //endregion Compose + Send Callbacks

  //region Input Panel Callbacks

  private inner class InputPanelListener : InputPanel.Listener {
    override fun onVoiceNoteDraftPlay(audioUri: Uri, progress: Double) {
      getVoiceNoteMediaController().startSinglePlaybackForDraft(audioUri, args.threadId, progress)
    }

    override fun onVoiceNoteDraftSeekTo(audioUri: Uri, progress: Double) {
      getVoiceNoteMediaController().seekToPosition(audioUri, progress)
    }

    override fun onVoiceNoteDraftPause(audioUri: Uri) {
      getVoiceNoteMediaController().pausePlayback(audioUri)
    }

    override fun onVoiceNoteDraftDelete(audioUri: Uri) {
      getVoiceNoteMediaController().stopPlaybackAndReset(audioUri)
      draftViewModel.deleteVoiceNoteDraft()
    }

    override fun onRecorderStarted() {
      voiceMessageRecordingDelegate.onRecorderStarted()
    }

    override fun onRecorderLocked() {
      updateToggleButtonState()
      voiceMessageRecordingDelegate.onRecorderLocked()
    }

    override fun onRecorderFinished() {
      updateToggleButtonState()
      voiceMessageRecordingDelegate.onRecorderFinished()
    }

    override fun onRecorderCanceled(byUser: Boolean) {
      if (lifecycle.currentState.isAtLeast(Lifecycle.State.CREATED)) {
        updateToggleButtonState()
      }
      voiceMessageRecordingDelegate.onRecorderCanceled(byUser)
    }

    override fun onRecorderSaveDraft() {
      voiceMessageRecordingDelegate.onRecordSaveDraft()
      inputPanel.voiceNoteDraft = draftViewModel.voiceNoteDraft
    }

    override fun onRecorderPermissionRequired() {
      Permissions
        .with(this@ConversationFragment)
        .request(Manifest.permission.RECORD_AUDIO)
        .ifNecessary()
        .withRationaleDialog(getString(R.string.ConversationActivity_allow_access_microphone), getString(R.string.ConversationActivity_to_send_voice_messages_allow_signal_access_to_your_microphone), R.drawable.ic_mic_24)
        .withPermanentDenialDialog(
          getString(R.string.ConversationActivity_signal_requires_the_microphone_permission_in_order_to_send_audio_messages),
          null,
          R.string.ConversationActivity_allow_access_microphone,
          R.string.ConversationActivity_signal_to_send_audio_messages,
          this@ConversationFragment.parentFragmentManager
        )
        .onAnyDenied { Toast.makeText(this@ConversationFragment.requireContext(), R.string.ConversationActivity_signal_needs_microphone_access_voice_message, Toast.LENGTH_LONG).show() }
        .execute()
    }

    override fun onRecorderAlreadyInUse() {
      toast(R.string.ConversationFragment_cannot_record_voice_message_during_call)
    }

    override fun onEmojiToggle() {
      container.toggleInput(MediaKeyboardFragmentCreator, composeText, showSoftKeyOnHide = true)
    }

    override fun onLinkPreviewCanceled() {
      linkPreviewViewModel.onUserCancel()
    }

    override fun onStickerSuggestionSelected(sticker: StickerRecord) {
      sendSticker(
        stickerRecord = sticker,
        clearCompose = true
      )
    }

    override fun onQuoteChanged(id: Long, author: RecipientId) {
      draftViewModel.setQuoteDraft(id, author)
    }

    override fun onQuoteCleared() {
      draftViewModel.clearQuoteDraft()
    }

    override fun onQuoteClicked(quoteId: Long, authorId: RecipientId) {
      handleMoveToQuotePosition(quoteId = quoteId, authorId = authorId)
    }

    override fun onEnterEditMode() {
      updateToggleButtonState()
      previousPage = keyboardPagerViewModel.page().value
      previousPages = keyboardPagerViewModel.pages().value
      keyboardPagerViewModel.setOnlyPage(KeyboardPage.EMOJI)
      onKeyboardChanged(KeyboardPage.EMOJI)
      stickerViewModel.onInputTextUpdated("")
      updateLinkPreviewState()
    }

    override fun onExitEditMode() {
      updateToggleButtonState()
      draftViewModel.deleteMessageEditDraft()
      if (previousPages != null) {
        keyboardPagerViewModel.setPages(previousPages!!)
        previousPages = null
      }
      if (previousPage != null) {
        keyboardPagerViewModel.switchToPage(previousPage!!)
        onKeyboardChanged(previousPage!!)
        previousPage = null
      }
      updateLinkPreviewState()
    }

    override fun onQuickCameraToggleClicked() {
      val recipientId = viewModel.recipientSnapshot?.id ?: return
      composeText.clearFocus()
      conversationActivityResultContracts.launchCamera(recipientId, inputPanel.quote.isPresent)
    }
  }

  private inner class InputPanelMediaListener : InputPanel.MediaListener {
    override fun onMediaSelected(uri: Uri, contentType: String?) {
      if (MediaUtil.isGif(contentType) || MediaUtil.isImageType(contentType)) {
        disposables += viewModel.getKeyboardImageDetails(uri)
          .observeOn(AndroidSchedulers.mainThread())
          .subscribeBy(
            onSuccess = {
              sendKeyboardImage(uri, contentType!!, it)
            },
            onComplete = {
              sendKeyboardImage(uri, contentType!!, null)
            }
          )
      } else if (MediaUtil.isVideoType(contentType)) {
        setMedia(uri, SlideFactory.MediaType.VIDEO)
      } else {
        setMedia(uri, SlideFactory.MediaType.AUDIO)
      }
    }

    private fun sendKeyboardImage(uri: Uri, contentType: String, keyboardImageDetails: KeyboardUtil.ImageDetails?) {
      if (keyboardImageDetails == null || !keyboardImageDetails.isSticker) {
        setMedia(uri, requireNotNull(SlideFactory.MediaType.from(contentType)))
        return
      }

      val slide: Slide = when {
        MediaUtil.isGif(contentType) -> GifSlide(requireContext(), uri, 0, keyboardImageDetails.width, keyboardImageDetails.height, true, null)
        MediaUtil.isImageType(contentType) -> ImageSlide(requireContext(), uri, contentType, 0, keyboardImageDetails.width, keyboardImageDetails.height, true, null, null)
        else -> null
      } ?: error("Only images are supported!")

      sendMessageWithoutComposeInput(slide = slide)
    }
  }

  //endregion

  //region Attachment + Media Keyboard

  private inner class AttachmentManagerListener : AttachmentManager.AttachmentListener {
    override fun onAttachmentChanged() {
      updateToggleButtonState()
      updateLinkPreviewState()
    }

    override fun onLocationRemoved() {
      draftViewModel.clearLocationDraft()
    }
  }

  private object AttachmentKeyboardFragmentCreator : InputAwareConstraintLayout.FragmentCreator {
    override val id: Int = 1
    override fun create(): Fragment = AttachmentKeyboardFragment()
  }

  private inner class AttachmentKeyboardFragmentListener : FragmentResultListener {
    @Suppress("DEPRECATION")
    override fun onFragmentResult(requestKey: String, result: Bundle) {
      val recipient = viewModel.recipientSnapshot ?: return
      val button: AttachmentKeyboardButton? = result.getSerializable(AttachmentKeyboardFragment.BUTTON_RESULT) as? AttachmentKeyboardButton
      val media: Media? = result.getParcelable(AttachmentKeyboardFragment.MEDIA_RESULT)

      if (button != null) {
        when (button) {
          AttachmentKeyboardButton.GALLERY -> conversationActivityResultContracts.launchGallery(recipient.id, composeText.textTrimmed, inputPanel.quote.isPresent)
          AttachmentKeyboardButton.CONTACT -> conversationActivityResultContracts.launchSelectContact()
          AttachmentKeyboardButton.LOCATION -> conversationActivityResultContracts.launchSelectLocation(recipient.chatColors)
          AttachmentKeyboardButton.PAYMENT -> AttachmentManager.selectPayment(this@ConversationFragment, recipient)
          AttachmentKeyboardButton.FILE -> {
            if (!conversationActivityResultContracts.launchSelectFile()) {
              toast(R.string.AttachmentManager_cant_open_media_selection, Toast.LENGTH_LONG)
            }
          }
        }
      } else if (media != null) {
        conversationActivityResultContracts.launchMediaEditor(listOf(media), recipient.id, composeText.textTrimmed)
      }

      container.hideInput()
    }
  }

  private object MediaKeyboardFragmentCreator : InputAwareConstraintLayout.FragmentCreator {
    override val id: Int = 2
    override fun create(): Fragment = KeyboardPagerFragment()
  }

  private inner class KeyboardEvents :
    OnBackPressedCallback(false),
    InputAwareConstraintLayout.Listener,
    InsetAwareConstraintLayout.KeyboardStateListener {
    override fun handleOnBackPressed() {
      container.hideInput()
    }

    override fun onInputShown() {
      isEnabled = true
    }

    override fun onInputHidden() {
      isEnabled = false
    }

    override fun onKeyboardShown() {
      if (searchMenuItem?.isActionViewExpanded == true && searchMenuItem?.actionView?.hasFocus() == false) {
        searchMenuItem?.actionView?.requestFocus()
      }
    }

    override fun onKeyboardHidden() {
      closeEmojiSearch()

      if (searchMenuItem?.isActionViewExpanded == true && searchMenuItem?.actionView?.hasFocus() == true) {
        searchMenuItem?.actionView?.clearFocus()
      }
    }
  }

  //endregion

  //region Event Bus

  @Subscribe(threadMode = ThreadMode.POSTING)
  fun onIdentityRecordUpdate(event: IdentityRecord?) {
    viewModel.updateIdentityRecordsInBackground()
  }

  @Subscribe(threadMode = ThreadMode.MAIN, sticky = true)
  fun onStickerPackInstalled(event: StickerPackInstallEvent?) {
    if (event == null) {
      return
    }

    if (!TextSecurePreferences.hasSeenStickerIntroTooltip(requireContext())) {
      return
    }

    EventBus.getDefault().removeStickyEvent(event)

    if (!inputPanel.isStickerMode) {
      conversationTooltips.displayStickerPackInstalledTooltip(inputPanel.mediaKeyboardToggleAnchorView, event)
    }
  }

  @Subscribe(threadMode = ThreadMode.MAIN, sticky = true)
  fun onGroupCallPeekEvent(groupCallPeekEvent: GroupCallPeekEvent) {
    groupCallViewModel.onGroupCallPeekEvent(groupCallPeekEvent)
  }

  @Subscribe(threadMode = ThreadMode.MAIN)
  fun onRecaptchaRequiredEvent(recaptchaRequiredEvent: RecaptchaRequiredEvent) {
    RecaptchaProofBottomSheetFragment.show(childFragmentManager)
  }

  //endregion

  private inner class SearchEventListener : ConversationSearchBottomBar.EventListener {
    override fun onSearchMoveUpPressed() {
      searchViewModel.onMoveUp()
    }

    override fun onSearchMoveDownPressed() {
      searchViewModel.onMoveDown()
    }

    override fun onDatePickerSelected() {
      disposables += viewModel.getEarliestMessageSentDate().subscribe { earliestDate ->
        val local = LocalDateTime.now()
          .atMidnight()
          .atUTC()
          .toMillis()
        val datePicker =
          MaterialDatePicker.Builder
            .datePicker()
            .setTitleText(getString(R.string.ScheduleMessageTimePickerBottomSheet__select_date_title))
            .setSelection(local)
            .setCalendarConstraints(
              CalendarConstraints.Builder()
                .setValidator(viewModel.jumpToDateValidator)
                .setStart(earliestDate)
                .setEnd(local)
                .build()
            )
            .build()

        datePicker.addOnDismissListener {
          datePicker.clearOnDismissListeners()
          datePicker.clearOnPositiveButtonClickListeners()
        }

        datePicker.addOnPositiveButtonClickListener { selectedDate ->
          if (selectedDate != null) {
            val localMidnightTimestamp = Instant.ofEpochMilli(selectedDate)
              .atZone(ZoneId.systemDefault())
              .toLocalDate()
              .atStartOfDay(ZoneId.systemDefault())
              .toInstant()
              .toEpochMilli()

            disposables += viewModel
              .moveToDate(localMidnightTimestamp)
              .observeOn(AndroidSchedulers.mainThread())
              .subscribeBy { position ->
                moveToPosition(position - 1)
                closeChatSearch()
              }
          }
        }

        datePicker.show(childFragmentManager, "DATE_PICKER")
      }
    }
  }

  private inner class ToolbarDependentMarginListener(private val toolbar: Toolbar) : ViewTreeObserver.OnGlobalLayoutListener {

    init {
      toolbar.viewTreeObserver.addOnGlobalLayoutListener(this)
    }

    override fun onGlobalLayout() {
      if (!isAdded || view == null) {
        return
      }

      val rect = Rect()
      toolbar.getGlobalVisibleRect(rect)
      threadHeaderMarginDecoration.toolbarMargin = rect.bottom + 16.dp
      binding.conversationItemRecycler.invalidateItemDecorations()
      toolbar.viewTreeObserver.removeOnGlobalLayoutListener(this)
    }
  }

  private inner class ThreadHeaderMarginDecoration : RecyclerView.ItemDecoration() {
    var toolbarMargin: Int = 0

    override fun getItemOffsets(outRect: Rect, view: View, parent: RecyclerView, state: RecyclerView.State) {
      super.getItemOffsets(outRect, view, parent, state)
      if (view is ConversationHeaderView) {
        outRect.top = toolbarMargin
      }
    }
  }

  private inner class VoiceMessageRecordingSessionCallbacks : VoiceMessageRecordingDelegate.SessionCallback {
    override fun onSessionWillBegin() {
      getVoiceNoteMediaController().pausePlayback()
    }

    override fun sendVoiceNote(draft: VoiceNoteDraft) {
      val audioSlide = AudioSlide(draft.uri, draft.size, MediaUtil.AUDIO_AAC, true)

      sendMessageWithoutComposeInput(
        slide = audioSlide,
        quote = inputPanel.quote.orNull()
      )
    }

    override fun cancelEphemeralVoiceNoteDraft(draft: VoiceNoteDraft) {
      draftViewModel.cancelEphemeralVoiceNoteDraft(draft.asDraft())
    }

    override fun saveEphemeralVoiceNoteDraft(draft: VoiceNoteDraft) {
      draftViewModel.saveEphemeralVoiceNoteDraft(draft.asDraft())
    }
  }

  private inner class VoiceNotePlayerViewListener : VoiceNotePlayerView.Listener {
    override fun onCloseRequested(uri: Uri) {
      getVoiceNoteMediaController().stopPlaybackAndReset(uri)
    }

    override fun onSpeedChangeRequested(uri: Uri, speed: Float) {
      getVoiceNoteMediaController().setPlaybackSpeed(uri, speed)
    }

    override fun onPlay(uri: Uri, messageId: Long, position: Double) {
      getVoiceNoteMediaController().startSinglePlayback(uri, messageId, position)
    }

    override fun onPause(uri: Uri) {
      getVoiceNoteMediaController().pausePlayback(uri)
    }

    override fun onNavigateToMessage(threadId: Long, threadRecipientId: RecipientId, senderId: RecipientId, messageTimestamp: Long, messagePositionInThread: Long) {
      if (threadId != viewModel.threadId) {
        startActivity(
          ConversationIntents.createBuilderSync(requireActivity(), threadRecipientId, threadId)
            .withStartingPosition(messagePositionInThread.toInt())
            .build()
        )
      } else {
        viewModel
          .moveToMessage(messageTimestamp, senderId)
          .subscribeBy {
            moveToPosition(it)
          }
          .addTo(disposables)
      }
    }
  }

  override fun onDoubleTapEditEducationSheetNext(conversationMessage: ConversationMessage) {
    handleEditMessage(conversationMessage)
  }
}<|MERGE_RESOLUTION|>--- conflicted
+++ resolved
@@ -3332,7 +3332,6 @@
 
     fun onItemLongClick2(itemView: View, item: MultiselectPart, motionEvent: MotionEvent? = null) {
       Log.d(TAG, "onItemLongClick")
-<<<<<<< HEAD
       if (actionMode != null) {
         if (SignalStore.settings.isRangeMultiSelect()) {
           adapter.toggleFromMostRecentSelectedTo(item.getMessageRecord())
@@ -3342,11 +3341,8 @@
         }
         return
       }
-=======
-      if (actionMode != null) { return }
 
       if (item.getMessageRecord().isInMemoryMessageRecord) { return }
->>>>>>> f82b5eb7
 
       val messageRecord = item.getMessageRecord()
       val recipient = viewModel.recipientSnapshot ?: return

/*
 * Copyright 2023 Signal Messenger, LLC
 * SPDX-License-Identifier: AGPL-3.0-only
 */

package org.thoughtcrime.securesms.conversation.v2

import android.Manifest
import android.annotation.SuppressLint
import android.app.ActivityOptions
import android.app.PendingIntent
import android.content.ActivityNotFoundException
import android.content.BroadcastReceiver
import android.content.Context
import android.content.Intent
import android.content.IntentFilter
import android.content.res.Configuration
import android.graphics.Bitmap
import android.graphics.PorterDuff
import android.graphics.PorterDuffColorFilter
import android.graphics.Rect
import android.net.Uri
import android.os.Bundle
import android.provider.Browser
import android.provider.Settings
import android.text.Editable
import android.text.TextWatcher
import android.view.KeyEvent
import android.view.Menu
import android.view.MenuItem
import android.view.MotionEvent
import android.view.View
import android.view.View.OnFocusChangeListener
import android.view.ViewGroup
import android.view.ViewTreeObserver
import android.view.animation.AnimationUtils
import android.view.inputmethod.EditorInfo
import android.widget.ImageButton
import android.widget.EditText
import android.widget.TextView
import android.widget.TextView.OnEditorActionListener
import android.widget.Toast
import androidx.activity.OnBackPressedCallback
import androidx.activity.result.ActivityResultLauncher
import androidx.annotation.StringRes
import androidx.appcompat.app.AppCompatActivity
import androidx.appcompat.view.ActionMode
import androidx.appcompat.widget.SearchView
import androidx.appcompat.widget.Toolbar
import androidx.core.app.ActivityCompat
import androidx.core.app.ActivityOptionsCompat
import androidx.core.content.ContextCompat
import androidx.core.content.pm.ShortcutManagerCompat
import androidx.core.view.ViewCompat
import androidx.core.view.doOnPreDraw
import androidx.core.view.isVisible
import androidx.fragment.app.Fragment
import androidx.fragment.app.FragmentResultListener
import androidx.fragment.app.activityViewModels
import androidx.fragment.app.commit
import androidx.fragment.app.viewModels
import androidx.lifecycle.DefaultLifecycleObserver
import androidx.lifecycle.Lifecycle
import androidx.lifecycle.LifecycleOwner
import androidx.lifecycle.Observer
import androidx.recyclerview.widget.ConversationLayoutManager
import androidx.recyclerview.widget.LinearLayoutManager
import androidx.recyclerview.widget.RecyclerView
import com.google.android.material.dialog.MaterialAlertDialogBuilder
import com.google.android.material.snackbar.BaseTransientBottomBar.Duration
import com.google.android.material.snackbar.Snackbar
import com.google.android.material.transition.platform.MaterialContainerTransformSharedElementCallback
import io.reactivex.rxjava3.android.schedulers.AndroidSchedulers
import io.reactivex.rxjava3.core.Completable
import io.reactivex.rxjava3.core.Single
import io.reactivex.rxjava3.disposables.Disposable
import io.reactivex.rxjava3.kotlin.subscribeBy
import io.reactivex.rxjava3.schedulers.Schedulers
import org.greenrobot.eventbus.EventBus
import org.greenrobot.eventbus.Subscribe
import org.greenrobot.eventbus.ThreadMode
import org.signal.core.util.PendingIntentFlags
import org.signal.core.util.Result
import org.signal.core.util.ThreadUtil
import org.signal.core.util.concurrent.LifecycleDisposable
import org.signal.core.util.concurrent.addTo
import org.signal.core.util.dp
import org.signal.core.util.logging.Log
import org.signal.core.util.orNull
import org.signal.core.util.setActionItemTint
import org.signal.ringrtc.CallLinkRootKey
import org.thoughtcrime.securesms.BlockUnblockDialog
import org.thoughtcrime.securesms.GroupMembersDialog
import org.thoughtcrime.securesms.LoggingFragment
import org.thoughtcrime.securesms.MainActivity
import org.thoughtcrime.securesms.MuteDialog
import org.thoughtcrime.securesms.R
import org.thoughtcrime.securesms.audio.AudioRecorder
import org.thoughtcrime.securesms.badges.gifts.OpenableGift
import org.thoughtcrime.securesms.badges.gifts.OpenableGiftItemDecoration
import org.thoughtcrime.securesms.badges.gifts.flow.GiftFlowActivity
import org.thoughtcrime.securesms.badges.gifts.viewgift.received.ViewReceivedGiftBottomSheet
import org.thoughtcrime.securesms.badges.gifts.viewgift.sent.ViewSentGiftBottomSheet
import org.thoughtcrime.securesms.components.AnimatingToggle
import org.thoughtcrime.securesms.components.ComposeText
import org.thoughtcrime.securesms.components.ConversationSearchBottomBar
import org.thoughtcrime.securesms.components.HidingLinearLayout
import org.thoughtcrime.securesms.components.InputAwareConstraintLayout
import org.thoughtcrime.securesms.components.InputPanel
import org.thoughtcrime.securesms.components.InsetAwareConstraintLayout
import org.thoughtcrime.securesms.components.ProgressCardDialogFragment
import org.thoughtcrime.securesms.components.ProgressCardDialogFragmentArgs
import org.thoughtcrime.securesms.components.ScrollToPositionDelegate
import org.thoughtcrime.securesms.components.SendButton
import org.thoughtcrime.securesms.components.ViewBinderDelegate
import org.thoughtcrime.securesms.components.emoji.EmojiEventListener
import org.thoughtcrime.securesms.components.emoji.MediaKeyboard
import org.thoughtcrime.securesms.components.emoji.RecentEmojiPageModel
import org.thoughtcrime.securesms.components.location.SignalPlace
import org.thoughtcrime.securesms.components.mention.MentionAnnotation
import org.thoughtcrime.securesms.components.menu.ActionItem
import org.thoughtcrime.securesms.components.menu.SignalBottomActionBar
import org.thoughtcrime.securesms.components.settings.app.subscription.donate.DonateToSignalFragment
import org.thoughtcrime.securesms.components.settings.app.subscription.donate.DonateToSignalType
import org.thoughtcrime.securesms.components.settings.conversation.ConversationSettingsActivity
import org.thoughtcrime.securesms.components.spoiler.SpoilerAnnotation
import org.thoughtcrime.securesms.components.voice.VoiceNoteDraft
import org.thoughtcrime.securesms.components.voice.VoiceNoteMediaControllerOwner
import org.thoughtcrime.securesms.components.voice.VoiceNotePlaybackState
import org.thoughtcrime.securesms.components.voice.VoiceNotePlayerView
import org.thoughtcrime.securesms.contacts.paged.ContactSearchKey.RecipientSearchKey
import org.thoughtcrime.securesms.contactshare.Contact
import org.thoughtcrime.securesms.contactshare.ContactUtil
import org.thoughtcrime.securesms.contactshare.SharedContactDetailsActivity
import org.thoughtcrime.securesms.conversation.AttachmentKeyboardButton
import org.thoughtcrime.securesms.conversation.BadDecryptLearnMoreDialog
import org.thoughtcrime.securesms.conversation.ConversationAdapter
import org.thoughtcrime.securesms.conversation.ConversationBottomSheetCallback
import org.thoughtcrime.securesms.conversation.ConversationData
import org.thoughtcrime.securesms.conversation.ConversationHeaderView
import org.thoughtcrime.securesms.conversation.ConversationIntents
import org.thoughtcrime.securesms.conversation.ConversationIntents.ConversationScreenType
import org.thoughtcrime.securesms.conversation.ConversationItem
import org.thoughtcrime.securesms.conversation.ConversationItemSelection
import org.thoughtcrime.securesms.conversation.ConversationItemSwipeCallback
import org.thoughtcrime.securesms.conversation.ConversationMessage
import org.thoughtcrime.securesms.conversation.ConversationOptionsMenu
import org.thoughtcrime.securesms.conversation.ConversationReactionDelegate
import org.thoughtcrime.securesms.conversation.ConversationReactionOverlay
import org.thoughtcrime.securesms.conversation.ConversationReactionOverlay.OnActionSelectedListener
import org.thoughtcrime.securesms.conversation.ConversationReactionOverlay.OnHideListener
import org.thoughtcrime.securesms.conversation.ConversationSearchViewModel
import org.thoughtcrime.securesms.conversation.ConversationUpdateTick
import org.thoughtcrime.securesms.conversation.MarkReadHelper
import org.thoughtcrime.securesms.conversation.MenuState
import org.thoughtcrime.securesms.conversation.MessageSendType
import org.thoughtcrime.securesms.conversation.MessageStyler.getStyling
import org.thoughtcrime.securesms.conversation.ReenableScheduledMessagesDialogFragment
import org.thoughtcrime.securesms.conversation.ScheduleMessageContextMenu
import org.thoughtcrime.securesms.conversation.ScheduleMessageDialogCallback
import org.thoughtcrime.securesms.conversation.ScheduleMessageTimePickerBottomSheet
import org.thoughtcrime.securesms.conversation.ScheduleMessageTimePickerBottomSheet.Companion.showSchedule
import org.thoughtcrime.securesms.conversation.ScheduledMessagesBottomSheet
import org.thoughtcrime.securesms.conversation.ScheduledMessagesRepository
import org.thoughtcrime.securesms.conversation.SelectedConversationModel
import org.thoughtcrime.securesms.conversation.ShowAdminsBottomSheetDialog
import org.thoughtcrime.securesms.conversation.colors.ChatColors
import org.thoughtcrime.securesms.conversation.colors.Colorizer
import org.thoughtcrime.securesms.conversation.colors.RecyclerViewColorizer
import org.thoughtcrime.securesms.conversation.drafts.DraftRepository
import org.thoughtcrime.securesms.conversation.drafts.DraftRepository.ShareOrDraftData
import org.thoughtcrime.securesms.conversation.drafts.DraftViewModel
import org.thoughtcrime.securesms.conversation.mutiselect.ConversationItemAnimator
import org.thoughtcrime.securesms.conversation.mutiselect.MultiselectItemDecoration
import org.thoughtcrime.securesms.conversation.mutiselect.MultiselectPart
import org.thoughtcrime.securesms.conversation.mutiselect.Multiselectable
import org.thoughtcrime.securesms.conversation.mutiselect.forward.MultiselectForwardBottomSheet
import org.thoughtcrime.securesms.conversation.mutiselect.forward.MultiselectForwardFragment
import org.thoughtcrime.securesms.conversation.mutiselect.forward.MultiselectForwardFragmentArgs
import org.thoughtcrime.securesms.conversation.mutiselect.forward.MultiselectForwardRepository
import org.thoughtcrime.securesms.conversation.quotes.MessageQuotesBottomSheet
import org.thoughtcrime.securesms.conversation.ui.edit.EditMessageHistoryDialog
import org.thoughtcrime.securesms.conversation.ui.error.EnableCallNotificationSettingsDialog
import org.thoughtcrime.securesms.conversation.ui.inlinequery.InlineQuery
import org.thoughtcrime.securesms.conversation.ui.inlinequery.InlineQueryChangedListener
import org.thoughtcrime.securesms.conversation.ui.inlinequery.InlineQueryReplacement
import org.thoughtcrime.securesms.conversation.ui.inlinequery.InlineQueryResultsControllerV2
import org.thoughtcrime.securesms.conversation.ui.inlinequery.InlineQueryViewModelV2
import org.thoughtcrime.securesms.conversation.v2.groups.ConversationGroupCallViewModel
import org.thoughtcrime.securesms.conversation.v2.groups.ConversationGroupViewModel
import org.thoughtcrime.securesms.conversation.v2.items.InteractiveConversationElement
import org.thoughtcrime.securesms.conversation.v2.keyboard.AttachmentKeyboardFragment
import org.thoughtcrime.securesms.database.DraftTable
import org.thoughtcrime.securesms.database.SignalDatabase
import org.thoughtcrime.securesms.database.model.IdentityRecord
import org.thoughtcrime.securesms.database.model.InMemoryMessageRecord
import org.thoughtcrime.securesms.database.model.MediaMmsMessageRecord
import org.thoughtcrime.securesms.database.model.Mention
import org.thoughtcrime.securesms.database.model.MessageId
import org.thoughtcrime.securesms.database.model.MessageRecord
import org.thoughtcrime.securesms.database.model.MmsMessageRecord
import org.thoughtcrime.securesms.database.model.Quote
import org.thoughtcrime.securesms.database.model.StickerRecord
import org.thoughtcrime.securesms.database.model.databaseprotos.BodyRangeList
import org.thoughtcrime.securesms.databinding.V2ConversationFragmentBinding
import org.thoughtcrime.securesms.dependencies.ApplicationDependencies
import org.thoughtcrime.securesms.events.GroupCallPeekEvent
import org.thoughtcrime.securesms.events.ReminderUpdateEvent
import org.thoughtcrime.securesms.giph.mp4.GiphyMp4ItemDecoration
import org.thoughtcrime.securesms.giph.mp4.GiphyMp4PlaybackController
import org.thoughtcrime.securesms.giph.mp4.GiphyMp4PlaybackPolicy
import org.thoughtcrime.securesms.giph.mp4.GiphyMp4ProjectionPlayerHolder
import org.thoughtcrime.securesms.giph.mp4.GiphyMp4ProjectionRecycler
import org.thoughtcrime.securesms.groups.GroupId
import org.thoughtcrime.securesms.groups.GroupMigrationMembershipChange
import org.thoughtcrime.securesms.groups.ui.GroupChangeFailureReason
import org.thoughtcrime.securesms.groups.ui.GroupErrors
import org.thoughtcrime.securesms.groups.ui.LeaveGroupDialog
import org.thoughtcrime.securesms.groups.ui.invitesandrequests.ManagePendingAndRequestingMembersActivity
import org.thoughtcrime.securesms.groups.ui.invitesandrequests.invite.GroupLinkInviteFriendsBottomSheetDialogFragment
import org.thoughtcrime.securesms.groups.ui.managegroup.dialogs.GroupDescriptionDialog
import org.thoughtcrime.securesms.groups.ui.migration.GroupsV1MigrationInfoBottomSheetDialogFragment
import org.thoughtcrime.securesms.groups.ui.migration.GroupsV1MigrationInitiationBottomSheetDialogFragment
import org.thoughtcrime.securesms.groups.ui.migration.GroupsV1MigrationSuggestionsDialog
import org.thoughtcrime.securesms.groups.v2.GroupBlockJoinRequestResult
import org.thoughtcrime.securesms.invites.InviteActions
import org.thoughtcrime.securesms.keyboard.KeyboardPage
import org.thoughtcrime.securesms.keyboard.KeyboardPagerFragment
import org.thoughtcrime.securesms.keyboard.KeyboardPagerViewModel
import org.thoughtcrime.securesms.keyboard.KeyboardUtil
import org.thoughtcrime.securesms.keyboard.emoji.EmojiKeyboardPageFragment
import org.thoughtcrime.securesms.keyboard.emoji.search.EmojiSearchFragment
import org.thoughtcrime.securesms.keyboard.gif.GifKeyboardPageFragment
import org.thoughtcrime.securesms.keyboard.sticker.StickerKeyboardPageFragment
import org.thoughtcrime.securesms.keyboard.sticker.StickerSearchDialogFragment
import org.thoughtcrime.securesms.keyvalue.SignalStore
import org.thoughtcrime.securesms.linkpreview.LinkPreview
import org.thoughtcrime.securesms.linkpreview.LinkPreviewViewModelV2
import org.thoughtcrime.securesms.longmessage.LongMessageFragment
import org.thoughtcrime.securesms.mediaoverview.MediaOverviewActivity
import org.thoughtcrime.securesms.mediapreview.MediaIntentFactory
import org.thoughtcrime.securesms.mediapreview.MediaPreviewV2Activity
import org.thoughtcrime.securesms.mediasend.Media
import org.thoughtcrime.securesms.mediasend.MediaSendActivityResult
import org.thoughtcrime.securesms.messagedetails.MessageDetailsFragment
import org.thoughtcrime.securesms.messagerequests.MessageRequestRepository
import org.thoughtcrime.securesms.messagerequests.MessageRequestState
import org.thoughtcrime.securesms.mms.AttachmentManager
import org.thoughtcrime.securesms.mms.AudioSlide
import org.thoughtcrime.securesms.mms.GifSlide
import org.thoughtcrime.securesms.mms.GlideApp
import org.thoughtcrime.securesms.mms.ImageSlide
import org.thoughtcrime.securesms.mms.MediaConstraints
import org.thoughtcrime.securesms.mms.QuoteModel
import org.thoughtcrime.securesms.mms.Slide
import org.thoughtcrime.securesms.mms.SlideDeck
import org.thoughtcrime.securesms.mms.SlideFactory
import org.thoughtcrime.securesms.mms.StickerSlide
import org.thoughtcrime.securesms.mms.VideoSlide
import org.thoughtcrime.securesms.notifications.v2.ConversationId
import org.thoughtcrime.securesms.payments.preferences.PaymentsActivity
import org.thoughtcrime.securesms.permissions.Permissions
import org.thoughtcrime.securesms.profiles.spoofing.ReviewCardDialogFragment
import org.thoughtcrime.securesms.providers.BlobProvider
import org.thoughtcrime.securesms.ratelimit.RecaptchaProofBottomSheetFragment
import org.thoughtcrime.securesms.ratelimit.RecaptchaRequiredEvent
import org.thoughtcrime.securesms.reactions.ReactionsBottomSheetDialogFragment
import org.thoughtcrime.securesms.reactions.any.ReactWithAnyEmojiBottomSheetDialogFragment
import org.thoughtcrime.securesms.recipients.Recipient
import org.thoughtcrime.securesms.recipients.RecipientExporter
import org.thoughtcrime.securesms.recipients.RecipientId
import org.thoughtcrime.securesms.recipients.ui.bottomsheet.RecipientBottomSheetDialogFragment
import org.thoughtcrime.securesms.recipients.ui.disappearingmessages.RecipientDisappearingMessagesActivity
import org.thoughtcrime.securesms.registration.RegistrationNavigationActivity
import org.thoughtcrime.securesms.revealable.ViewOnceMessageActivity
import org.thoughtcrime.securesms.revealable.ViewOnceUtil
import org.thoughtcrime.securesms.safety.SafetyNumberBottomSheet
import org.thoughtcrime.securesms.sms.MessageSender
import org.thoughtcrime.securesms.stickers.StickerEventListener
import org.thoughtcrime.securesms.stickers.StickerLocator
import org.thoughtcrime.securesms.stickers.StickerManagementActivity
import org.thoughtcrime.securesms.stickers.StickerPackInstallEvent
import org.thoughtcrime.securesms.stickers.StickerPackPreviewActivity
import org.thoughtcrime.securesms.stories.StoryViewerArgs
import org.thoughtcrime.securesms.stories.viewer.StoryViewerActivity
import org.thoughtcrime.securesms.util.BottomSheetUtil
import org.thoughtcrime.securesms.util.BubbleUtil
import org.thoughtcrime.securesms.util.CommunicationActions
import org.thoughtcrime.securesms.util.ContextUtil
import org.thoughtcrime.securesms.util.ConversationUtil
import org.thoughtcrime.securesms.util.DateUtils
import org.thoughtcrime.securesms.util.Debouncer
import org.thoughtcrime.securesms.util.DeleteDialog
import org.thoughtcrime.securesms.util.Dialogs
import org.thoughtcrime.securesms.util.DrawableUtil
import org.thoughtcrime.securesms.util.FeatureFlags
import org.thoughtcrime.securesms.util.FullscreenHelper
import org.thoughtcrime.securesms.util.MediaUtil
import org.thoughtcrime.securesms.util.MessageConstraintsUtil
import org.thoughtcrime.securesms.util.MessageConstraintsUtil.getEditMessageThresholdHours
import org.thoughtcrime.securesms.util.MessageConstraintsUtil.isValidEditMessageSend
import org.thoughtcrime.securesms.util.PlayStoreUtil
import org.thoughtcrime.securesms.util.SaveAttachmentUtil
import org.thoughtcrime.securesms.util.SignalLocalMetrics
import org.thoughtcrime.securesms.util.StorageUtil
import org.thoughtcrime.securesms.util.SwipeActionTypes
import org.thoughtcrime.securesms.util.TextSecurePreferences
import org.thoughtcrime.securesms.util.Util
import org.thoughtcrime.securesms.util.ViewUtil
import org.thoughtcrime.securesms.util.WindowUtil
import org.thoughtcrime.securesms.util.concurrent.ListenableFuture
import org.thoughtcrime.securesms.util.createActivityViewModel
import org.thoughtcrime.securesms.util.doAfterNextLayout
import org.thoughtcrime.securesms.util.fragments.requireListener
import org.thoughtcrime.securesms.util.getRecordQuoteType
import org.thoughtcrime.securesms.util.hasAudio
import org.thoughtcrime.securesms.util.hasGiftBadge
import org.thoughtcrime.securesms.util.isValidReactionTarget
import org.thoughtcrime.securesms.util.viewModel
import org.thoughtcrime.securesms.util.views.Stub
import org.thoughtcrime.securesms.util.visible
import org.thoughtcrime.securesms.verify.VerifyIdentityActivity
import org.thoughtcrime.securesms.wallpaper.ChatWallpaper
import org.thoughtcrime.securesms.wallpaper.ChatWallpaperDimLevelUtil
import java.util.Locale
import java.util.Optional
import java.util.concurrent.ExecutionException
import kotlin.time.Duration.Companion.milliseconds

/**
 * A single unified fragment for Conversations.
 */
class ConversationFragment :
  LoggingFragment(R.layout.v2_conversation_fragment),
  ReactWithAnyEmojiBottomSheetDialogFragment.Callback,
  ReactionsBottomSheetDialogFragment.Callback,
  EmojiKeyboardPageFragment.Callback,
  EmojiEventListener,
  GifKeyboardPageFragment.Host,
  StickerEventListener,
  StickerKeyboardPageFragment.Callback,
  MediaKeyboard.MediaKeyboardListener,
  EmojiSearchFragment.Callback,
  ScheduleMessageTimePickerBottomSheet.ScheduleCallback,
  ScheduleMessageDialogCallback,
  ConversationBottomSheetCallback,
  SafetyNumberBottomSheet.Callbacks,
  EnableCallNotificationSettingsDialog.Callback,
  MultiselectForwardBottomSheet.Callback {

  companion object {
    private val TAG = Log.tag(ConversationFragment::class.java)
    private const val ACTION_PINNED_SHORTCUT = "action_pinned_shortcut"
    private const val SAVED_STATE_IS_SEARCH_REQUESTED = "is_search_requested"
    private const val EMOJI_SEARCH_FRAGMENT_TAG = "EmojiSearchFragment"

    private const val SCROLL_HEADER_ANIMATION_DURATION: Long = 100L
    private const val SCROLL_HEADER_CLOSE_DELAY: Long = SCROLL_HEADER_ANIMATION_DURATION * 4
  }

  private val args: ConversationIntents.Args by lazy {
    ConversationIntents.Args.from(requireArguments())
  }

  private val conversationRecipientRepository: ConversationRecipientRepository by lazy {
    ConversationRecipientRepository(args.threadId)
  }

  private val messageRequestRepository: MessageRequestRepository by lazy {
    MessageRequestRepository(requireContext())
  }

  private val disposables = LifecycleDisposable()
  private val binding by ViewBinderDelegate(V2ConversationFragmentBinding::bind) { _binding ->
    _binding.conversationInputPanel.embeddedTextEditor.apply {
      setOnEditorActionListener(null)
      setCursorPositionChangedListener(null)
      setOnKeyListener(null)
      removeTextChangedListener(composeTextEventsListener)
      setStylingChangedListener(null)
      setOnClickListener(null)
      removeOnFocusChangeListener(composeTextEventsListener)
    }

    dataObserver?.let {
      adapter.unregisterAdapterDataObserver(it)
    }

    scrollListener?.let {
      _binding.conversationItemRecycler.removeOnScrollListener(it)
    }
    scrollListener = null

    _binding.conversationItemRecycler.adapter = null

    textDraftSaveDebouncer.clear()
  }

  private val viewModel: ConversationViewModel by viewModel {
    ConversationViewModel(
      threadId = args.threadId,
      requestedStartingPosition = args.startingPosition,
      repository = ConversationRepository(context = requireContext(), isInBubble = args.conversationScreenType == ConversationScreenType.BUBBLE),
      recipientRepository = conversationRecipientRepository,
      messageRequestRepository = messageRequestRepository,
      scheduledMessagesRepository = ScheduledMessagesRepository()
    )
  }

  private val linkPreviewViewModel: LinkPreviewViewModelV2 by viewModel {
    LinkPreviewViewModelV2(
      enablePlaceholder = false
    )
  }

  private val groupCallViewModel: ConversationGroupCallViewModel by viewModel {
    ConversationGroupCallViewModel(conversationRecipientRepository)
  }

  private val conversationGroupViewModel: ConversationGroupViewModel by viewModels(
    factoryProducer = {
      ConversationGroupViewModel.Factory(args.threadId, conversationRecipientRepository)
    }
  )

  private val messageRequestViewModel: MessageRequestViewModel by viewModel {
    MessageRequestViewModel(args.threadId, conversationRecipientRepository, messageRequestRepository)
  }

  private val draftViewModel: DraftViewModel by viewModel {
    DraftViewModel(threadId = args.threadId, repository = DraftRepository(conversationArguments = args))
  }

  private val searchViewModel: ConversationSearchViewModel by viewModel {
    ConversationSearchViewModel(getString(R.string.note_to_self))
  }

  private val keyboardPagerViewModel: KeyboardPagerViewModel by activityViewModels()

  private val stickerViewModel: StickerSuggestionsViewModel by viewModel {
    StickerSuggestionsViewModel()
  }

  private lateinit var inlineQueryViewModel: InlineQueryViewModelV2

  private val shareDataTimestampViewModel: ShareDataTimestampViewModel by activityViewModels()

  private val inlineQueryController: InlineQueryResultsControllerV2 by lazy {
    InlineQueryResultsControllerV2(
      this,
      inlineQueryViewModel,
      inputPanel,
      (requireView() as ViewGroup),
      composeText
    )
  }

  private val voiceNotePlayerListener: VoiceNotePlayerView.Listener by lazy {
    VoiceNotePlayerViewListener()
  }

  private val conversationTooltips = ConversationTooltips(this)
  private val colorizer = Colorizer()
  private val textDraftSaveDebouncer = Debouncer(500)
  private val recentEmojis: RecentEmojiPageModel by lazy { RecentEmojiPageModel(ApplicationDependencies.getApplication(), TextSecurePreferences.RECENT_STORAGE_KEY) }

  private lateinit var layoutManager: ConversationLayoutManager
  private lateinit var markReadHelper: MarkReadHelper
  private lateinit var giphyMp4ProjectionRecycler: GiphyMp4ProjectionRecycler
  private lateinit var addToContactsLauncher: ActivityResultLauncher<Intent>
  private lateinit var conversationActivityResultContracts: ConversationActivityResultContracts
  private lateinit var scrollToPositionDelegate: ScrollToPositionDelegate
  private lateinit var adapter: ConversationAdapterV2
  private lateinit var clickListener: ConversationItemClickListener
  private lateinit var recyclerViewColorizer: RecyclerViewColorizer
  private lateinit var attachmentManager: AttachmentManager
  private lateinit var multiselectItemDecoration: MultiselectItemDecoration
  private lateinit var openableGiftItemDecoration: OpenableGiftItemDecoration
  private lateinit var threadHeaderMarginDecoration: ThreadHeaderMarginDecoration
  private lateinit var conversationItemDecorations: ConversationItemDecorations
  private lateinit var optionsMenuCallback: ConversationOptionsMenuCallback
  private lateinit var typingIndicatorDecoration: TypingIndicatorDecoration
  private lateinit var backPressedCallback: BackPressedDelegate

  private var animationsAllowed = false
  private var actionMode: ActionMode? = null
  private var pinnedShortcutReceiver: BroadcastReceiver? = null
  private var searchMenuItem: MenuItem? = null
  private var isSearchRequested: Boolean = false
  private var previousPages: Set<KeyboardPage>? = null
  private var reShowScheduleMessagesBar: Boolean = false
  private var composeTextEventsListener: ComposeTextEventsListener? = null
  private var dataObserver: DataObserver? = null
  private var menuProvider: ConversationOptionsMenu.Provider? = null
  private var scrollListener: ScrollListener? = null

  private val jumpAndPulseScrollStrategy = object : ScrollToPositionDelegate.ScrollStrategy {
    override fun performScroll(recyclerView: RecyclerView, layoutManager: LinearLayoutManager, position: Int, smooth: Boolean) {
      ScrollToPositionDelegate.JumpToPositionStrategy.performScroll(recyclerView, layoutManager, position, smooth)
      adapter.pulseAtPosition(position)
    }
  }

  private val motionEventRelay: MotionEventRelay by viewModels(ownerProducer = { requireActivity() })

  private val actionModeCallback = ActionModeCallback()

  private val container: InputAwareConstraintLayout
    get() = requireView() as InputAwareConstraintLayout

  private val inputPanel: InputPanel
    get() = binding.conversationInputPanel.root

  private val composeText: ComposeText
    get() = binding.conversationInputPanel.embeddedTextEditor

  private val sendButton: SendButton
    get() = binding.conversationInputPanel.sendButton

  private val sendEditButton: ImageButton
    get() = binding.conversationInputPanel.sendEditButton

  private val bottomActionBar: SignalBottomActionBar
    get() = binding.conversationBottomActionBar

  private val searchNav: ConversationSearchBottomBar
    get() = binding.conversationSearchBottomBar.root

  private val scheduledMessagesStub: Stub<View> by lazy { Stub(binding.scheduledMessagesStub) }

  private lateinit var reactionDelegate: ConversationReactionDelegate
  private lateinit var voiceMessageRecordingDelegate: VoiceMessageRecordingDelegate

  //region Android Lifecycle

  override fun onCreate(savedInstanceState: Bundle?) {
    super.onCreate(savedInstanceState)
    SignalLocalMetrics.ConversationOpen.start()
  }

  override fun onViewCreated(view: View, savedInstanceState: Bundle?) {
    disposables.bindTo(viewLifecycleOwner)
    FullscreenHelper(requireActivity()).showSystemUI()

    markReadHelper = MarkReadHelper(ConversationId.forConversation(args.threadId), requireContext(), viewLifecycleOwner)
    markReadHelper.ignoreViewReveals()

    inlineQueryViewModel = createActivityViewModel { InlineQueryViewModelV2(recipientRepository = conversationRecipientRepository) }

    attachmentManager = AttachmentManager(requireContext(), requireView(), AttachmentManagerListener())

    initializeConversationThreadUi()

    val conversationToolbarOnScrollHelper = ConversationToolbarOnScrollHelper(
      requireActivity(),
      binding.toolbarBackground,
      viewModel::wallpaperSnapshot,
      viewLifecycleOwner
    )
    conversationToolbarOnScrollHelper.attach(binding.conversationItemRecycler)
    presentWallpaper(args.wallpaper)
    presentChatColors(args.chatColors)
    presentConversationTitle(viewModel.recipientSnapshot)
    presentActionBarMenu()
    presentStoryRing()

    observeConversationThread()

    viewModel
      .inputReadyState
      .distinctUntilChanged()
      .subscribeBy(
        onNext = this::presentInputReadyState
      )
      .addTo(disposables)

    container.fragmentManager = childFragmentManager

    ToolbarDependentMarginListener(binding.toolbar)
    initializeMediaKeyboard()

    binding.conversationVideoContainer.setClipToOutline(true)

    SpoilerAnnotation.resetRevealedSpoilers()

    registerForResults()

    inputPanel.setMediaListener(InputPanelMediaListener())
  }

  override fun onViewStateRestored(savedInstanceState: Bundle?) {
    super.onViewStateRestored(savedInstanceState)

    isSearchRequested = savedInstanceState?.getBoolean(SAVED_STATE_IS_SEARCH_REQUESTED, false) ?: args.isWithSearchOpen
  }

  override fun onSaveInstanceState(outState: Bundle) {
    super.onSaveInstanceState(outState)

    outState.putBoolean(SAVED_STATE_IS_SEARCH_REQUESTED, isSearchRequested)
  }

  override fun onResume() {
    super.onResume()

    WindowUtil.setLightNavigationBarFromTheme(requireActivity())
    WindowUtil.setLightStatusBarFromTheme(requireActivity())

    EventBus.getDefault().register(this)

    groupCallViewModel.peekGroupCall()

    if (!args.conversationScreenType.isInBubble) {
      ApplicationDependencies.getMessageNotifier().setVisibleThread(ConversationId.forConversation(args.threadId))
    }

    viewModel.updateIdentityRecordsInBackground()

    if (args.isFirstTimeInSelfCreatedGroup) {
      conversationGroupViewModel.checkJustSelfInGroup().subscribeBy(
        onSuccess = {
          GroupLinkInviteFriendsBottomSheetDialogFragment.show(childFragmentManager, it)
        }
      ).addTo(disposables)
    }

    ConversationUtil.refreshRecipientShortcuts()

    if (SignalStore.rateLimit().needsRecaptcha()) {
      RecaptchaProofBottomSheetFragment.show(childFragmentManager)
    }
  }

  override fun onPause() {
    super.onPause()

    if (!args.conversationScreenType.isInBubble) {
      ApplicationDependencies.getMessageNotifier().clearVisibleThread()
    }

    if (activity?.isFinishing == true) {
      activity?.overridePendingTransition(R.anim.fade_scale_in, R.anim.slide_to_end)
    }

    inputPanel.onPause()

    viewModel.markLastSeen()

    EventBus.getDefault().unregister(this)
  }

  override fun onConfigurationChanged(newConfig: Configuration) {
    super.onConfigurationChanged(newConfig)
    ToolbarDependentMarginListener(binding.toolbar)
    inlineQueryController.onOrientationChange(newConfig.orientation == Configuration.ORIENTATION_LANDSCAPE)
  }

  override fun onDestroyView() {
    super.onDestroyView()
    if (pinnedShortcutReceiver != null) {
      requireActivity().unregisterReceiver(pinnedShortcutReceiver)
    }
  }

  @Suppress("OVERRIDE_DEPRECATION")
  override fun onRequestPermissionsResult(requestCode: Int, permissions: Array<out String>, grantResults: IntArray) {
    Permissions.onRequestPermissionsResult(this, requestCode, permissions, grantResults)
  }

  override fun startActivity(intent: Intent) {
    if (intent.getStringArrayExtra(Browser.EXTRA_APPLICATION_ID) != null) {
      intent.removeExtra(Browser.EXTRA_APPLICATION_ID)
    }

    try {
      super.startActivity(intent)
    } catch (e: ActivityNotFoundException) {
      Log.w(TAG, e)
      toast(
        toastTextId = R.string.ConversationActivity_there_is_no_app_available_to_handle_this_link_on_your_device,
        toastDuration = Toast.LENGTH_LONG
      )
    }
  }

  //endregion

  //region Fragment callbacks and listeners

  override fun getConversationAdapterListener(): ConversationAdapter.ItemClickListener {
    return adapter.clickListener
  }

  override fun jumpToMessage(messageRecord: MessageRecord) {
    viewModel
      .moveToMessage(messageRecord)
      .subscribeBy {
        moveToPosition(it)
      }
      .addTo(disposables)
  }

  override fun onReactWithAnyEmojiDialogDismissed() {
    reactionDelegate.hide()
  }

  override fun onReactWithAnyEmojiSelected(emoji: String) {
    reactionDelegate.hide()
  }

  override fun onReactionsDialogDismissed() {
    clearFocusedItem()
  }

  override fun openEmojiSearch() {
    val fragment = childFragmentManager.findFragmentByTag(EMOJI_SEARCH_FRAGMENT_TAG)
    if (fragment == null) {
      childFragmentManager.commit {
        add(R.id.emoji_search_container, EmojiSearchFragment(), EMOJI_SEARCH_FRAGMENT_TAG)
      }
    }
  }

  override fun closeEmojiSearch() {
    val fragment = childFragmentManager.findFragmentByTag(EMOJI_SEARCH_FRAGMENT_TAG)
    if (fragment != null) {
      childFragmentManager.commit(allowStateLoss = true) {
        remove(fragment)
      }
    }
  }

  override fun onEmojiSelected(emoji: String?) {
    if (emoji != null) {
      inputPanel.onEmojiSelected(emoji)
      recentEmojis.onCodePointSelected(emoji)
    }
  }

  override fun onKeyEvent(keyEvent: KeyEvent?) {
    if (keyEvent != null) {
      inputPanel.onKeyEvent(keyEvent)
    }
  }

  override fun openStickerSearch() {
    StickerSearchDialogFragment.show(childFragmentManager)
  }

  override fun onStickerSelected(sticker: StickerRecord) {
    sendSticker(
      stickerRecord = sticker,
      clearCompose = false
    )
  }

  override fun onStickerManagementClicked() {
    startActivity(StickerManagementActivity.getIntent(requireContext()))
    container.hideInput()
  }

  override fun isMms(): Boolean {
    return false
  }

  override fun openGifSearch() {
    val recipientId = viewModel.recipientSnapshot?.id ?: return
    conversationActivityResultContracts.launchGifSearch(recipientId, composeText.textTrimmed)
  }

  override fun onGifSelectSuccess(blobUri: Uri, width: Int, height: Int) {
    setMedia(
      uri = blobUri,
      mediaType = SlideFactory.MediaType.from(BlobProvider.getMimeType(blobUri))!!,
      width = width,
      height = height,
      videoGif = true
    )
  }

  override fun onShown() {
    inputPanel.mediaKeyboardListener.onShown()
  }

  override fun onHidden() {
    inputPanel.mediaKeyboardListener.onHidden()
    closeEmojiSearch()
  }

  override fun onKeyboardChanged(page: KeyboardPage) {
    inputPanel.mediaKeyboardListener.onKeyboardChanged(page)
  }

  override fun onScheduleSend(scheduledTime: Long) {
    sendMessage(scheduledDate = scheduledTime)
  }

  override fun onSchedulePermissionsGranted(metricId: String?, scheduledDate: Long) {
    sendMessage(scheduledDate = scheduledDate)
  }

  override fun sendAnywayAfterSafetyNumberChangedInBottomSheet(destinations: List<RecipientSearchKey>) {
    Log.d(TAG, "onSendAnywayAfterSafetyNumberChange")
    viewModel
      .updateIdentityRecords()
      .subscribeBy(
        onError = { t -> Log.w(TAG, "Error sending", t) },
        onComplete = { sendMessage() }
      )
      .addTo(disposables)
  }

  override fun onMessageResentAfterSafetyNumberChangeInBottomSheet() {
    Log.d(TAG, "onMessageResentAfterSafetyNumberChange")
    viewModel.updateIdentityRecordsInBackground()
  }

  override fun onCanceled() = Unit

  override fun onCallNotificationSettingsDialogDismissed() {
    adapter.notifyDataSetChanged()
  }

  override fun onFinishForwardAction() {
    actionMode?.finish()
  }

  override fun onDismissForwardSheet() = Unit

  //endregion

  private fun observeConversationThread() {
    var firstRender = true
    disposables += viewModel
      .conversationThreadState
      .subscribeOn(Schedulers.io())
      .doOnSuccess { state ->
        updateMessageRequestAcceptedState(state.meta.messageRequestData.isMessageRequestAccepted)
        SignalLocalMetrics.ConversationOpen.onDataLoaded()
        conversationItemDecorations.setFirstUnreadCount(state.meta.unreadCount)
        colorizer.onGroupMembershipChanged(state.meta.groupMemberAcis)
      }
      .observeOn(AndroidSchedulers.mainThread())
      .doOnSuccess { state ->
        moveToStartPosition(state.meta)
      }
      .flatMapObservable { it.items.data }
      .observeOn(AndroidSchedulers.mainThread())
      .subscribeBy(onNext = {
        if (firstRender) {
          SignalLocalMetrics.ConversationOpen.onDataPostedToMain()
        }

        adapter.submitList(it) {
          scrollToPositionDelegate.notifyListCommitted()
          conversationItemDecorations.currentItems = it

          if (firstRender) {
            firstRender = false
            binding.conversationItemRecycler.doAfterNextLayout {
              SignalLocalMetrics.ConversationOpen.onRenderFinished()
              doAfterFirstRender()
            }
          }
        }
      })
  }

  private fun doAfterFirstRender() {
    Log.d(TAG, "doAfterFirstRender")

    if (!isAdded || view == null) {
      Log.w(TAG, "Bailing, fragment no longer added")
      return
    }

    activity?.supportStartPostponedEnterTransition()

    backPressedCallback = BackPressedDelegate()
    requireActivity().onBackPressedDispatcher.addCallback(viewLifecycleOwner, backPressedCallback)

    menuProvider?.afterFirstRenderMode = true

    viewLifecycleOwner.lifecycle.addObserver(LastScrolledPositionUpdater(adapter, layoutManager, viewModel))

    disposables += viewModel.recipient
      .observeOn(AndroidSchedulers.mainThread())
      .distinctUntilChanged { r1, r2 -> r1 === r2 || r1.hasSameContent(r2) }
      .subscribeBy(onNext = this::onRecipientChanged)

    disposables += viewModel.scrollButtonState
      .subscribeBy(onNext = this::presentScrollButtons)

    disposables += viewModel
      .groupMemberServiceIds
      .subscribeBy(onNext = {
        colorizer.onGroupMembershipChanged(it)
        adapter.updateNameColors()
      })

    val disabledInputListener = DisabledInputListener()
    binding.conversationDisabledInput.listener = disabledInputListener

    val sendButtonListener = SendButtonListener()
    composeTextEventsListener = ComposeTextEventsListener()

    composeText.apply {
      setOnEditorActionListener(sendButtonListener)

      setCursorPositionChangedListener(composeTextEventsListener)
      setOnKeyListener(composeTextEventsListener)
      addTextChangedListener(composeTextEventsListener)
      setStylingChangedListener(composeTextEventsListener)
      setOnClickListener(composeTextEventsListener)
      onFocusChangeListener = composeTextEventsListener
    }

    sendButton.apply {
      setPopupContainer(binding.root)
      setOnClickListener(sendButtonListener)
      setScheduledSendListener(sendButtonListener)
      isEnabled = true
    }

    sendEditButton.setOnClickListener { handleSendEditMessage() }

    val attachListener = { _: View ->
      container.toggleInput(AttachmentKeyboardFragmentCreator, composeText)
    }
    binding.conversationInputPanel.attachButton.setOnClickListener(attachListener)
    binding.conversationInputPanel.inlineAttachmentButton.setOnClickListener(attachListener)

    presentGroupCallJoinButton()

    binding.scrollToBottom.setOnClickListener {
      binding.conversationItemRecycler.stopScroll()
      scrollToPositionDelegate.resetScrollPosition()
    }

    binding.scrollToMention.setOnClickListener {
      binding.conversationItemRecycler.stopScroll()
      scrollToNextMention()
    }

    dataObserver = DataObserver()
    adapter.registerAdapterDataObserver(dataObserver!!)

    val keyboardEvents = KeyboardEvents()
    container.listener = keyboardEvents
    container.addKeyboardStateListener(keyboardEvents)
    requireActivity()
      .onBackPressedDispatcher
      .addCallback(
        viewLifecycleOwner,
        keyboardEvents
      )

    childFragmentManager.setFragmentResultListener(AttachmentKeyboardFragment.RESULT_KEY, viewLifecycleOwner, AttachmentKeyboardFragmentListener())

    val conversationReactionStub = Stub<ConversationReactionOverlay>(binding.conversationReactionScrubberStub)
    reactionDelegate = ConversationReactionDelegate(conversationReactionStub)
    reactionDelegate.setOnReactionSelectedListener(OnReactionsSelectedListener())
    motionEventRelay.setDrain(MotionEventRelayDrain(this))

    voiceMessageRecordingDelegate = VoiceMessageRecordingDelegate(
      this,
      AudioRecorder(requireContext(), inputPanel),
      VoiceMessageRecordingSessionCallbacks()
    )

    binding.conversationBanner.listener = ConversationBannerListener()
    viewModel
      .reminder
      .subscribeBy { reminder ->
        if (reminder.isPresent) {
          binding.conversationBanner.showReminder(reminder.get())
        } else {
          binding.conversationBanner.clearReminder()
        }
      }
      .addTo(disposables)

    viewModel
      .identityRecordsObservable
      .distinctUntilChanged()
      .observeOn(AndroidSchedulers.mainThread())
      .subscribeBy { presentIdentityRecordsState(it) }
      .addTo(disposables)

    viewModel
      .getRequestReviewState()
      .subscribeBy { presentRequestReviewState(it) }
      .addTo(disposables)

    val sRight = SwipeAvailabilityProvider(SignalStore.settings().swipeToRightAction.let { if (it == SwipeActionTypes.DEFAULT) SwipeActionTypes.DEFAULT_FOR_RIGHT else it })
    val sLeft = SwipeAvailabilityProvider(SignalStore.settings().swipeToLeftAction.let { if (it == SwipeActionTypes.DEFAULT) SwipeActionTypes.DEFAULT_FOR_LEFT else it })

    ConversationItemSwipeCallback(
      sRight,
      sRight,
      sLeft,
      sLeft
    ).attachToRecyclerView(binding.conversationItemRecycler)

    draftViewModel.loadShareOrDraftData(shareDataTimestampViewModel.timestamp)
      .subscribeBy { data -> handleShareOrDraftData(data) }
      .addTo(disposables)

    disposables.add(
      draftViewModel
        .state
        .distinctUntilChanged { previous, next -> previous.voiceNoteDraft == next.voiceNoteDraft }
        .subscribe {
          inputPanel.voiceNoteDraft = it.voiceNoteDraft
          updateToggleButtonState()
        }
    )

    initializeSearch()
    initializeLinkPreviews()
    initializeStickerSuggestions()
    initializeInlineSearch()

    inputPanel.setListener(InputPanelListener())

    viewModel
      .getScheduledMessagesCount()
      .subscribeBy { count -> handleScheduledMessagesCountChange(count) }
      .addTo(disposables)

    presentTypingIndicator()

    getVoiceNoteMediaController().finishPostpone()

    getVoiceNoteMediaController()
      .voiceNotePlayerViewState
      .observe(viewLifecycleOwner) { state: Optional<VoiceNotePlayerView.State> ->
        if (state.isPresent) {
          binding.conversationBanner.showVoiceNotePlayer(state.get(), voiceNotePlayerListener)
        } else {
          binding.conversationBanner.clearVoiceNotePlayer()
        }
      }

    getVoiceNoteMediaController().voiceNotePlaybackState.observe(viewLifecycleOwner, inputPanel.playbackStateObserver)

    val conversationUpdateTick = ConversationUpdateTick { adapter.updateTimestamps() }
    viewLifecycleOwner.lifecycle.addObserver(conversationUpdateTick)

    if (args.conversationScreenType.isInPopup) {
      composeText.requestFocus()
      binding.conversationInputPanel.quickAttachmentToggle.disable()
    }
  }

  private fun initializeInlineSearch() {
    inlineQueryController.onOrientationChange(resources.configuration.orientation == Configuration.ORIENTATION_LANDSCAPE)

    composeText.apply {
      setInlineQueryChangedListener(object : InlineQueryChangedListener {
        override fun onQueryChanged(inlineQuery: InlineQuery) {
          inlineQueryViewModel.onQueryChange(inlineQuery)
        }
      })

      setMentionValidator { annotations ->
        val recipient = viewModel.recipientSnapshot ?: return@setMentionValidator annotations

        val validIds = recipient.participantIds
          .map { MentionAnnotation.idToMentionAnnotationValue(it) }
          .toSet()

        annotations.filterNot { validIds.contains(it.value) }
      }
    }

    inlineQueryViewModel
      .selection
      .observeOn(AndroidSchedulers.mainThread())
      .subscribe { r: InlineQueryReplacement -> composeText.replaceText(r) }
      .addTo(disposables)
  }

  private fun presentTypingIndicator() {
    typingIndicatorDecoration = TypingIndicatorDecoration(requireContext(), binding.conversationItemRecycler)
    binding.conversationItemRecycler.addItemDecoration(typingIndicatorDecoration)

    ApplicationDependencies.getTypingStatusRepository().getTypists(args.threadId).observe(viewLifecycleOwner) {
      val recipient = viewModel.recipientSnapshot ?: return@observe

      typingIndicatorDecoration.setTypists(
        GlideApp.with(this),
        it.typists,
        recipient.isGroup,
        recipient.hasWallpaper(),
        it.isReplacedByIncomingMessage
      )
    }
  }

  private fun presentStoryRing() {
    if (SignalStore.storyValues().isFeatureDisabled) {
      return
    }

    disposables += viewModel.storyRingState.subscribeBy {
      binding.conversationTitleView.conversationTitleView.setStoryRingFromState(it)
    }

    binding.conversationTitleView.conversationTitleView.setOnStoryRingClickListener {
      val recipient: Recipient = viewModel.recipientSnapshot ?: return@setOnStoryRingClickListener
      val args = StoryViewerArgs.Builder(recipient.id, recipient.shouldHideStory())
        .isFromQuote(true)
        .build()

      startActivity(StoryViewerActivity.createIntent(requireContext(), args))
    }
  }

  private fun presentInputReadyState(inputReadyState: InputReadyState) {
    presentConversationTitle(inputReadyState.conversationRecipient)

    val disabledInputView = binding.conversationDisabledInput

    var inputDisabled = true
    when {
      inputReadyState.isClientExpired || inputReadyState.isUnauthorized -> disabledInputView.showAsExpiredOrUnauthorized(inputReadyState.isClientExpired, inputReadyState.isUnauthorized)
      inputReadyState.messageRequestState != MessageRequestState.NONE && inputReadyState.messageRequestState != MessageRequestState.NONE_HIDDEN -> disabledInputView.showAsMessageRequest(inputReadyState.conversationRecipient, inputReadyState.messageRequestState)
      inputReadyState.isActiveGroup == false -> disabledInputView.showAsNoLongerAMember()
      inputReadyState.isRequestingMember == true -> disabledInputView.showAsRequestingMember()
      inputReadyState.isAnnouncementGroup == true && inputReadyState.isAdmin == false -> disabledInputView.showAsAnnouncementGroupAdminsOnly()
      inputReadyState.conversationRecipient.isReleaseNotes -> disabledInputView.showAsReleaseNotesChannel(inputReadyState.conversationRecipient)
      inputReadyState.shouldShowInviteToSignal() -> disabledInputView.showAsInviteToSignal(requireContext(), inputReadyState.conversationRecipient)
      else -> inputDisabled = false
    }

    inputPanel.setHideForMessageRequestState(inputDisabled)

    if (inputDisabled) {
      WindowUtil.setNavigationBarColor(requireActivity(), disabledInputView.color)
    } else {
      disabledInputView.clear()
    }

    composeText.setMessageSendType(MessageSendType.SignalMessageSendType)
  }

  private fun presentIdentityRecordsState(identityRecordsState: IdentityRecordsState) {
    if (!identityRecordsState.isGroup) {
      binding.conversationTitleView.root.setVerified(identityRecordsState.isVerified)
    }

    if (identityRecordsState.isUnverified) {
      binding.conversationBanner.showUnverifiedBanner(identityRecordsState.identityRecords)
    } else {
      binding.conversationBanner.clearUnverifiedBanner()
    }
  }

  private fun presentRequestReviewState(requestReviewState: RequestReviewState) {
    if (requestReviewState.shouldShowReviewBanner()) {
      binding.conversationBanner.showReviewBanner(requestReviewState)
    } else {
      binding.conversationBanner.clearRequestReview()
    }
  }

  private fun setMedia(uri: Uri, mediaType: SlideFactory.MediaType, width: Int = 0, height: Int = 0, borderless: Boolean = false, videoGif: Boolean = false) {
    val recipientId: RecipientId = viewModel.recipientSnapshot?.id ?: return

    if (mediaType == SlideFactory.MediaType.VCARD) {
      conversationActivityResultContracts.launchContactShareEditor(uri, viewModel.recipientSnapshot!!.chatColors)
    } else if (mediaType == SlideFactory.MediaType.IMAGE || mediaType == SlideFactory.MediaType.GIF || mediaType == SlideFactory.MediaType.VIDEO) {
      val mimeType = MediaUtil.getMimeType(requireContext(), uri) ?: mediaType.toFallbackMimeType()
      val media = Media(
        uri,
        mimeType,
        0,
        width,
        height,
        0,
        0,
        borderless,
        videoGif,
        Optional.empty(),
        Optional.empty(),
        Optional.empty()
      )
      conversationActivityResultContracts.launchMediaEditor(listOf(media), recipientId, composeText.textTrimmed)
    } else {
      attachmentManager.setMedia(GlideApp.with(this), uri, mediaType, MediaConstraints.getPushMediaConstraints(), width, height)
    }
  }

  private fun calculateCharactersRemaining() {
    val messageBody: String = binding.conversationInputPanel.embeddedTextEditor.textTrimmed.toString()
    val charactersLeftView: TextView = binding.conversationInputSpaceLeft
    val characterState = MessageSendType.SignalMessageSendType.calculateCharacters(messageBody)

    if (characterState.charactersRemaining <= 15 || characterState.messagesSpent > 1) {
      charactersLeftView.text = String.format(
        Locale.getDefault(),
        "%d/%d (%d)",
        characterState.charactersRemaining,
        characterState.maxTotalMessageSize,
        characterState.messagesSpent
      )
      charactersLeftView.visibility = View.VISIBLE
    } else {
      charactersLeftView.visibility = View.GONE
    }
  }

  private fun registerForResults() {
    addToContactsLauncher = registerForActivityResult(AddToContactsContract()) {}
    conversationActivityResultContracts = ConversationActivityResultContracts(this, ActivityResultCallbacks())
  }

  private fun onRecipientChanged(recipient: Recipient) {
    presentWallpaper(recipient.wallpaper)
    presentConversationTitle(recipient)
    presentChatColors(recipient.chatColors)
    invalidateOptionsMenu()

    updateMessageRequestAcceptedState(!viewModel.hasMessageRequestState)
  }

  private fun updateMessageRequestAcceptedState(isMessageRequestAccepted: Boolean) {
    if (binding.conversationItemRecycler.isInLayout) {
      binding.conversationItemRecycler.doAfterNextLayout {
        adapter.setMessageRequestIsAccepted(isMessageRequestAccepted)
      }
    } else {
      adapter.setMessageRequestIsAccepted(isMessageRequestAccepted)
    }
  }

  private fun invalidateOptionsMenu() {
    if (searchMenuItem?.isActionViewExpanded != true || !isSearchRequested) {
      binding.toolbar.invalidateMenu()
    }
  }

  private fun presentActionBarMenu() {
    if (!args.conversationScreenType.isInPopup) {
      optionsMenuCallback = ConversationOptionsMenuCallback()
      menuProvider = ConversationOptionsMenu.Provider(optionsMenuCallback, disposables)
      binding.toolbar.addMenuProvider(menuProvider!!)
      invalidateOptionsMenu()
    }

    when (args.conversationScreenType) {
      ConversationScreenType.NORMAL -> presentNavigationIconForNormal()
      ConversationScreenType.BUBBLE,
      ConversationScreenType.POPUP -> presentNavigationIconForBubble()
    }
  }

  private fun presentNavigationIconForNormal() {
    binding.toolbar.setNavigationIcon(R.drawable.ic_arrow_left_24)
    binding.toolbar.setNavigationContentDescription(R.string.ConversationFragment__content_description_back_button)
    binding.toolbar.setNavigationOnClickListener {
      requireActivity().finishAfterTransition()
    }
  }

  private fun presentNavigationIconForBubble() {
    binding.toolbar.navigationIcon = DrawableUtil.tint(
      ContextUtil.requireDrawable(requireContext(), R.drawable.ic_notification),
      ContextCompat.getColor(requireContext(), R.color.signal_accent_primary)
    )

    binding.toolbar.setNavigationContentDescription(R.string.ConversationFragment__content_description_launch_signal_button)

    binding.toolbar.setNavigationOnClickListener {
      startActivity(MainActivity.clearTop(requireContext()))
    }
  }

  private fun presentConversationTitle(recipient: Recipient?) {
    if (recipient == null) {
      return
    }

    val titleView = binding.conversationTitleView.root

    titleView.setTitle(GlideApp.with(this), recipient)
    if (recipient.expiresInSeconds > 0) {
      titleView.showExpiring(recipient)
    } else {
      titleView.clearExpiring()
    }

    if (!args.conversationScreenType.isInPopup) {
      titleView.setOnClickListener {
        optionsMenuCallback.handleConversationSettings()
      }
    }
  }

  private fun presentWallpaper(chatWallpaper: ChatWallpaper?) {
    if (chatWallpaper != null) {
      chatWallpaper.loadInto(binding.conversationWallpaper)
      ChatWallpaperDimLevelUtil.applyDimLevelForNightMode(binding.conversationWallpaperDim, chatWallpaper)
    } else {
      binding.conversationWallpaperDim.visible = false
    }

    val toolbarTint = ContextCompat.getColor(
      requireContext(),
      if (chatWallpaper != null) {
        R.color.signal_colorNeutralInverse
      } else {
        R.color.signal_colorOnSurface
      }
    )

    binding.toolbar.setTitleTextColor(toolbarTint)
    binding.toolbar.setActionItemTint(toolbarTint)

    val wallpaperEnabled = chatWallpaper != null
    binding.conversationWallpaper.visible = wallpaperEnabled
    binding.scrollToBottom.setWallpaperEnabled(wallpaperEnabled)
    binding.scrollToMention.setWallpaperEnabled(wallpaperEnabled)
    binding.conversationDisabledInput.setWallpaperEnabled(wallpaperEnabled)
    inputPanel.setWallpaperEnabled(wallpaperEnabled)

    val stateChanged = adapter.onHasWallpaperChanged(wallpaperEnabled)
    conversationItemDecorations.hasWallpaper = wallpaperEnabled
    if (stateChanged) {
      binding.conversationItemRecycler.invalidateItemDecorations()
    }

    val navColor = if (wallpaperEnabled) {
      R.color.conversation_navigation_wallpaper
    } else {
      R.color.signal_colorBackground
    }

    binding.scrollDateHeader.setBackgroundResource(
      if (wallpaperEnabled) R.drawable.sticky_date_header_background_wallpaper else R.drawable.sticky_date_header_background
    )

    binding.scrollDateHeader.setTextColor(
      ContextCompat.getColor(
        requireContext(),
        if (wallpaperEnabled) R.color.sticky_header_foreground_wallpaper else R.color.signal_colorOnSurfaceVariant
      )
    )

    WindowUtil.setNavigationBarColor(requireActivity(), ContextCompat.getColor(requireContext(), navColor))
  }

  private fun presentChatColors(chatColors: ChatColors) {
    recyclerViewColorizer.setChatColors(chatColors)
    binding.scrollToMention.setUnreadCountBackgroundTint(chatColors.asSingleColor())
    binding.scrollToBottom.setUnreadCountBackgroundTint(chatColors.asSingleColor())
    binding.conversationInputPanel.buttonToggle.background.apply {
      colorFilter = PorterDuffColorFilter(chatColors.asSingleColor(), PorterDuff.Mode.MULTIPLY)
      invalidateSelf()
    }
  }

  private fun presentScrollButtons(scrollButtonState: ConversationScrollButtonState) {
    Log.d(TAG, "Update scroll state $scrollButtonState")
    binding.scrollToBottom.setUnreadCount(scrollButtonState.unreadCount)
    binding.scrollToMention.isShown = scrollButtonState.hasMentions && scrollButtonState.showScrollButtons
    binding.scrollToBottom.isShown = scrollButtonState.showScrollButtons
  }

  private fun presentGroupCallJoinButton() {
    binding.conversationGroupCallJoin.setOnClickListener {
      handleVideoCall()
    }

    disposables += groupCallViewModel
      .state
      .distinctUntilChanged()
      .subscribeBy {
        binding.conversationGroupCallJoin.visible = it.ongoingCall
        binding.conversationGroupCallJoin.setText(if (it.hasCapacity) R.string.ConversationActivity_join else R.string.ConversationActivity_full)
        invalidateOptionsMenu()
      }
  }

  private fun handleVideoCall() {
    val recipient = viewModel.recipientSnapshot ?: return
    if (!recipient.isGroup) {
      CommunicationActions.startVideoCall(this, recipient)
      return
    }

    val hasActiveGroupCall: Single<Boolean> = groupCallViewModel.state.map { it.ongoingCall }.firstOrError()
    val isNonAdminInAnnouncementGroup: Boolean = conversationGroupViewModel.isNonAdminInAnnouncementGroup()
    val cannotCreateGroupCall = hasActiveGroupCall.map { active ->
      recipient to (recipient.isPushV2Group && !active && isNonAdminInAnnouncementGroup)
    }

    disposables += cannotCreateGroupCall
      .observeOn(AndroidSchedulers.mainThread())
      .subscribe { (recipient, notAllowed) ->
        if (notAllowed) {
          ConversationDialogs.displayCannotStartGroupCallDueToPermissionsDialog(requireContext())
        } else {
          CommunicationActions.startVideoCall(this, recipient)
        }
      }
  }

  private fun handleBlockJoinRequest(recipient: Recipient) {
    disposables += conversationGroupViewModel.blockJoinRequests(recipient).subscribeBy { result ->
      if (result.isFailure()) {
        val failureReason = GroupErrors.getUserDisplayMessage((result as GroupBlockJoinRequestResult.Failure).reason)
        Toast.makeText(requireContext(), failureReason, Toast.LENGTH_SHORT).show()
      } else {
        Toast.makeText(requireContext(), R.string.ConversationFragment__blocked, Toast.LENGTH_SHORT).show()
      }
    }
  }

  private fun handleShareOrDraftData(data: ShareOrDraftData) {
    shareDataTimestampViewModel.timestamp = args.shareDataTimestamp

    when (data) {
      is ShareOrDraftData.SendKeyboardImage -> sendMessageWithoutComposeInput(slide = data.slide, clearCompose = false)
      is ShareOrDraftData.SendSticker -> sendMessageWithoutComposeInput(slide = data.slide, clearCompose = true)
      is ShareOrDraftData.SetText -> composeText.setDraftText(data.text)
      is ShareOrDraftData.SetLocation -> attachmentManager.setLocation(data.location, MediaConstraints.getPushMediaConstraints())
      is ShareOrDraftData.SetEditMessage -> {
        composeText.setDraftText(data.draftText)
        inputPanel.enterEditMessageMode(GlideApp.with(this), data.messageEdit, true)
      }

      is ShareOrDraftData.SetMedia -> {
        composeText.setDraftText(data.text)
        setMedia(data.media, data.mediaType)
      }

      is ShareOrDraftData.SetQuote -> {
        composeText.setDraftText(data.draftText)
        handleReplyToMessage(data.quote)
      }

      is ShareOrDraftData.StartSendMedia -> {
        val recipientId = viewModel.recipientSnapshot?.id ?: return
        conversationActivityResultContracts.launchMediaEditor(data.mediaList, recipientId, data.text)
      }
    }
  }

  private fun handleScheduledMessagesCountChange(count: Int) {
    if (count <= 0) {
      scheduledMessagesStub.visibility = View.GONE
      reShowScheduleMessagesBar = false
    } else {
      scheduledMessagesStub.get().apply {
        visibility = View.VISIBLE

        findViewById<View>(R.id.scheduled_messages_show_all)
          .setOnClickListener {
            val recipient = viewModel.recipientSnapshot ?: return@setOnClickListener
            ScheduledMessagesBottomSheet.show(childFragmentManager, args.threadId, recipient.id)
          }

        findViewById<TextView>(R.id.scheduled_messages_text).text = resources.getQuantityString(R.plurals.conversation_scheduled_messages_bar__number_of_messages, count, count)
      }
      reShowScheduleMessagesBar = true
    }
  }

  private fun handleSendEditMessage() {
    if (!FeatureFlags.editMessageSending()) {
      Log.w(TAG, "Edit message sending disabled, forcing exit of edit mode")
      inputPanel.exitEditMessageMode()
      return
    }

    if (!inputPanel.inEditMessageMode()) {
      Log.w(TAG, "Not in edit message mode, unknown state, forcing re-exit")
      inputPanel.exitEditMessageMode()
      return
    }

    if (SignalStore.uiHints().hasNotSeenEditMessageBetaAlert()) {
      Dialogs.showEditMessageBetaDialog(requireContext()) { handleSendEditMessage() }
      return
    }

    val editMessage = inputPanel.editMessage
    if (editMessage == null) {
      Log.w(TAG, "No edit message found, forcing exit")
      inputPanel.exitEditMessageMode()
      return
    }

    if (!MessageConstraintsUtil.isWithinMaxEdits(editMessage)) {
      Log.i(TAG, "Too many edits to the message")
      Dialogs.showAlertDialog(requireContext(), null, resources.getQuantityString(R.plurals.ConversationActivity_edit_message_too_many_edits, MessageConstraintsUtil.MAX_EDIT_COUNT, MessageConstraintsUtil.MAX_EDIT_COUNT))
      return
    }

    if (!isValidEditMessageSend(editMessage, System.currentTimeMillis())) {
      Log.i(TAG, "Edit message no longer valid")
      val editDurationHours = getEditMessageThresholdHours()
      Dialogs.showAlertDialog(requireContext(), null, resources.getQuantityString(R.plurals.ConversationActivity_edit_message_too_old, editDurationHours, editDurationHours))
      return
    }

    sendMessage()
  }

  private fun getVoiceNoteMediaController() = requireListener<VoiceNoteMediaControllerOwner>().voiceNoteMediaController

  private fun initializeConversationThreadUi() {
    layoutManager = ConversationLayoutManager(requireContext())
    binding.conversationItemRecycler.setHasFixedSize(false)
    binding.conversationItemRecycler.layoutManager = layoutManager
    scrollListener = ScrollListener()
    binding.conversationItemRecycler.addOnScrollListener(scrollListener!!)

    clickListener = ConversationItemClickListener()
    adapter = ConversationAdapterV2(
      lifecycleOwner = viewLifecycleOwner,
      glideRequests = GlideApp.with(this),
      clickListener = clickListener,
      hasWallpaper = args.wallpaper != null,
      colorizer = colorizer,
      startExpirationTimeout = viewModel::startExpirationTimeout
    )

    scrollToPositionDelegate = ScrollToPositionDelegate(
      recyclerView = binding.conversationItemRecycler,
      canJumpToPosition = adapter::canJumpToPosition
    )

    adapter.setPagingController(viewModel.pagingController)

    recyclerViewColorizer = RecyclerViewColorizer(binding.conversationItemRecycler)
    recyclerViewColorizer.setChatColors(args.chatColors)

    binding.conversationItemRecycler.adapter = adapter
    multiselectItemDecoration = MultiselectItemDecoration(
      requireContext()
    ) { viewModel.wallpaperSnapshot }

    openableGiftItemDecoration = OpenableGiftItemDecoration(requireContext())
    binding.conversationItemRecycler.addItemDecoration(openableGiftItemDecoration)

    binding.conversationItemRecycler.addItemDecoration(multiselectItemDecoration)
    viewLifecycleOwner.lifecycle.addObserver(multiselectItemDecoration)

    giphyMp4ProjectionRecycler = initializeGiphyMp4()

    val layoutTransitionListener = BubbleLayoutTransitionListener(binding.conversationItemRecycler)
    viewLifecycleOwner.lifecycle.addObserver(layoutTransitionListener)

    binding.conversationItemRecycler.itemAnimator = ConversationItemAnimator(
      isInMultiSelectMode = adapter.selectedItems::isNotEmpty,
      shouldPlayMessageAnimations = {
        animationsAllowed && scrollToPositionDelegate.isListCommitted() && binding.conversationItemRecycler.scrollState == RecyclerView.SCROLL_STATE_IDLE
      },
      isParentFilled = {
        binding.conversationItemRecycler.canScrollVertically(1) || binding.conversationItemRecycler.canScrollVertically(-1)
      },
      shouldUseSlideAnimation = { viewHolder ->
        true
      }
    )

    threadHeaderMarginDecoration = ThreadHeaderMarginDecoration()
    binding.conversationItemRecycler.addItemDecoration(threadHeaderMarginDecoration)

    conversationItemDecorations = ConversationItemDecorations(hasWallpaper = args.wallpaper != null)
    binding.conversationItemRecycler.addItemDecoration(conversationItemDecorations, 0)
  }

  private fun initializeGiphyMp4(): GiphyMp4ProjectionRecycler {
    val maxPlayback = GiphyMp4PlaybackPolicy.maxSimultaneousPlaybackInConversation()
    val holders = GiphyMp4ProjectionPlayerHolder.injectVideoViews(
      requireContext(),
      viewLifecycleOwner.lifecycle,
      binding.conversationVideoContainer,
      maxPlayback
    )

    val callback = GiphyMp4ProjectionRecycler(holders)
    GiphyMp4PlaybackController.attach(binding.conversationItemRecycler, callback, maxPlayback)
    binding.conversationItemRecycler.addItemDecoration(
      GiphyMp4ItemDecoration(callback),
      0
    )
    return callback
  }

  private fun initializeSearch() {
    searchViewModel.searchResults.observe(viewLifecycleOwner) { result ->
      if (result == null) {
        return@observe
      }

      if (result.results.isNotEmpty()) {
        val messageResult = result.results[result.position]
        disposables += viewModel
          .moveToSearchResult(messageResult)
          .observeOn(AndroidSchedulers.mainThread())
          .subscribeBy {
            moveToPosition(it)
          }
      }

      searchNav.setData(result.position, result.results.size)
    }

    searchNav.setEventListener(SearchEventListener())

    disposables += viewModel.searchQuery.subscribeBy {
      adapter.updateSearchQuery(it)
    }
  }

  private fun initializeLinkPreviews() {
    linkPreviewViewModel.linkPreviewState
      .observeOn(AndroidSchedulers.mainThread())
      .subscribeBy { state ->
        if (state.isLoading) {
          inputPanel.setLinkPreviewLoading()
        } else if (state.hasLinks() && !state.linkPreview.isPresent) {
          inputPanel.setLinkPreviewNoPreview(state.error)
        } else {
          inputPanel.setLinkPreview(GlideApp.with(this), state.linkPreview)
        }

        updateToggleButtonState()
      }
      .addTo(disposables)
  }

  private fun initializeMediaKeyboard() {
    val isSystemEmojiPreferred = SignalStore.settings().isPreferSystemEmoji
    val keyboardMode: TextSecurePreferences.MediaKeyboardMode = TextSecurePreferences.getMediaKeyboardMode(requireContext())
    val stickerIntro: Boolean = !TextSecurePreferences.hasSeenStickerIntroTooltip(requireContext())

    inputPanel.showMediaKeyboardToggle(true)

    val keyboardPage = when (keyboardMode) {
      TextSecurePreferences.MediaKeyboardMode.EMOJI -> if (isSystemEmojiPreferred) KeyboardPage.STICKER else KeyboardPage.EMOJI
      TextSecurePreferences.MediaKeyboardMode.STICKER -> KeyboardPage.STICKER
      TextSecurePreferences.MediaKeyboardMode.GIF -> KeyboardPage.GIF
    }

    inputPanel.setMediaKeyboardToggleMode(keyboardPage)
    keyboardPagerViewModel.switchToPage(keyboardPage)

    if (stickerIntro) {
      TextSecurePreferences.setMediaKeyboardMode(requireContext(), TextSecurePreferences.MediaKeyboardMode.STICKER)
      inputPanel.setMediaKeyboardToggleMode(KeyboardPage.STICKER)
      conversationTooltips.displayStickerIntroductionTooltip(inputPanel.mediaKeyboardToggleAnchorView) {
        EventBus.getDefault().removeStickyEvent(StickerPackInstallEvent::class.java)
      }
    }
  }

  private fun initializeStickerSuggestions() {
    stickerViewModel.stickers
      .subscribeBy(onNext = inputPanel::setStickerSuggestions)
      .addTo(disposables)
  }

  private fun updateLinkPreviewState() {
    if (viewModel.isPushAvailable && !attachmentManager.isAttachmentPresent && context != null) {
      linkPreviewViewModel.onEnabled()
      linkPreviewViewModel.onTextChanged(composeText.textTrimmed.toString(), composeText.selectionStart, composeText.selectionEnd)
    } else {
      linkPreviewViewModel.onUserCancel()
    }
  }

  private fun updateToggleButtonState() {
    val buttonToggle: AnimatingToggle = binding.conversationInputPanel.buttonToggle
    val quickAttachment: HidingLinearLayout = binding.conversationInputPanel.quickAttachmentToggle
    val inlineAttachment: HidingLinearLayout = binding.conversationInputPanel.inlineAttachmentContainer

    when {
      inputPanel.isRecordingInLockedMode -> {
        buttonToggle.display(sendButton)
        quickAttachment.show()
        inlineAttachment.hide()
      }

      inputPanel.inEditMessageMode() -> {
        buttonToggle.display(sendEditButton)
        quickAttachment.hide()
        inlineAttachment.hide()
      }

      draftViewModel.voiceNoteDraft != null -> {
        buttonToggle.display(sendButton)
        quickAttachment.hide()
        inlineAttachment.hide()
      }

      composeText.text?.isEmpty() == true && !attachmentManager.isAttachmentPresent -> {
        buttonToggle.display(binding.conversationInputPanel.attachButton)
        quickAttachment.show()
        inlineAttachment.hide()
      }

      else -> {
        buttonToggle.display(sendButton)
        quickAttachment.hide()

        if (!attachmentManager.isAttachmentPresent && !linkPreviewViewModel.hasLinkPreviewUi) {
          inlineAttachment.show()
        } else {
          inlineAttachment.hide()
        }
      }
    }
  }

  private fun sendSticker(
    stickerRecord: StickerRecord,
    clearCompose: Boolean
  ) {
    val stickerLocator = StickerLocator(stickerRecord.packId, stickerRecord.packKey, stickerRecord.stickerId, stickerRecord.emoji)
    val slide = StickerSlide(
      requireContext(),
      stickerRecord.uri,
      stickerRecord.size,
      stickerLocator,
      stickerRecord.contentType
    )

    sendMessageWithoutComposeInput(slide = slide, clearCompose = clearCompose)

    viewModel.updateStickerLastUsedTime(stickerRecord, System.currentTimeMillis().milliseconds)
  }

  private fun sendMessageWithoutComposeInput(
    slide: Slide? = null,
    contacts: List<Contact> = emptyList(),
    quote: QuoteModel? = null,
    clearCompose: Boolean = true
  ) {
    sendMessage(
      slideDeck = slide?.let { SlideDeck().apply { addSlide(slide) } },
      contacts = contacts,
      clearCompose = clearCompose,
      body = "",
      mentions = emptyList(),
      bodyRanges = null,
      messageToEdit = null,
      quote = quote,
      linkPreviews = emptyList(),
      bypassPreSendSafetyNumberCheck = true
    )
  }

  private fun sendMessage(
    body: String = composeText.editableText.toString(),
    mentions: List<Mention> = composeText.mentions,
    bodyRanges: BodyRangeList? = composeText.styling,
    messageToEdit: MessageId? = inputPanel.editMessageId,
    quote: QuoteModel? = inputPanel.quote.orNull(),
    scheduledDate: Long = -1,
    slideDeck: SlideDeck? = if (attachmentManager.isAttachmentPresent) attachmentManager.buildSlideDeck() else null,
    contacts: List<Contact> = emptyList(),
    clearCompose: Boolean = true,
    linkPreviews: List<LinkPreview> = linkPreviewViewModel.onSend(),
    preUploadResults: List<MessageSender.PreUploadResult> = emptyList(),
    bypassPreSendSafetyNumberCheck: Boolean = false,
    isViewOnce: Boolean = false,
    afterSendComplete: () -> Unit = {}
  ) {
    val threadRecipient = viewModel.recipientSnapshot

    if (threadRecipient == null) {
      Log.w(TAG, "Unable to send due to invalid thread recipient")
      toast(R.string.ConversationActivity_recipient_is_not_a_valid_sms_or_email_address_exclamation, Toast.LENGTH_LONG)
      return
    }

    if (scheduledDate != -1L && ReenableScheduledMessagesDialogFragment.showIfNeeded(requireContext(), childFragmentManager, null, scheduledDate)) {
      return
    }

    if (SignalStore.uiHints().hasNotSeenTextFormattingAlert() && bodyRanges != null && bodyRanges.rangesCount > 0) {
      Dialogs.showFormattedTextDialog(requireContext()) {
        sendMessage(body, mentions, bodyRanges, messageToEdit, quote, scheduledDate, slideDeck, contacts, clearCompose, linkPreviews, preUploadResults, bypassPreSendSafetyNumberCheck, isViewOnce, afterSendComplete)
      }
      return
    }

    if (inputPanel.isRecordingInLockedMode) {
      inputPanel.releaseRecordingLock()
      return
    }

    if (slideDeck == null) {
      val voiceNote: DraftTable.Draft? = draftViewModel.voiceNoteDraft
      if (voiceNote != null) {
        sendMessageWithoutComposeInput(slide = AudioSlide.createFromVoiceNoteDraft(requireContext(), voiceNote), clearCompose = true)
        return
      }
    }

    if (body.isEmpty() && slideDeck?.containsMediaSlide() != true && preUploadResults.isEmpty() && contacts.isEmpty()) {
      Log.i(TAG, "Unable to send due to empty message")
      toast(R.string.ConversationActivity_message_is_empty_exclamation)
      return
    }

    if (viewModel.identityRecordsState.hasRecentSafetyNumberChange() && !bypassPreSendSafetyNumberCheck) {
      Log.i(TAG, "Unable to send due to SNC")
      handleRecentSafetyNumberChange(viewModel.identityRecordsState.getRecentSafetyNumberChangeRecords())
      return
    }

    val metricId = viewModel.recipientSnapshot?.let { if (it.isGroup) SignalLocalMetrics.GroupMessageSend.start() else SignalLocalMetrics.IndividualMessageSend.start() }

    val send: Completable = viewModel.sendMessage(
      metricId = metricId,
      threadRecipient = threadRecipient,
      body = body,
      slideDeck = slideDeck,
      scheduledDate = scheduledDate,
      messageToEdit = messageToEdit,
      quote = quote,
      mentions = mentions,
      bodyRanges = bodyRanges,
      contacts = contacts,
      linkPreviews = linkPreviews,
      preUploadResults = preUploadResults,
      isViewOnce = isViewOnce
    )

    disposables += send
      .doOnSubscribe {
        if (clearCompose) {
          composeTextEventsListener?.typingStatusEnabled = false
          composeText.setText("")
          composeTextEventsListener?.typingStatusEnabled = true
          attachmentManager.clear(GlideApp.with(this@ConversationFragment), false)
          inputPanel.clearQuote()
        }
        scrollToPositionDelegate.markListCommittedVersion()
      }
      .subscribeBy(
        onComplete = {
          onSendComplete()
          afterSendComplete()
        }
      )
  }

  private fun onSendComplete() {
    if (isDetached || activity?.isFinishing == true) {
      return
    }

    scrollToPositionDelegate.resetScrollPositionAfterMarkListVersionSurpassed()
    attachmentManager.cleanup()

    updateLinkPreviewState()

    draftViewModel.onSendComplete()

    inputPanel.exitEditMessageMode()

    if (args.conversationScreenType.isInPopup) {
      activity?.finish()
    }
  }

  private fun handleRecentSafetyNumberChange(changedRecords: List<IdentityRecord>) {
    val recipient = viewModel.recipientSnapshot ?: return
    SafetyNumberBottomSheet
      .forIdentityRecordsAndDestination(changedRecords, RecipientSearchKey(recipient.getId(), false))
      .show(childFragmentManager)
  }

  private fun toast(@StringRes toastTextId: Int, toastDuration: Int = Toast.LENGTH_SHORT) {
    ThreadUtil.runOnMain {
      if (context != null) {
        Toast.makeText(context, toastTextId, toastDuration).show()
      } else {
        Log.w(TAG, "Dropping toast without context.")
      }
    }
  }

  private fun snackbar(
    @StringRes text: Int,
    anchor: View = binding.conversationItemRecycler,
    @Duration duration: Int = Snackbar.LENGTH_LONG
  ) {
    Snackbar.make(anchor, text, duration).show()
  }

  private fun maybeShowSwipeToReplyTooltip() {
    if (!TextSecurePreferences.hasSeenSwipeToReplyTooltip(requireContext())) {
      val tooltipText = if (ViewUtil.isLtr(requireContext())) {
        R.string.ConversationFragment_you_can_swipe_to_the_right_reply
      } else {
        R.string.ConversationFragment_you_can_swipe_to_the_left_reply
      }

      snackbar(tooltipText)

      TextSecurePreferences.setHasSeenSwipeToReplyTooltip(requireContext(), true)
    }
  }

  private fun calculateSelectedItemCount(): String {
    val count = adapter.selectedItems.map(MultiselectPart::conversationMessage).distinct().count()
    return requireContext().resources.getQuantityString(R.plurals.conversation_context__s_selected, count, count)
  }

  private fun getSelectedConversationMessage(): ConversationMessage {
    val records = adapter.selectedItems.map(MultiselectPart::conversationMessage).distinct().toSet()
    if (records.size == 1) {
      return records.first()
    }

    error("More than one conversation message in set.")
  }

  private fun setCorrectActionModeMenuVisibility() {
    val selectedParts = adapter.selectedItems

    if (actionMode != null && selectedParts.isEmpty()) {
      actionMode?.finish()
      return
    }

    setBottomActionBarVisibility(true)

    val recipient = viewModel.recipientSnapshot ?: return
    val menuState = MenuState.getMenuState(
      recipient,
      selectedParts,
      viewModel.hasMessageRequestState,
      conversationGroupViewModel.isNonAdminInAnnouncementGroup()
    )

    val items = arrayListOf<ActionItem>()

    if (menuState.shouldShowReplyAction()) {
      items.add(
        ActionItem(R.drawable.symbol_reply_24, resources.getString(R.string.conversation_selection__menu_reply)) {
          maybeShowSwipeToReplyTooltip()
          handleReplyToMessage(getSelectedConversationMessage())
          actionMode?.finish()
        }
      )
    }

    if (menuState.shouldShowEditAction() && FeatureFlags.editMessageSending()) {
      items.add(
        ActionItem(R.drawable.symbol_edit_24, resources.getString(R.string.conversation_selection__menu_edit)) {
          handleEditMessage(getSelectedConversationMessage())
          actionMode?.finish()
        }
      )
    }

    if (menuState.shouldShowForwardAction()) {
      items.add(
        ActionItem(R.drawable.symbol_forward_24, resources.getString(R.string.conversation_selection__menu_forward)) {
          handleForwardMessageParts(selectedParts)
        }
      )
    }

    if (menuState.shouldShowSaveAttachmentAction()) {
      items.add(
        ActionItem(R.drawable.symbol_save_android_24, getResources().getString(R.string.conversation_selection__menu_save)) {
          handleSaveAttachment(getSelectedConversationMessage().messageRecord as MediaMmsMessageRecord)
          actionMode?.finish()
        }
      )
    }

    if (menuState.shouldShowCopyAction()) {
      items.add(
        ActionItem(R.drawable.symbol_copy_android_24, getResources().getString(R.string.conversation_selection__menu_copy)) {
          handleCopyMessage(selectedParts)
          actionMode?.finish()
        }
      )
    }

    if (menuState.shouldShowDetailsAction()) {
      items.add(
        ActionItem(R.drawable.symbol_info_24, getResources().getString(R.string.conversation_selection__menu_message_details)) {
          handleDisplayDetails(getSelectedConversationMessage())
          actionMode?.finish()
        }
      )
    }

    if (menuState.shouldShowDeleteAction()) {
      items.add(
        ActionItem(R.drawable.symbol_trash_24, getResources().getString(R.string.conversation_selection__menu_delete)) {
          handleDeleteMessages(selectedParts, checkFastDeleteForMe = true)
          actionMode?.finish()
        }
      )
    }

    bottomActionBar.setItems(items)
  }

  private fun setBottomActionBarVisibility(isVisible: Boolean) {
    val isCurrentlyVisible = bottomActionBar.isVisible
    if (isVisible == isCurrentlyVisible) {
      return
    }

    val additionalScrollOffset = 54.dp
    if (isVisible) {
      ViewUtil.animateIn(bottomActionBar, bottomActionBar.enterAnimation)
      container.hideInput()
      inputPanel.setHideForSelection(true)
      animationsAllowed = false

      bottomActionBar.viewTreeObserver.addOnPreDrawListener(object : ViewTreeObserver.OnPreDrawListener {
        override fun onPreDraw(): Boolean {
          if (bottomActionBar.height == 0 && bottomActionBar.visible) {
            return false
          }
          bottomActionBar.viewTreeObserver.removeOnPreDrawListener(this)

          val bottomPadding = bottomActionBar.height + ((bottomActionBar.layoutParams as? ViewGroup.MarginLayoutParams)?.bottomMargin ?: 18.dp)
          ViewUtil.setPaddingBottom(binding.conversationItemRecycler, bottomPadding)
          binding.conversationItemRecycler.scrollBy(0, -(bottomPadding - additionalScrollOffset))
          animationsAllowed = true
          return false
        }
      })
    } else {
      ViewUtil.animateOut(bottomActionBar, bottomActionBar.exitAnimation)
        .addListener(object : ListenableFuture.Listener<Boolean> {
          override fun onSuccess(result: Boolean?) {
            val scrollOffset = binding.conversationItemRecycler.paddingBottom - additionalScrollOffset
            inputPanel.setHideForSelection(false)
            val bottomPadding = resources.getDimensionPixelSize(R.dimen.conversation_bottom_padding)
            ViewUtil.setPaddingBottom(binding.conversationItemRecycler, bottomPadding)
            binding.conversationItemRecycler.doOnPreDraw {
              it.scrollBy(0, scrollOffset)
            }
          }

          override fun onFailure(e: ExecutionException?) = Unit
        })
    }
  }

  private fun isUnopenedGift(itemView: View, messageRecord: MessageRecord): Boolean {
    if (itemView is OpenableGift) {
      val projection = (itemView as OpenableGift).getOpenableGiftProjection(false)
      if (projection != null) {
        projection.release()
        return !openableGiftItemDecoration.hasOpenedGiftThisSession(messageRecord.id)
      }
    }

    return false
  }

  private fun clearFocusedItem() {
    multiselectItemDecoration.setFocusedItem(null)
    binding.conversationItemRecycler.invalidateItemDecorations()
  }

  private fun handleReaction(
    conversationMessage: ConversationMessage,
    onActionSelectedListener: OnActionSelectedListener,
    selectedConversationModel: SelectedConversationModel,
    onHideListener: OnHideListener,
    motionEvent: MotionEvent?
  ) {
    reactionDelegate.setOnActionSelectedListener(onActionSelectedListener)
    reactionDelegate.setOnHideListener(onHideListener)
    reactionDelegate.show(requireActivity(), viewModel.recipientSnapshot!!, conversationMessage, conversationGroupViewModel.isNonAdminInAnnouncementGroup(), selectedConversationModel, motionEvent)
    composeText.clearFocus()
  }

  private inner class BackPressedDelegate : OnBackPressedCallback(true) {
    override fun handleOnBackPressed() {
      Log.d(TAG, "onBackPressed()")
      if (reactionDelegate.isShowing) {
        reactionDelegate.hide()
      } else if (isSearchRequested) {
        searchMenuItem?.collapseActionView()
      } else if (args.conversationScreenType.isInBubble) {
        isEnabled = false
        requireActivity().onBackPressed()
      } else {
        requireActivity().finish()
      }
    }
  }

  //region Message action handling

  private fun handleReplyToMessage(conversationMessage: ConversationMessage) {
    if (isSearchRequested) {
      searchMenuItem?.collapseActionView()
    }

    if (inputPanel.inEditMessageMode()) {
      inputPanel.exitEditMessageMode()
    }

    val (slideDeck, body) = viewModel.getSlideDeckAndBodyForReply(requireContext(), conversationMessage)
    val author = conversationMessage.messageRecord.fromRecipient

    inputPanel.setQuote(
      GlideApp.with(this),
      conversationMessage.messageRecord.dateSent,
      author,
      body,
      slideDeck,
      conversationMessage.messageRecord.getRecordQuoteType()
    )

    inputPanel.clickOnComposeInput()
  }

  private fun handleEditMessage(conversationMessage: ConversationMessage) {
    if (!FeatureFlags.editMessageSending()) {
      return
    }

    if (isSearchRequested) {
      searchMenuItem?.collapseActionView()
    }

    viewModel.resolveMessageToEdit(conversationMessage)
      .subscribeBy { updatedMessage ->
        inputPanel.enterEditMessageMode(GlideApp.with(this), updatedMessage, false)
      }
      .addTo(disposables)
  }

  private fun handleForwardMessageParts(messageParts: Set<MultiselectPart>) {
    inputPanel.clearQuote()

    MultiselectForwardFragmentArgs.create(requireContext(), messageParts) { args ->
      MultiselectForwardFragment.showBottomSheet(childFragmentManager, args)
    }
  }

  private fun handleSaveAttachment(record: MediaMmsMessageRecord) {
    if (record.isViewOnce) {
      error("Cannot save a view-once message")
    }

    val attachments = SaveAttachmentUtil.getAttachmentsForRecord(record)

    SaveAttachmentUtil.showWarningDialog(requireContext(), attachments.size) { _, _ ->
      if (StorageUtil.canWriteToMediaStore()) {
        performAttachmentSave(attachments)
      } else {
        Permissions.with(this)
          .request(Manifest.permission.WRITE_EXTERNAL_STORAGE)
          .ifNecessary()
          .withPermanentDenialDialog(getString(R.string.MediaPreviewActivity_signal_needs_the_storage_permission_in_order_to_write_to_external_storage_but_it_has_been_permanently_denied))
          .onAnyDenied { toast(R.string.MediaPreviewActivity_unable_to_write_to_external_storage_without_permission, toastDuration = Toast.LENGTH_LONG) }
          .onAllGranted { performAttachmentSave(attachments) }
          .execute()
      }
    }
  }

  private fun performAttachmentSave(attachments: Set<SaveAttachmentUtil.SaveAttachment>) {
    val progressDialog = ProgressCardDialogFragment.create()
    progressDialog.arguments = ProgressCardDialogFragmentArgs.Builder(
      resources.getQuantityString(R.plurals.ConversationFragment_saving_n_attachments_to_sd_card, attachments.size, attachments.size)
    ).build().toBundle()

    SaveAttachmentUtil.saveAttachments(attachments)
      .subscribeOn(Schedulers.io())
      .observeOn(AndroidSchedulers.mainThread())
      .doOnSubscribe { progressDialog.show(parentFragmentManager, null) }
      .doOnTerminate { progressDialog.dismissAllowingStateLoss() }
      .subscribeBy { it.toast(requireContext()) }
      .addTo(disposables)
  }

  private fun handleCopyMessage(messageParts: Set<MultiselectPart>) {
    handleCopyMessage(messageParts, SignalStore.settings().isCopyTextOpensPopup())
  }

  private fun handleCopyMessage(messageParts: Set<MultiselectPart>, popup: Boolean) {  
    if (!popup) {
      viewModel.copyToClipboard(requireContext(), messageParts).subscribe().addTo(disposables)
    } else {
      viewModel
        .getAsText(requireContext(), messageParts)
        .observeOn(AndroidSchedulers.mainThread())
        .doOnSuccess {
          // https://stackoverflow.com/questions/7197939/copy-text-from-android-alertdialog
          val v = EditText(requireContext())
          v.setText(it)

          MaterialAlertDialogBuilder(requireContext())
            .setView(v)
            .setPositiveButton("Close", null)
            .setNegativeButton("Copy All") { d, _ ->
              Util.copyToClipboard(requireContext(), it)
              d.dismiss()
            }
            .show()
        }
        .subscribe()
        .addTo(disposables)
    }
  }

  private fun handleResend(conversationMessage: ConversationMessage) {
    viewModel.resendMessage(conversationMessage).subscribe()
  }

  private fun handleEnterMultiselect(conversationMessage: ConversationMessage) {
    val parts = conversationMessage.multiselectCollection.toSet()
    parts.forEach { adapter.toggleSelection(it) }
    binding.conversationItemRecycler.invalidateItemDecorations()
    actionMode = (requireActivity() as AppCompatActivity).startSupportActionMode(actionModeCallback)
  }

  private fun handleViewPaymentDetails(conversationMessage: ConversationMessage) {
    val record: MediaMmsMessageRecord = conversationMessage.messageRecord as? MediaMmsMessageRecord ?: return
    val payment = record.payment ?: return
    if (record.isPaymentNotification) {
      startActivity(PaymentsActivity.navigateToPaymentDetails(requireContext(), payment.uuid))
    }
  }

  private fun handleDisplayDetails(conversationMessage: ConversationMessage) {
    val recipientSnapshot = viewModel.recipientSnapshot ?: return
    MessageDetailsFragment.create(conversationMessage.messageRecord, recipientSnapshot.id).show(childFragmentManager, null)
  }

  private fun handleDeleteMessages(messageParts: Set<MultiselectPart>, forceDeleteForMe: Boolean = false, checkFastDeleteForMe: Boolean = false) {
    val records = messageParts.map(MultiselectPart::getMessageRecord).toSet()
    disposables += DeleteDialog.show(
      context = requireContext(),
<<<<<<< HEAD
      messageRecords = records,
      forceDeleteForMe = forceDeleteForMe,
      checkFastDeleteForMe = checkFastDeleteForMe
    ).subscribe { (deleted: Boolean, deleted2: Boolean) ->
      if (deleted2) {
        // TODO (sw): use runOnMain?
        adapter.clearMostRecentSelectedIfNecessary(records)
      }
      if (!deleted) return@subscribe
      val editMessageId = inputPanel.editMessageId?.id
      if (editMessageId != null && records.any { it.id == editMessageId }) {
        inputPanel.exitEditMessageMode()
=======
      messageRecords = records
    ).observeOn(AndroidSchedulers.mainThread())
      .subscribe { (deleted: Boolean, _: Boolean) ->
        if (!deleted) return@subscribe
        val editMessageId = inputPanel.editMessageId?.id
        if (editMessageId != null && records.any { it.id == editMessageId }) {
          inputPanel.exitEditMessageMode()
        }
>>>>>>> 26aa7e83
      }
  }

  private inner class SwipeAvailabilityProvider(val action: String) : ConversationItemSwipeCallback.SwipeAvailabilityProvider, ConversationItemSwipeCallback.OnSwipeListener {
    override fun isSwipeAvailable(conversationMessage: ConversationMessage): Boolean {
      if (action == SwipeActionTypes.REPLY) {
        val recipient = viewModel.recipientSnapshot ?: return false

        return actionMode == null && MenuState.canReplyToMessage(
          recipient,
          MenuState.isActionMessage(conversationMessage.messageRecord),
          conversationMessage.messageRecord,
          viewModel.hasMessageRequestState,
          conversationGroupViewModel.isNonAdminInAnnouncementGroup()
        )
      }
      else if (action == SwipeActionTypes.DELETE || action == SwipeActionTypes.DELETE_NO_PROMPT) {
        return actionMode == null && MenuState.canDeleteMessage(conversationMessage.messageRecord)
      }
      else if (action == SwipeActionTypes.COPY_TEXT || action == SwipeActionTypes.COPY_TEXT_POPUP) {
        return actionMode == null && MenuState.canCopyMessage(conversationMessage.messageRecord)
      }
      else if (action == SwipeActionTypes.FORWARD || action == SwipeActionTypes.NOTE_TO_SELF) {
        return actionMode == null && MenuState.canForwardMessage(conversationMessage.messageRecord)
      }
      else if (action == SwipeActionTypes.MESSAGE_DETAILS) {
        return actionMode == null && MenuState.canShowMessageDetails(conversationMessage.messageRecord)
      }
      else if (action == SwipeActionTypes.MULTI_SELECT || action == SwipeActionTypes.SHOW_OPTIONS) {
        return actionMode == null
      }
      // includes SwipeActionTypes.NONE and any other string
      return false
    }

    override fun onSwipe(conversationMessage: ConversationMessage, element: InteractiveConversationElement, motionEvent: MotionEvent) {
      when (action) {
        SwipeActionTypes.REPLY -> handleReplyToMessage(conversationMessage)
        SwipeActionTypes.DELETE -> handleDeleteMessages(conversationMessage.multiselectCollection.toSet(), checkFastDeleteForMe = false)
        SwipeActionTypes.DELETE_NO_PROMPT -> handleDeleteMessages(conversationMessage.multiselectCollection.toSet(), forceDeleteForMe = true)
        SwipeActionTypes.COPY_TEXT -> handleCopyMessage(conversationMessage.multiselectCollection.toSet(), false)
        SwipeActionTypes.COPY_TEXT_POPUP -> handleCopyMessage(conversationMessage.multiselectCollection.toSet(), true)
        SwipeActionTypes.FORWARD -> handleForwardMessageParts(conversationMessage.multiselectCollection.toSet())
        SwipeActionTypes.NOTE_TO_SELF -> handleForwardMessagePartsNoteToSelf(conversationMessage.multiselectCollection.toSet())
        SwipeActionTypes.MESSAGE_DETAILS -> handleDisplayDetails(conversationMessage)
        SwipeActionTypes.MULTI_SELECT -> handleEnterMultiselect(conversationMessage)
        SwipeActionTypes.SHOW_OPTIONS -> if (element is View && element is Multiselectable) clickListener.onItemLongClick2(element, element.getMultiselectPartForLatestTouch(), motionEvent)
        // includes SwipeActionTypes.NONE and any other string
        else -> Unit
      }
    }
  }

  private fun handleForwardMessagePartsNoteToSelf(messageParts: Set<MultiselectPart>) {
    inputPanel.clearQuote()

    MultiselectForwardFragmentArgs.create(requireContext(), messageParts) { args ->
      MultiselectForwardRepository.sendNoteToSelf(requireActivity(), args)
    }
  }

  //endregion

  //region Scroll Handling

  private fun moveToStartPosition(meta: ConversationData) {
    if (meta.getStartPosition() == 0) {
      layoutManager.scrollToPositionWithOffset(0, 0) {
        animationsAllowed = true
        markReadHelper.stopIgnoringViewReveals(MarkReadHelper.getLatestTimestamp(adapter, layoutManager).orNull())
      }
    } else {
      binding.toolbar.viewTreeObserver.addOnGlobalLayoutListener(StartPositionScroller(meta))
    }
  }

  /** Helper to scroll the conversation to the correct position and offset based on toolbar height and the type of position */
  private inner class StartPositionScroller(private val meta: ConversationData) : ViewTreeObserver.OnGlobalLayoutListener {

    override fun onGlobalLayout() {
      if (!isAdded || view == null) {
        return
      }

      val rect = Rect()
      binding.toolbar.getGlobalVisibleRect(rect)
      val toolbarOffset = rect.bottom
      binding.toolbar.viewTreeObserver.removeOnGlobalLayoutListener(this)

      val offset = when {
        meta.getStartPosition() == 0 -> 0
        meta.shouldJumpToMessage() -> (binding.conversationItemRecycler.height - toolbarOffset) / 4
        meta.shouldScrollToLastSeen() -> binding.conversationItemRecycler.height - toolbarOffset
        else -> binding.conversationItemRecycler.height
      }

      Log.d(TAG, "Scrolling to start position ${meta.getStartPosition()}")
      layoutManager.scrollToPositionWithOffset(meta.getStartPosition(), offset) {
        animationsAllowed = true
        markReadHelper.stopIgnoringViewReveals(MarkReadHelper.getLatestTimestamp(adapter, layoutManager).orNull())
        if (meta.shouldJumpToMessage()) {
          binding.conversationItemRecycler.post {
            adapter.pulseAtPosition(meta.getStartPosition())
          }
        }
      }
    }
  }

  /**
   * Requests a jump to the desired position, and ensures that the position desired will be visible on the screen.
   */
  private fun moveToPosition(position: Int) {
    scrollToPositionDelegate.requestScrollPosition(
      position = position,
      smooth = true,
      scrollStrategy = jumpAndPulseScrollStrategy
    )
  }

  private fun scrollToNextMention() {
    disposables += viewModel.getNextMentionPosition().subscribeBy {
      moveToPosition(it)
    }
  }

  private fun isScrolledToBottom(): Boolean {
    return !binding.conversationItemRecycler.canScrollVertically(1)
  }

  private fun isScrolledPastButtonThreshold(): Boolean {
    return layoutManager.findFirstCompletelyVisibleItemPosition() > 4
  }

  private fun shouldScrollToBottom(): Boolean {
    return isScrolledToBottom() || layoutManager.findFirstVisibleItemPosition() <= 0
  }

  /**
   * Controls animation and visibility of the scrollDateHeader.
   */
  private inner class ScrollDateHeaderHelper {

    private val slideIn = AnimationUtils.loadAnimation(
      requireContext(),
      R.anim.slide_from_top
    ).apply {
      duration = SCROLL_HEADER_ANIMATION_DURATION
    }

    private val slideOut = AnimationUtils.loadAnimation(
      requireContext(),
      R.anim.conversation_scroll_date_header_slide_to_top
    ).apply {
      duration = SCROLL_HEADER_ANIMATION_DURATION
    }

    private var pendingHide = false

    fun show() {
      if (binding.scrollDateHeader.text.isNullOrEmpty()) {
        return
      }

      if (pendingHide) {
        pendingHide = false
      } else {
        ViewUtil.animateIn(binding.scrollDateHeader, slideIn)
      }
    }

    fun bind(message: ConversationMessage?) {
      if (message != null) {
        binding.scrollDateHeader.text = DateUtils.getConversationDateHeaderString(requireContext(), Locale.getDefault(), message.conversationTimestamp)
      }
    }

    fun hide() {
      pendingHide = true

      val header = binding.scrollDateHeader

      header.postDelayed({
        if (pendingHide) {
          pendingHide = false
          ViewUtil.animateOut(header, slideOut)
        }
      }, SCROLL_HEADER_CLOSE_DELAY)
    }
  }

  private inner class ScrollListener : RecyclerView.OnScrollListener() {

    private var wasAtBottom = true
    private val scrollDateHeaderHelper = ScrollDateHeaderHelper()

    override fun onScrolled(recyclerView: RecyclerView, dx: Int, dy: Int) {
      if (isScrolledToBottom()) {
        viewModel.setShowScrollButtonsForScrollPosition(showScrollButtons = false, willScrollToBottomOnNewMessage = true)
      } else if (isScrolledPastButtonThreshold()) {
        viewModel.setShowScrollButtonsForScrollPosition(showScrollButtons = true, willScrollToBottomOnNewMessage = false)
      } else {
        viewModel.setShowScrollButtonsForScrollPosition(showScrollButtons = false, willScrollToBottomOnNewMessage = shouldScrollToBottom())
      }

      presentComposeDivider()

      val message = adapter.getConversationMessage(layoutManager.findLastVisibleItemPosition())
      scrollDateHeaderHelper.bind(message)

      val timestamp = MarkReadHelper.getLatestTimestamp(adapter, layoutManager)
      timestamp.ifPresent(markReadHelper::onViewsRevealed)
    }

    override fun onScrollStateChanged(recyclerView: RecyclerView, newState: Int) {
      if (newState != RecyclerView.SCROLL_STATE_IDLE) {
        scrollDateHeaderHelper.show()
      } else {
        scrollDateHeaderHelper.hide()
      }
    }

    private fun presentComposeDivider() {
      val isAtBottom = isScrolledToBottom()
      if (isAtBottom && !wasAtBottom) {
        ViewUtil.fadeOut(binding.composeDivider, 50, View.INVISIBLE)
      } else if (wasAtBottom && !isAtBottom) {
        ViewUtil.fadeIn(binding.composeDivider, 500)
      }

      wasAtBottom = isAtBottom
    }
  }

  private inner class DataObserver : RecyclerView.AdapterDataObserver() {
    override fun onItemRangeInserted(positionStart: Int, itemCount: Int) {
      if (positionStart == 0 && shouldScrollToBottom()) {
        layoutManager.scrollToPositionWithOffset(0, 0)
        scrollListener?.onScrolled(binding.conversationItemRecycler, 0, 0)
      }
    }

    override fun onItemRangeRemoved(positionStart: Int, itemCount: Int) {
      if (actionMode == null) {
        return
      }

      val expired: Set<MultiselectPart> = adapter
        .selectedItems
        .filter { it.isExpired() }
        .toSet()

      adapter.removeFromSelection(expired)

      if (adapter.selectedItems.isEmpty()) {
        actionMode?.finish()
      } else {
        actionMode?.setTitle(calculateSelectedItemCount())
      }
    }

    override fun onItemRangeChanged(positionStart: Int, itemCount: Int) {
      scrollListener?.onScrolled(binding.conversationItemRecycler, 0, 0)
    }
  }

  //endregion Scroll Handling

  // region Conversation Callbacks

  private inner class ConversationItemClickListener : ConversationAdapter.ItemClickListener {
    override fun onQuoteClicked(messageRecord: MmsMessageRecord) {
      val quote: Quote? = messageRecord.quote
      if (quote == null) {
        Log.w(TAG, "onQuoteClicked: Received an event but there is no quote.")
        return
      }

      if (quote.isOriginalMissing) {
        Log.i(TAG, "onQuoteClicked: Original message is missing.")
        toast(R.string.ConversationFragment_quoted_message_not_found)
        return
      }

      val parentStoryId = messageRecord.parentStoryId
      if (parentStoryId != null) {
        startActivity(
          StoryViewerActivity.createIntent(
            requireContext(),
            StoryViewerArgs.Builder(quote.author, Recipient.resolved(quote.author).shouldHideStory())
              .withStoryId(parentStoryId.asMessageId().id)
              .isFromQuote(true)
              .build()
          )
        )

        return
      }

      disposables += viewModel.getQuotedMessagePosition(quote)
        .subscribeBy {
          if (it >= 0) {
            moveToPosition(it)
          } else {
            toast(R.string.ConversationFragment_quoted_message_no_longer_available)
          }
        }
    }

    override fun onLinkPreviewClicked(linkPreview: LinkPreview) {
      val activity = activity ?: return
      CommunicationActions.openBrowserLink(activity, linkPreview.url)
    }

    override fun onQuotedIndicatorClicked(messageRecord: MessageRecord) {
      context ?: return
      activity ?: return
      val recipientId = viewModel.recipientSnapshot?.id ?: return

      MessageQuotesBottomSheet.show(
        childFragmentManager,
        MessageId(messageRecord.id),
        recipientId
      )
    }

    override fun onMoreTextClicked(conversationRecipientId: RecipientId, messageId: Long, isMms: Boolean) {
      context ?: return
      LongMessageFragment.create(messageId, isMms).show(childFragmentManager, null)
    }

    override fun onStickerClicked(stickerLocator: StickerLocator) {
      context ?: return
      startActivity(StickerPackPreviewActivity.getIntent(stickerLocator.packId, stickerLocator.packKey))
    }

    override fun onViewOnceMessageClicked(messageRecord: MmsMessageRecord) {
      if (!messageRecord.isViewOnce) {
        error("Non-revealable message clicked.")
      }

      if (!ViewOnceUtil.isViewable(messageRecord)) {
        val toastText = if (messageRecord.isOutgoing) {
          R.string.ConversationFragment_outgoing_view_once_media_files_are_automatically_removed
        } else {
          R.string.ConversationFragment_you_already_viewed_this_message
        }

        toast(toastText)
      }

      disposables += viewModel.getTemporaryViewOnceUri(messageRecord).subscribeBy(
        onSuccess = {
          container.hideAll(composeText)
          startActivity(ViewOnceMessageActivity.getIntent(requireContext(), messageRecord.id, it))
        },
        onComplete = {
          toast(R.string.ConversationFragment_failed_to_open_message)
        }
      )
    }

    override fun onSharedContactDetailsClicked(contact: Contact, avatarTransitionView: View) {
      val activity = activity ?: return
      ViewCompat.setTransitionName(avatarTransitionView, "avatar")
      val bundle = ActivityOptionsCompat.makeSceneTransitionAnimation(activity, avatarTransitionView, "avatar").toBundle()
      ActivityCompat.startActivity(activity, SharedContactDetailsActivity.getIntent(activity, contact), bundle)
    }

    override fun onAddToContactsClicked(contact: Contact) {
      disposables += AddToContactsContract.createIntentAndLaunch(
        this@ConversationFragment,
        addToContactsLauncher,
        contact
      )
    }

    override fun onMessageSharedContactClicked(choices: MutableList<Recipient>) {
      val context = context ?: return
      ContactUtil.selectRecipientThroughDialog(context, choices, Locale.getDefault()) { recipient: Recipient ->
        CommunicationActions.startConversation(context, recipient, null)
      }
    }

    override fun onInviteSharedContactClicked(choices: MutableList<Recipient>) {
      val context = context ?: return
      ContactUtil.selectRecipientThroughDialog(context, choices, Locale.getDefault()) { recipient: Recipient ->
        CommunicationActions.composeSmsThroughDefaultApp(
          context,
          recipient,
          getString(R.string.InviteActivity_lets_switch_to_signal, getString(R.string.install_url))
        )
      }
    }

    override fun onReactionClicked(multiselectPart: MultiselectPart, messageId: Long, isMms: Boolean) {
      context ?: return
      val reactionsTag = "REACTIONS"
      if (parentFragmentManager.findFragmentByTag(reactionsTag) == null) {
        ReactionsBottomSheetDialogFragment.create(messageId, isMms, if (SignalStore.settings().isShowReactionTimestamps()) Locale.getDefault() else null)
                                          .show(childFragmentManager, reactionsTag)
      }
    }

    override fun onGroupMemberClicked(recipientId: RecipientId, groupId: GroupId) {
      context ?: return
      RecipientBottomSheetDialogFragment.create(recipientId, groupId).show(childFragmentManager, BottomSheetUtil.STANDARD_BOTTOM_SHEET_FRAGMENT_TAG)
    }

    override fun onMessageWithErrorClicked(messageRecord: MessageRecord) {
      val recipientId = viewModel.recipientSnapshot?.id ?: return
      if (messageRecord.isIdentityMismatchFailure) {
        SafetyNumberBottomSheet
          .forMessageRecord(requireContext(), messageRecord)
          .show(childFragmentManager)
      } else if (messageRecord.hasFailedWithNetworkFailures()) {
        ConversationDialogs.displayMessageCouldNotBeSentDialog(requireContext(), messageRecord)
      } else {
        MessageDetailsFragment.create(messageRecord, recipientId).show(childFragmentManager, null)
      }
    }

    override fun onMessageWithRecaptchaNeededClicked(messageRecord: MessageRecord) {
      RecaptchaProofBottomSheetFragment.show(childFragmentManager)
    }

    override fun onIncomingIdentityMismatchClicked(recipientId: RecipientId) {
      SafetyNumberBottomSheet.forRecipientId(recipientId).show(parentFragmentManager)
    }

    override fun onRegisterVoiceNoteCallbacks(onPlaybackStartObserver: Observer<VoiceNotePlaybackState>) {
      getVoiceNoteMediaController()
        .voiceNotePlaybackState
        .observe(viewLifecycleOwner, onPlaybackStartObserver)
    }

    override fun onUnregisterVoiceNoteCallbacks(onPlaybackStartObserver: Observer<VoiceNotePlaybackState>) {
      getVoiceNoteMediaController()
        .voiceNotePlaybackState
        .removeObserver(onPlaybackStartObserver)
    }

    override fun onVoiceNotePause(uri: Uri) {
      getVoiceNoteMediaController().pausePlayback(uri)
    }

    override fun onVoiceNotePlay(uri: Uri, messageId: Long, position: Double) {
      getVoiceNoteMediaController().startConsecutivePlayback(uri, messageId, position)
    }

    override fun onVoiceNoteSeekTo(uri: Uri, position: Double) {
      getVoiceNoteMediaController().seekToPosition(uri, position)
    }

    override fun onVoiceNotePlaybackSpeedChanged(uri: Uri, speed: Float) {
      getVoiceNoteMediaController().setPlaybackSpeed(uri, speed)
    }

    override fun onGroupMigrationLearnMoreClicked(membershipChange: GroupMigrationMembershipChange) {
      GroupsV1MigrationInfoBottomSheetDialogFragment.show(parentFragmentManager, membershipChange)
    }

    override fun onChatSessionRefreshLearnMoreClicked() {
      ConversationDialogs.displayChatSessionRefreshLearnMoreDialog(requireContext())
    }

    override fun onBadDecryptLearnMoreClicked(author: RecipientId) {
      val isGroup = viewModel.recipientSnapshot?.isGroup ?: return
      val recipientName = Recipient.resolved(author).getDisplayName(requireContext())
      BadDecryptLearnMoreDialog.show(parentFragmentManager, recipientName, isGroup)
    }

    override fun onSafetyNumberLearnMoreClicked(recipient: Recipient) {
      ConversationDialogs.displaySafetyNumberLearnMoreDialog(this@ConversationFragment, recipient)
    }

    override fun onJoinGroupCallClicked() {
      val activity = activity ?: return
      val recipient = viewModel.recipientSnapshot ?: return
      CommunicationActions.startVideoCall(activity, recipient)
    }

    override fun onInviteFriendsToGroupClicked(groupId: GroupId.V2) {
      GroupLinkInviteFriendsBottomSheetDialogFragment.show(requireActivity().supportFragmentManager, groupId)
    }

    @SuppressLint("NotifyDataSetChanged")
    override fun onEnableCallNotificationsClicked() {
      EnableCallNotificationSettingsDialog.fixAutomatically(requireContext())
      if (EnableCallNotificationSettingsDialog.shouldShow(requireContext())) {
        EnableCallNotificationSettingsDialog.show(childFragmentManager)
      } else {
        adapter.notifyDataSetChanged()
      }
    }

    override fun onPlayInlineContent(conversationMessage: ConversationMessage?) {
      adapter.playInlineContent(conversationMessage)
    }

    override fun onInMemoryMessageClicked(messageRecord: InMemoryMessageRecord) {
      ConversationDialogs.displayInMemoryMessageDialog(requireContext(), messageRecord)
    }

    override fun onViewGroupDescriptionChange(groupId: GroupId?, description: String, isMessageRequestAccepted: Boolean) {
      if (groupId != null) {
        GroupDescriptionDialog.show(childFragmentManager, groupId, description, isMessageRequestAccepted)
      }
    }

    override fun onChangeNumberUpdateContact(recipient: Recipient) {
      startActivity(RecipientExporter.export(recipient).asAddContactIntent())
    }

    override fun onCallToAction(action: String) {
      if ("gift_badge" == action) {
        startActivity(Intent(requireContext(), GiftFlowActivity::class.java))
      }
    }

    override fun onDonateClicked() {
      requireActivity()
        .supportFragmentManager
        .beginTransaction()
        .add(DonateToSignalFragment.Dialog.create(DonateToSignalType.ONE_TIME), "one_time_nav")
        .commitNow()
    }

    override fun onBlockJoinRequest(recipient: Recipient) {
      MaterialAlertDialogBuilder(requireContext()).setTitle(R.string.ConversationFragment__block_request)
        .setMessage(getString(R.string.ConversationFragment__s_will_not_be_able_to_join_or_request_to_join_this_group_via_the_group_link, recipient.getDisplayName(requireContext())))
        .setNegativeButton(R.string.ConversationFragment__cancel, null)
        .setPositiveButton(R.string.ConversationFragment__block_request_button) { _, _ -> handleBlockJoinRequest(recipient) }
        .show()
    }

    override fun onRecipientNameClicked(target: RecipientId) {
      context ?: return
      disposables += viewModel.recipient.firstOrError().observeOn(AndroidSchedulers.mainThread()).subscribeBy {
        RecipientBottomSheetDialogFragment.create(
          target,
          it.groupId.orElse(null)
        ).show(parentFragmentManager, BottomSheetUtil.STANDARD_BOTTOM_SHEET_FRAGMENT_TAG)
      }
    }

    override fun onInviteToSignalClicked() {
      val recipient = viewModel.recipientSnapshot ?: return
      InviteActions.inviteUserToSignal(
        requireContext(),
        recipient,
        binding.conversationInputPanel.embeddedTextEditor::appendInvite,
        this@ConversationFragment::startActivity
      )
    }

    override fun onActivatePaymentsClicked() {
      startActivity(Intent(requireContext(), PaymentsActivity::class.java))
    }

    override fun onSendPaymentClicked(recipientId: RecipientId) {
      val recipient = viewModel.recipientSnapshot ?: return
      AttachmentManager.selectPayment(this@ConversationFragment, recipient)
    }

    override fun onScheduledIndicatorClicked(view: View, conversationMessage: ConversationMessage) = Unit

    override fun onUrlClicked(url: String): Boolean {
      return CommunicationActions.handlePotentialGroupLinkUrl(requireActivity(), url) ||
        CommunicationActions.handlePotentialProxyLinkUrl(requireActivity(), url)
    }

    override fun onViewGiftBadgeClicked(messageRecord: MessageRecord) {
      if (!messageRecord.hasGiftBadge()) {
        return
      }

      if (messageRecord.isOutgoing) {
        ViewSentGiftBottomSheet.show(childFragmentManager, (messageRecord as MmsMessageRecord))
      } else {
        ViewReceivedGiftBottomSheet.show(childFragmentManager, (messageRecord as MmsMessageRecord))
      }
    }

    override fun onGiftBadgeRevealed(messageRecord: MessageRecord) {
      viewModel.markGiftBadgeRevealed(messageRecord)
    }

    override fun goToMediaPreview(parent: ConversationItem, sharedElement: View, args: MediaIntentFactory.MediaPreviewArgs) {
      if (this@ConversationFragment.args.conversationScreenType.isInBubble) {
        val recipient = viewModel.recipientSnapshot ?: return
        val intent = ConversationIntents.createBuilderSync(requireActivity(), recipient.id, viewModel.threadId)
          .withStartingPosition(binding.conversationItemRecycler.getChildAdapterPosition(parent))
          .build()

        requireActivity().startActivity(intent)
        requireActivity().startActivity(MediaIntentFactory.create(requireActivity(), args.skipSharedElementTransition(true)))
        return
      }

      if (args.isVideoGif) {
        val adapterPosition: Int = binding.conversationItemRecycler.getChildAdapterPosition(parent)
        val holder: GiphyMp4ProjectionPlayerHolder? = giphyMp4ProjectionRecycler.getCurrentHolder(adapterPosition)
        if (holder != null) {
          parent.showProjectionArea()
          holder.hide()
        }
      }

      container.hideAll(composeText)

      sharedElement.transitionName = MediaPreviewV2Activity.SHARED_ELEMENT_TRANSITION_NAME
      requireActivity().setExitSharedElementCallback(MaterialContainerTransformSharedElementCallback())
      val options = ActivityOptions.makeSceneTransitionAnimation(requireActivity(), sharedElement, MediaPreviewV2Activity.SHARED_ELEMENT_TRANSITION_NAME)
      requireActivity().startActivity(MediaIntentFactory.create(requireActivity(), args), options.toBundle())
    }

    override fun onEditedIndicatorClicked(messageRecord: MessageRecord) {
      if (messageRecord.isOutgoing) {
        EditMessageHistoryDialog.show(childFragmentManager, messageRecord.toRecipient.id, messageRecord)
      } else {
        EditMessageHistoryDialog.show(childFragmentManager, messageRecord.fromRecipient.id, messageRecord)
      }
    }

    override fun onItemClick(item: MultiselectPart) {
      if (actionMode != null) {
        adapter.toggleSelection(item)
        binding.conversationItemRecycler.invalidateItemDecorations()

        if (adapter.selectedItems.isEmpty()) {
          actionMode?.finish()
        } else {
          setCorrectActionModeMenuVisibility()
          actionMode?.title = calculateSelectedItemCount()
        }
      }
    }

    override fun onItemLongClick(itemView: View, item: MultiselectPart) {
      onItemLongClick2(itemView, item, null)
    }

    fun onItemLongClick2(itemView: View, item: MultiselectPart, motionEvent: MotionEvent? = null) {
      Log.d(TAG, "onItemLongClick")
      if (actionMode != null) {
        if (SignalStore.settings().isRangeMultiSelect()) {
          adapter.toggleFromMostRecentSelectedTo(item.getMessageRecord())
          binding.conversationItemRecycler.invalidateItemDecorations()
          setCorrectActionModeMenuVisibility()
          actionMode?.setTitle(calculateSelectedItemCount())
        }
        return
      }

      val messageRecord = item.getMessageRecord()
      val recipient = viewModel.recipientSnapshot ?: return

      if (isUnopenedGift(itemView, messageRecord)) {
        return
      }

      if ((motionEvent != null || !SignalStore.settings().isLongPressMultiSelect()) &&
        messageRecord.isValidReactionTarget() &&
        !recipient.isBlocked &&
        !viewModel.hasMessageRequestState &&
        (!recipient.isGroup || recipient.isActiveGroup) &&
        adapter.selectedItems.isEmpty()
      ) {
        multiselectItemDecoration.setFocusedItem(MultiselectPart.Message(item.conversationMessage))
        binding.conversationItemRecycler.invalidateItemDecorations()
        binding.reactionsShade.visibility = View.VISIBLE
        binding.conversationItemRecycler.suppressLayout(true)

        val target: InteractiveConversationElement? = if (itemView is InteractiveConversationElement) {
          itemView
        } else {
          val viewHolder = binding.conversationItemRecycler.getChildViewHolder(itemView)
          if (viewHolder is InteractiveConversationElement) {
            viewHolder
          } else {
            null
          }
        }

        if (target != null) {
          val audioUri = messageRecord.getAudioUriForLongClick()
          if (audioUri != null) {
            getVoiceNoteMediaController().pausePlayback(audioUri)
          }

          val childAdapterPosition = target.getAdapterPosition(binding.conversationItemRecycler)
          var mp4Holder: GiphyMp4ProjectionPlayerHolder? = null
          var videoBitmap: Bitmap? = null
          if (childAdapterPosition != RecyclerView.NO_POSITION) {
            mp4Holder = giphyMp4ProjectionRecycler.getCurrentHolder(childAdapterPosition)
            if (mp4Holder?.isVisible == true) {
              mp4Holder.pause()
              videoBitmap = mp4Holder.bitmap
              mp4Holder.hide()
            }
          }

          val snapshot = ConversationItemSelection.snapshotView(target, binding.conversationItemRecycler, messageRecord, videoBitmap)

          val focusedView = if (container.isInputShowing || !container.isKeyboardShowing) null else itemView.rootView.findFocus()
          val bodyBubble = target.bubbleView
          val selectedConversationModel = SelectedConversationModel(
            snapshot,
            itemView.x,
            itemView.y + binding.conversationItemRecycler.translationY,
            bodyBubble.x,
            bodyBubble.y,
            bodyBubble.width,
            audioUri,
            messageRecord.isOutgoing,
            focusedView
          )

          bodyBubble.visibility = View.INVISIBLE
          target.reactionsView.visibility = View.INVISIBLE

          val quotedIndicatorVisible = target.quotedIndicatorView?.visibility == View.VISIBLE
          if (quotedIndicatorVisible) {
            ViewUtil.fadeOut(target.quotedIndicatorView!!, 150, View.INVISIBLE)
          }

          ViewUtil.hideKeyboard(requireContext(), itemView)

          viewModel.setHideScrollButtonsForReactionOverlay(true)

          val targetViews: InteractiveConversationElement = target
          handleReaction(
            item.conversationMessage,
            ReactionsToolbarListener(item.conversationMessage),
            selectedConversationModel,
            object : OnHideListener {
              override fun startHide() {
                multiselectItemDecoration.hideShade(binding.conversationItemRecycler)
                ViewUtil.fadeOut(binding.reactionsShade, resources.getInteger(R.integer.reaction_scrubber_hide_duration), View.GONE)
              }

              override fun onHide() {
                binding.conversationItemRecycler.suppressLayout(false)
                if (selectedConversationModel.audioUri != null) {
                  getVoiceNoteMediaController().resumePlayback(selectedConversationModel.audioUri, messageRecord.getId())
                }

                if (activity != null) {
                  WindowUtil.setLightStatusBarFromTheme(requireActivity())
                  WindowUtil.setLightNavigationBarFromTheme(requireActivity())
                }

                clearFocusedItem()

                if (mp4Holder != null) {
                  mp4Holder.show()
                  mp4Holder.resume()
                }

                bodyBubble.visibility = View.VISIBLE
                targetViews.reactionsView.visibility = View.VISIBLE

                if (quotedIndicatorVisible && targetViews.quotedIndicatorView != null) {
                  ViewUtil.fadeIn(targetViews.quotedIndicatorView!!, 150)
                }

                viewModel.setHideScrollButtonsForReactionOverlay(false)
              }
            },
            motionEvent
          )
        }
      } else {
        clearFocusedItem()
        adapter.toggleSelection(item)
        binding.conversationItemRecycler.invalidateItemDecorations()

        actionMode = (requireActivity() as AppCompatActivity).startSupportActionMode(actionModeCallback)
      }
    }

    override fun onShowGroupDescriptionClicked(groupName: String, description: String, shouldLinkifyWebLinks: Boolean) {
      GroupDescriptionDialog.show(childFragmentManager, groupName, description, shouldLinkifyWebLinks)
    }

    override fun onJoinCallLink(callLinkRootKey: CallLinkRootKey) {
      CommunicationActions.startVideoCall(this@ConversationFragment, callLinkRootKey)
    }

    private fun MessageRecord.getAudioUriForLongClick(): Uri? {
      val playbackState = getVoiceNoteMediaController().voiceNotePlaybackState.value
      if (playbackState == null || !playbackState.isPlaying) {
        return null
      }

      if (hasAudio() || !isMms) {
        return null
      }

      val uri = (this as MmsMessageRecord).slideDeck.audioSlide?.uri
      return uri.takeIf { it == playbackState.uri }
    }
  }

  private inner class ConversationOptionsMenuCallback : ConversationOptionsMenu.Callback {

    override fun getSnapshot(): ConversationOptionsMenu.Snapshot {
      val recipient: Recipient? = viewModel.recipientSnapshot
      return ConversationOptionsMenu.Snapshot(
        recipient = recipient,
        isPushAvailable = viewModel.isPushAvailable,
        canShowAsBubble = viewModel.canShowAsBubble(requireContext()),
        isActiveGroup = recipient?.isActiveGroup == true,
        isActiveV2Group = recipient?.let { it.isActiveGroup && it.isPushV2Group } == true,
        isInActiveGroup = recipient?.isActiveGroup == false,
        hasActiveGroupCall = groupCallViewModel.hasOngoingGroupCallSnapshot,
        distributionType = args.distributionType,
        threadId = args.threadId,
        isInMessageRequest = viewModel.hasMessageRequestState,
        isInBubble = args.conversationScreenType.isInBubble
      )
    }

    override fun isTextHighlighted(): Boolean {
      return composeText.isTextHighlighted
    }

    override fun onOptionsMenuCreated(menu: Menu) {
      searchMenuItem = menu.findItem(R.id.menu_search)

      val searchView: SearchView = searchMenuItem!!.actionView as SearchView
      val queryListener: SearchView.OnQueryTextListener = object : SearchView.OnQueryTextListener {
        override fun onQueryTextSubmit(query: String): Boolean {
          searchViewModel.onQueryUpdated(query, args.threadId, true)
          searchNav.showLoading()
          viewModel.setSearchQuery(query)
          return true
        }

        override fun onQueryTextChange(newText: String): Boolean {
          searchViewModel.onQueryUpdated(newText, args.threadId, false)
          searchNav.showLoading()
          viewModel.setSearchQuery(newText)
          return true
        }
      }

      searchMenuItem!!.setOnActionExpandListener(object : MenuItem.OnActionExpandListener {
        override fun onMenuItemActionExpand(item: MenuItem): Boolean {
          searchView.setOnQueryTextListener(queryListener)
          isSearchRequested = true
          searchViewModel.onSearchOpened()
          searchNav.visible = true
          searchNav.setData(0, 0)
          inputPanel.setHideForSearch(true)

          (0 until menu.size()).forEach {
            if (menu.getItem(it) != searchMenuItem) {
              menu.getItem(it).isVisible = false
            }
          }

          return true
        }

        override fun onMenuItemActionCollapse(item: MenuItem): Boolean {
          searchView.setOnQueryTextListener(null)
          isSearchRequested = false
          searchViewModel.onSearchClosed()
          searchNav.visible = false
          inputPanel.setHideForSearch(false)
          viewModel.setSearchQuery(null)
          invalidateOptionsMenu()
          return true
        }
      })

      searchView.maxWidth = Integer.MAX_VALUE

      if (isSearchRequested) {
        if (searchMenuItem!!.expandActionView()) {
          searchViewModel.onSearchOpened()
        }
      }

      val toolbarTextAndIconColor = ContextCompat.getColor(
        requireContext(),
        if (viewModel.wallpaperSnapshot != null) {
          R.color.signal_colorNeutralInverse
        } else {
          R.color.signal_colorOnSurface
        }
      )

      binding.toolbar.setActionItemTint(toolbarTextAndIconColor)
    }

    override fun handleVideo() {
      this@ConversationFragment.handleVideoCall()
    }

    override fun handleDial(isSecure: Boolean) {
      val recipient: Recipient = viewModel.recipientSnapshot ?: return

      if (isSecure) {
        CommunicationActions.startVoiceCall(this@ConversationFragment, recipient)
      } else {
        CommunicationActions.startInsecureCall(this@ConversationFragment, recipient)
      }
    }

    override fun handleViewMedia() {
      startActivity(MediaOverviewActivity.forThread(requireContext(), args.threadId))
    }

    override fun handleAddShortcut() {
      val recipient: Recipient = viewModel.recipientSnapshot ?: return
      Log.i(TAG, "Creating home screen shortcut for recipient ${recipient.id}")

      if (pinnedShortcutReceiver == null) {
        pinnedShortcutReceiver = object : BroadcastReceiver() {
          override fun onReceive(context: Context, intent: Intent?) {
            toast(
              toastTextId = R.string.ConversationActivity_added_to_home_screen,
              toastDuration = Toast.LENGTH_LONG
            )
          }
        }

        requireActivity().registerReceiver(pinnedShortcutReceiver, IntentFilter(ACTION_PINNED_SHORTCUT))
      }

      viewModel.getContactPhotoIcon(requireContext(), GlideApp.with(this@ConversationFragment))
        .subscribe { infoCompat ->
          val intent = Intent(ACTION_PINNED_SHORTCUT)
          val callback = PendingIntent.getBroadcast(requireContext(), 902, intent, PendingIntentFlags.mutable())
          ShortcutManagerCompat.requestPinShortcut(requireContext(), infoCompat, callback.intentSender)
        }
        .addTo(disposables)
    }

    override fun handleSearch() {
      searchViewModel.onSearchOpened()
    }

    override fun handleAddToContacts() {
      val recipient = viewModel.recipientSnapshot?.takeIf { it.isIndividual } ?: return

      AddToContactsContract.createIntentAndLaunch(
        fragment = this@ConversationFragment,
        launcher = addToContactsLauncher,
        recipient = recipient
      )
    }

    override fun handleDisplayGroupRecipients() {
      val recipientSnapshot = viewModel.recipientSnapshot?.takeIf { it.isGroup } ?: return
      GroupMembersDialog(requireActivity(), recipientSnapshot).display()
    }

    override fun handleDistributionBroadcastEnabled(menuItem: MenuItem) = error("This fragment does not support this action.")

    override fun handleDistributionConversationEnabled(menuItem: MenuItem) = error("This fragment does not support this action.")

    override fun handleManageGroup() {
      val recipient = viewModel.recipientSnapshot ?: return
      val intent = ConversationSettingsActivity.forGroup(requireContext(), recipient.requireGroupId())
      val bundle = ConversationSettingsActivity.createTransitionBundle(
        requireContext(),
        binding.conversationTitleView.root.findViewById(R.id.contact_photo_image),
        binding.toolbar
      )

      ActivityCompat.startActivity(requireContext(), intent, bundle)
    }

    override fun handleLeavePushGroup() {
      val recipient = viewModel.recipientSnapshot
      if (recipient == null) {
        toast(R.string.ConversationActivity_invalid_recipient, toastDuration = Toast.LENGTH_LONG)
        return
      }

      LeaveGroupDialog.handleLeavePushGroup(
        requireActivity(),
        recipient.requireGroupId().requirePush()
      ) { requireActivity().finish() }
    }

    override fun handleInviteLink() {
      val recipient = viewModel.recipientSnapshot ?: return

      InviteActions.inviteUserToSignal(
        context = requireContext(),
        recipient = recipient,
        appendInviteToComposer = composeText::appendInvite,
        launchIntent = this@ConversationFragment::startActivity
      )
    }

    override fun handleMuteNotifications() {
      MuteDialog.show(requireContext(), viewModel::muteConversation)
    }

    override fun handleUnmuteNotifications() {
      viewModel.muteConversation(0L)
    }

    override fun handleConversationSettings() {
      val recipient = viewModel.recipientSnapshot ?: return
      if (recipient.isGroup) {
        handleManageGroup()
        return
      }

      if (viewModel.hasMessageRequestState && !recipient.isBlocked) {
        return
      }

      val intent = ConversationSettingsActivity.forRecipient(requireContext(), recipient.id)
      val bundle = ConversationSettingsActivity.createTransitionBundle(
        requireActivity(),
        binding.conversationTitleView.root.findViewById(R.id.contact_photo_image),
        binding.toolbar
      )

      ActivityCompat.startActivity(requireActivity(), intent, bundle)
    }

    override fun handleSelectMessageExpiration() {
      val recipient = viewModel.recipientSnapshot ?: return
      if (recipient.isPushGroup && !recipient.isActiveGroup) {
        return
      }

      startActivity(RecipientDisappearingMessagesActivity.forRecipient(requireContext(), recipient.id))
    }

    override fun handleCreateBubble() {
      val recipientId = viewModel.recipientSnapshot?.id ?: return

      BubbleUtil.displayAsBubble(requireContext(), recipientId, args.threadId)
      requireActivity().finish()
    }

    override fun handleGoHome() {
      requireActivity().finish()
    }

    override fun showExpiring(recipient: Recipient) = Unit
    override fun clearExpiring() = Unit

    override fun handleFormatText(id: Int) {
      composeText.handleFormatText(id)
    }

    // TODO [sw]: copy of code in v1 conversation fragment; assuming that will be removed soon, so it's probably okay
    // TODO [sw]: use runOnMain?
    override fun handleDeleteConversation() {
      val threadId = viewModel.threadId

      // may help avoid a crash if you try to delete the release notes conversation
      if (threadId == -1L) {
        Toast.makeText(requireContext(), "Failed to delete conversation", Toast.LENGTH_LONG).show()
        return
      }

      MaterialAlertDialogBuilder(requireContext()).setTitle(R.string.ConversationActivity_delete_conversation)
        .setNegativeButton(R.string.no, null)
        .setPositiveButton(R.string.yes) { d, _ ->
          // may help avoid a crash if you try to delete the release notes conversation
          var okay = true
          try {
            SignalDatabase.threads.deleteConversation(threadId)
          } catch (e: Throwable) {
            okay = false
            Toast.makeText(requireContext(), "Failed to delete conversation", Toast.LENGTH_LONG).show()
          }
          d.dismiss()
          if (okay) {
            ApplicationDependencies.getMessageNotifier().updateNotification(requireContext())
            requireActivity().finish()
          }
        }
        .show()
    }
  }

  private inner class OnReactionsSelectedListener : ConversationReactionOverlay.OnReactionSelectedListener {
    override fun onReactionSelected(messageRecord: MessageRecord, emoji: String?) {
      reactionDelegate.hide()

      if (emoji != null) {
        disposables += viewModel.updateReaction(messageRecord, emoji).subscribe()
      }
    }

    override fun onCustomReactionSelected(messageRecord: MessageRecord, hasAddedCustomEmoji: Boolean, holdDuration: Long) {
      reactionDelegate.hide()
      disposables += viewModel.updateCustomReaction(messageRecord, hasAddedCustomEmoji, holdDuration)
        .observeOn(AndroidSchedulers.mainThread())
        .subscribeBy(
          onSuccess = {
            ReactWithAnyEmojiBottomSheetDialogFragment
              .createForMessageRecord(messageRecord, -1)
              .show(childFragmentManager, BottomSheetUtil.STANDARD_BOTTOM_SHEET_FRAGMENT_TAG)
          }
        )
    }
  }

  private inner class MotionEventRelayDrain(lifecycleOwner: LifecycleOwner) : MotionEventRelay.Drain {
    private val lifecycle = lifecycleOwner.lifecycle

    override fun accept(motionEvent: MotionEvent): Boolean {
      return if (lifecycle.currentState.isAtLeast(Lifecycle.State.RESUMED)) {
        reactionDelegate.applyTouchEvent(motionEvent)
      } else {
        false
      }
    }
  }

  private inner class ReactionsToolbarListener(
    private val conversationMessage: ConversationMessage
  ) : OnActionSelectedListener {
    override fun onActionSelected(action: ConversationReactionOverlay.Action) {
      when (action) {
        ConversationReactionOverlay.Action.REPLY -> handleReplyToMessage(conversationMessage)
        ConversationReactionOverlay.Action.EDIT -> handleEditMessage(conversationMessage)
        ConversationReactionOverlay.Action.FORWARD -> handleForwardMessageParts(conversationMessage.multiselectCollection.toSet())
        ConversationReactionOverlay.Action.RESEND -> handleResend(conversationMessage)
        ConversationReactionOverlay.Action.DOWNLOAD -> handleSaveAttachment(conversationMessage.messageRecord as MediaMmsMessageRecord)
        ConversationReactionOverlay.Action.COPY -> handleCopyMessage(conversationMessage.multiselectCollection.toSet())
        ConversationReactionOverlay.Action.MULTISELECT -> handleEnterMultiselect(conversationMessage)
        ConversationReactionOverlay.Action.PAYMENT_DETAILS -> handleViewPaymentDetails(conversationMessage)
        ConversationReactionOverlay.Action.VIEW_INFO -> handleDisplayDetails(conversationMessage)
        ConversationReactionOverlay.Action.DELETE -> handleDeleteMessages(conversationMessage.multiselectCollection.toSet(), checkFastDeleteForMe = true)
      }
    }
  }

  inner class ActionModeCallback : ActionMode.Callback {
    override fun onCreateActionMode(mode: ActionMode, menu: Menu): Boolean {
      mode.title = calculateSelectedItemCount()

      searchMenuItem?.collapseActionView()
      binding.toolbar.visible = false
      if (scheduledMessagesStub.isVisible) {
        reShowScheduleMessagesBar = true
        scheduledMessagesStub.visibility = View.GONE
      }

      setCorrectActionModeMenuVisibility()
      return true
    }

    override fun onPrepareActionMode(mode: ActionMode, menu: Menu): Boolean = false

    override fun onActionItemClicked(mode: ActionMode, item: MenuItem): Boolean = false

    override fun onDestroyActionMode(mode: ActionMode) {
      adapter.clearSelection()
      setBottomActionBarVisibility(false)

      binding.toolbar.visible = true
      if (reShowScheduleMessagesBar) {
        scheduledMessagesStub.visibility = View.VISIBLE
        reShowScheduleMessagesBar = false
      }

      binding.conversationItemRecycler.invalidateItemDecorations()
      actionMode = null
    }
  }
  // endregion Conversation Callbacks

  //region Activity Results Callbacks

  private inner class ActivityResultCallbacks : ConversationActivityResultContracts.Callbacks {
    override fun onSendContacts(contacts: List<Contact>) {
      sendMessageWithoutComposeInput(
        contacts = contacts,
        clearCompose = false
      )
    }

    override fun onMediaSend(result: MediaSendActivityResult?) {
      if (result == null) {
        return
      }

      val recipientSnapshot = viewModel.recipientSnapshot
      if (result.recipientId != recipientSnapshot?.id) {
        Log.w(TAG, "Result's recipientId did not match ours! Result: " + result.recipientId + ", Ours: " + recipientSnapshot?.id)
        toast(R.string.ConversationActivity_error_sending_media)
        return
      }

      if (result.isPushPreUpload) {
        sendPreUploadMediaMessage(result)
        return
      }

      val slides: List<Slide> = result.nonUploadedMedia.mapNotNull {
        when {
          MediaUtil.isVideoType(it.mimeType) -> VideoSlide(requireContext(), it.uri, it.size, it.isVideoGif, it.width, it.height, it.caption.orNull(), it.transformProperties.orNull())
          MediaUtil.isGif(it.mimeType) -> GifSlide(requireContext(), it.uri, it.size, it.width, it.height, it.isBorderless, it.caption.orNull())
          MediaUtil.isImageType(it.mimeType) -> ImageSlide(requireContext(), it.uri, it.mimeType, it.size, it.width, it.height, it.isBorderless, it.caption.orNull(), null, it.transformProperties.orNull())
          else -> {
            Log.w(TAG, "Asked to send an unexpected mimeType: '${it.mimeType}'. Skipping.")
            null
          }
        }
      }

      sendMessage(
        body = result.body,
        mentions = result.mentions,
        bodyRanges = result.bodyRanges,
        messageToEdit = null,
        quote = if (result.isViewOnce) null else inputPanel.quote.orNull(),
        scheduledDate = result.scheduledTime,
        slideDeck = SlideDeck().apply { slides.forEach { addSlide(it) } },
        contacts = emptyList(),
        clearCompose = true,
        linkPreviews = emptyList(),
        isViewOnce = result.isViewOnce
      ) {
        viewModel.deleteSlideData(slides)
      }
    }

    private fun sendPreUploadMediaMessage(result: MediaSendActivityResult) {
      sendMessage(
        body = result.body,
        mentions = result.mentions,
        bodyRanges = result.bodyRanges,
        messageToEdit = null,
        quote = if (result.isViewOnce) null else inputPanel.quote.orNull(),
        scheduledDate = result.scheduledTime,
        slideDeck = null,
        contacts = emptyList(),
        clearCompose = true,
        linkPreviews = emptyList(),
        preUploadResults = result.preUploadResults,
        isViewOnce = result.isViewOnce
      )
    }

    override fun onContactSelect(uri: Uri?) {
      val recipient = viewModel.recipientSnapshot
      if (uri != null && recipient != null) {
        conversationActivityResultContracts.launchContactShareEditor(uri, recipient.chatColors)
      }
    }

    override fun onLocationSelected(place: SignalPlace?, uri: Uri?) {
      if (place != null && uri != null) {
        attachmentManager.setLocation(place, uri)
        draftViewModel.setLocationDraft(place)
      } else {
        Log.w(TAG, "Location missing thumbnail")
      }
    }

    override fun onFileSelected(uri: Uri?) {
      if (uri != null) {
        setMedia(uri, SlideFactory.MediaType.DOCUMENT)
      }
    }
  }

  //endregion

  private class LastScrolledPositionUpdater(
    val adapter: ConversationAdapterV2,
    val layoutManager: LinearLayoutManager,
    val viewModel: ConversationViewModel
  ) : DefaultLifecycleObserver {
    override fun onPause(owner: LifecycleOwner) {
      val lastVisiblePosition = layoutManager.findLastVisibleItemPosition()
      val firstVisiblePosition = layoutManager.findFirstCompletelyVisibleItemPosition()
      val lastVisibleMessageTimestamp = if (firstVisiblePosition > 0 && lastVisiblePosition != RecyclerView.NO_POSITION) {
        adapter.getLastVisibleConversationMessage(lastVisiblePosition)?.messageRecord?.dateReceived ?: 0L
      } else {
        0L
      }

      viewModel.setLastScrolled(lastVisibleMessageTimestamp)
    }
  }

  //region Conversation Banner Callbacks

  private inner class ConversationBannerListener : ConversationBannerView.Listener {
    override fun updateAppAction() {
      PlayStoreUtil.openPlayStoreOrOurApkDownloadPage(requireContext())
    }

    override fun reRegisterAction() {
      startActivity(RegistrationNavigationActivity.newIntentForReRegistration(requireContext()))
    }

    override fun reviewJoinRequestsAction() {
      viewModel.recipientSnapshot?.let { recipient ->
        val intent = ManagePendingAndRequestingMembersActivity.newIntent(requireContext(), recipient.requireGroupId().requireV2())
        startActivity(intent)
      }
    }

    override fun gv1SuggestionsAction(actionId: Int) {
      if (actionId == R.id.reminder_action_gv1_suggestion_add_members) {
        conversationGroupViewModel.groupRecordSnapshot?.let { groupRecord ->
          GroupsV1MigrationSuggestionsDialog.show(requireActivity(), groupRecord.id.requireV2(), groupRecord.gv1MigrationSuggestions)
        }
      } else if (actionId == R.id.reminder_action_gv1_suggestion_no_thanks) {
        conversationGroupViewModel.onSuggestedMembersBannerDismissed()
      }
    }

    @SuppressLint("InlinedApi")
    override fun changeBubbleSettingAction(disableSetting: Boolean) {
      SignalStore.tooltips().markBubbleOptOutTooltipSeen()

      if (disableSetting) {
        val intent = Intent(Settings.ACTION_APP_NOTIFICATION_BUBBLE_SETTINGS)
          .putExtra(Settings.EXTRA_APP_PACKAGE, requireContext().packageName)
          .addFlags(Intent.FLAG_ACTIVITY_NEW_TASK)
        startActivity(intent)
      }
    }

    override fun onUnverifiedBannerClicked(unverifiedIdentities: List<IdentityRecord>) {
      if (unverifiedIdentities.size == 1) {
        VerifyIdentityActivity.startOrShowExchangeMessagesDialog(requireContext(), unverifiedIdentities[0], false)
      } else {
        val unverifiedNames = unverifiedIdentities
          .map { Recipient.resolved(it.recipientId).getDisplayName(requireContext()) }
          .toTypedArray()

        MaterialAlertDialogBuilder(requireContext())
          .setIcon(R.drawable.ic_warning)
          .setTitle(R.string.ConversationFragment__no_longer_verified)
          .setItems(unverifiedNames) { _, which: Int -> VerifyIdentityActivity.startOrShowExchangeMessagesDialog(requireContext(), unverifiedIdentities[which], false) }
          .show()
      }
    }

    override fun onUnverifiedBannerDismissed(unverifiedIdentities: List<IdentityRecord>) {
      viewModel.resetVerifiedStatusToDefault(unverifiedIdentities)
    }

    override fun onRequestReviewIndividual(recipientId: RecipientId) {
      ReviewCardDialogFragment.createForReviewRequest(recipientId).show(childFragmentManager, null)
    }

    override fun onReviewGroupMembers(groupId: GroupId.V2) {
      ReviewCardDialogFragment.createForReviewMembers(groupId).show(childFragmentManager, null)
    }
  }

  //endregion

  //region Disabled Input Callbacks

  private inner class DisabledInputListener : DisabledInputView.Listener {
    override fun onUpdateAppClicked() {
      PlayStoreUtil.openPlayStoreOrOurApkDownloadPage(requireContext())
    }

    override fun onReRegisterClicked() {
      startActivity(RegistrationNavigationActivity.newIntentForReRegistration(requireContext()))
    }

    override fun onCancelGroupRequestClicked() {
      conversationGroupViewModel
        .cancelJoinRequest()
        .subscribeBy { result ->
          when (result) {
            is Result.Success -> Log.d(TAG, "Cancel request complete")
            is Result.Failure -> {
              Log.d(TAG, "Cancel join request failed ${result.failure}")
              toast(GroupErrors.getUserDisplayMessage(result.failure))
            }
          }
        }
        .addTo(disposables)
    }

    override fun onShowAdminsBottomSheetDialog() {
      viewModel.recipientSnapshot?.let { recipient ->
        ShowAdminsBottomSheetDialog.show(childFragmentManager, recipient.requireGroupId().requireV2())
      }
    }

    override fun onAcceptMessageRequestClicked() {
      messageRequestViewModel
        .onAccept()
        .subscribeWithShowProgress("accept message request")
        .addTo(disposables)
    }

    override fun onDeleteGroupClicked() {
      val recipient = viewModel.recipientSnapshot
      if (recipient == null) {
        Log.w(TAG, "[onDeleteGroupClicked] No recipient!")
        return
      }

      ConversationDialogs.displayDeleteDialog(requireContext(), recipient) {
        messageRequestViewModel
          .onDelete()
          .subscribeWithShowProgress("delete message request")
      }
    }

    override fun onBlockClicked() {
      val recipient = viewModel.recipientSnapshot
      if (recipient == null) {
        Log.w(TAG, "[onBlockClicked] No recipient!")
        return
      }

      BlockUnblockDialog.showBlockAndReportSpamFor(
        requireContext(),
        lifecycle,
        recipient,
        {
          messageRequestViewModel
            .onBlock()
            .subscribeWithShowProgress("block")
        },
        {
          messageRequestViewModel
            .onBlockAndReportSpam()
            .subscribeWithShowProgress("block")
        }
      )
    }

    override fun onUnblockClicked() {
      val recipient = viewModel.recipientSnapshot
      if (recipient == null) {
        Log.w(TAG, "[onUnblockClicked] No recipient!")
        return
      }

      BlockUnblockDialog.showUnblockFor(
        requireContext(),
        lifecycle,
        recipient
      ) {
        messageRequestViewModel
          .onUnblock()
          .subscribeWithShowProgress("unblock")
      }
    }

    override fun onGroupV1MigrationClicked() {
      val recipient = viewModel.recipientSnapshot
      if (recipient == null) {
        Log.w(TAG, "[onGroupV1MigrationClicked] No recipient!")
        return
      }

      GroupsV1MigrationInitiationBottomSheetDialogFragment.showForInitiation(childFragmentManager, recipient.id)
    }

    override fun onInviteToSignal(recipient: Recipient) {
      InviteActions.inviteUserToSignal(
        context = requireContext(),
        recipient = recipient,
        appendInviteToComposer = null,
        launchIntent = this@ConversationFragment::startActivity
      )
    }

    override fun onUnmuteReleaseNotesChannel() {
      viewModel.muteConversation(0L)
    }

    private fun Single<Result<Unit, GroupChangeFailureReason>>.subscribeWithShowProgress(logMessage: String): Disposable {
      return doOnSubscribe { binding.conversationDisabledInput.showBusy() }
        .doOnTerminate { binding.conversationDisabledInput.hideBusy() }
        .subscribeBy { result ->
          when (result) {
            is Result.Success -> Log.d(TAG, "$logMessage complete")
            is Result.Failure -> {
              Log.d(TAG, "$logMessage failed ${result.failure}")
              toast(GroupErrors.getUserDisplayMessage(result.failure))
            }
          }
        }
    }
  }

  //endregion

  //region Compose + Send Callbacks

  private inner class SendButtonListener : View.OnClickListener, OnEditorActionListener, SendButton.ScheduledSendListener {
    override fun onClick(v: View) {
      sendMessage()
    }

    override fun onEditorAction(v: TextView, actionId: Int, event: KeyEvent?): Boolean {
      if (actionId == EditorInfo.IME_ACTION_SEND) {
        if (inputPanel.isInEditMode) {
          sendEditButton.performClick()
        } else {
          sendButton.performClick()
        }
        return true
      }
      return false
    }

    override fun onSendScheduled() {
      ScheduleMessageContextMenu.show(sendButton, (requireView() as ViewGroup)) { time ->
        if (time == -1L) {
          showSchedule(childFragmentManager)
        } else {
          sendMessage(scheduledDate = time)
        }
      }
    }

    override fun canSchedule(): Boolean {
      return !(inputPanel.isRecordingInLockedMode || draftViewModel.voiceNoteDraft != null)
    }
  }

  private inner class ComposeTextEventsListener :
    View.OnKeyListener,
    View.OnClickListener,
    TextWatcher,
    OnFocusChangeListener,
    ComposeText.CursorPositionChangedListener,
    ComposeText.StylingChangedListener {

    private var beforeLength = 0
    private var previousText = ""

    var typingStatusEnabled = true

    override fun onKey(v: View, keyCode: Int, event: KeyEvent): Boolean {
      if (event.action == KeyEvent.ACTION_DOWN) {
        if (keyCode == KeyEvent.KEYCODE_ENTER) {
          if (SignalStore.settings().isEnterKeySends || event.isCtrlPressed) {
            sendButton.dispatchKeyEvent(KeyEvent(KeyEvent.ACTION_DOWN, KeyEvent.KEYCODE_ENTER))
            sendButton.dispatchKeyEvent(KeyEvent(KeyEvent.ACTION_UP, KeyEvent.KEYCODE_ENTER))
            return true
          }
        }
      }
      return false
    }

    override fun onClick(v: View) {
      container.showSoftkey(composeText)
    }

    override fun beforeTextChanged(s: CharSequence, start: Int, count: Int, after: Int) {
      beforeLength = composeText.textTrimmed.length
    }

    override fun afterTextChanged(s: Editable) {
      calculateCharactersRemaining()
      if (composeText.textTrimmed.isEmpty() || beforeLength == 0) {
        composeText.postDelayed({ updateToggleButtonState() }, 50)
      }

      if (!inputPanel.inEditMessageMode()) {
        stickerViewModel.onInputTextUpdated(s.toString())
      } else {
        stickerViewModel.onInputTextUpdated("")
      }
    }

    override fun onFocusChange(v: View, hasFocus: Boolean) {
      if (hasFocus) { // && container.getCurrentInput() == emojiDrawerStub.get()) {
        container.showSoftkey(composeText)
      }
    }

    override fun onCursorPositionChanged(start: Int, end: Int) {
      linkPreviewViewModel.onTextChanged(composeText.textTrimmed.toString(), start, end)
    }

    override fun onTextChanged(s: CharSequence, start: Int, before: Int, count: Int) {
      handleSaveDraftOnTextChange(composeText.textTrimmed)
      handleTypingIndicatorOnTextChange(s.toString())
    }

    private fun handleSaveDraftOnTextChange(text: CharSequence) {
      textDraftSaveDebouncer.publish {
        if (inputPanel.inEditMessageMode()) {
          draftViewModel.setMessageEditDraft(inputPanel.editMessageId!!, text.toString(), MentionAnnotation.getMentionsFromAnnotations(text), getStyling(text))
        } else {
          draftViewModel.setTextDraft(text.toString(), MentionAnnotation.getMentionsFromAnnotations(text), getStyling(text))
        }
      }
    }

    private fun handleTypingIndicatorOnTextChange(text: String) {
      val recipient = viewModel.recipientSnapshot

      if (recipient == null || !typingStatusEnabled || recipient.isBlocked || recipient.isSelf) {
        return
      }

      val typingStatusSender = ApplicationDependencies.getTypingStatusSender()
      if (text.length == 0) {
        typingStatusSender.onTypingStoppedWithNotify(args.threadId)
      } else if (text.length < previousText.length && previousText.contains(text)) {
        typingStatusSender.onTypingStopped(args.threadId)
      } else {
        typingStatusSender.onTypingStarted(args.threadId)
      }

      previousText = text
    }

    override fun onStylingChanged() {
      handleSaveDraftOnTextChange(composeText.textTrimmed)
    }
  }

  //endregion Compose + Send Callbacks

  //region Input Panel Callbacks

  private inner class InputPanelListener : InputPanel.Listener {
    override fun onVoiceNoteDraftPlay(audioUri: Uri, progress: Double) {
      getVoiceNoteMediaController().startSinglePlaybackForDraft(audioUri, args.threadId, progress)
    }

    override fun onVoiceNoteDraftSeekTo(audioUri: Uri, progress: Double) {
      getVoiceNoteMediaController().seekToPosition(audioUri, progress)
    }

    override fun onVoiceNoteDraftPause(audioUri: Uri) {
      getVoiceNoteMediaController().pausePlayback(audioUri)
    }

    override fun onVoiceNoteDraftDelete(audioUri: Uri) {
      getVoiceNoteMediaController().stopPlaybackAndReset(audioUri)
      draftViewModel.deleteVoiceNoteDraft()
    }

    override fun onRecorderStarted() {
      voiceMessageRecordingDelegate.onRecorderStarted()
    }

    override fun onRecorderLocked() {
      updateToggleButtonState()
      voiceMessageRecordingDelegate.onRecorderLocked()
    }

    override fun onRecorderFinished() {
      updateToggleButtonState()
      voiceMessageRecordingDelegate.onRecorderFinished()
    }

    override fun onRecorderCanceled(byUser: Boolean) {
      updateToggleButtonState()
      voiceMessageRecordingDelegate.onRecorderCanceled(byUser)
    }

    override fun onRecorderPermissionRequired() {
      Permissions
        .with(this@ConversationFragment)
        .request(Manifest.permission.RECORD_AUDIO)
        .ifNecessary()
        .withRationaleDialog(getString(R.string.ConversationActivity_to_send_audio_messages_allow_signal_access_to_your_microphone), R.drawable.ic_mic_solid_24)
        .withPermanentDenialDialog(getString(R.string.ConversationActivity_signal_requires_the_microphone_permission_in_order_to_send_audio_messages))
        .execute()
    }

    override fun onEmojiToggle() {
      container.toggleInput(MediaKeyboardFragmentCreator, composeText, showSoftKeyOnHide = true)
    }

    override fun onLinkPreviewCanceled() {
      linkPreviewViewModel.onUserCancel()
    }

    override fun onStickerSuggestionSelected(sticker: StickerRecord) {
      sendSticker(
        stickerRecord = sticker,
        clearCompose = true
      )
    }

    override fun onQuoteChanged(id: Long, author: RecipientId) {
      draftViewModel.setQuoteDraft(id, author)
    }

    override fun onQuoteCleared() {
      draftViewModel.clearQuoteDraft()
    }

    override fun onEnterEditMode() {
      updateToggleButtonState()
      previousPages = keyboardPagerViewModel.pages().value
      keyboardPagerViewModel.setOnlyPage(KeyboardPage.EMOJI)
      onKeyboardChanged(KeyboardPage.EMOJI)
      stickerViewModel.onInputTextUpdated("")
    }

    override fun onExitEditMode() {
      updateToggleButtonState()
      draftViewModel.deleteMessageEditDraft()
      if (previousPages != null) {
        keyboardPagerViewModel.setPages(previousPages!!)
        previousPages = null
      }
    }

    override fun onQuickCameraToggleClicked() {
      val recipientId = viewModel.recipientSnapshot?.id ?: return
      composeText.clearFocus()
      conversationActivityResultContracts.launchCamera(recipientId, inputPanel.quote.isPresent)
    }
  }

  private inner class InputPanelMediaListener : InputPanel.MediaListener {
    override fun onMediaSelected(uri: Uri, contentType: String?) {
      if (MediaUtil.isGif(contentType) || MediaUtil.isImageType(contentType)) {
        disposables += viewModel.getKeyboardImageDetails(uri)
          .observeOn(AndroidSchedulers.mainThread())
          .subscribeBy(
            onSuccess = {
              sendKeyboardImage(uri, contentType!!, it)
            },
            onComplete = {
              sendKeyboardImage(uri, contentType!!, null)
            }
          )
      } else if (MediaUtil.isVideoType(contentType)) {
        setMedia(uri, SlideFactory.MediaType.VIDEO)
      } else {
        setMedia(uri, SlideFactory.MediaType.AUDIO)
      }
    }

    private fun sendKeyboardImage(uri: Uri, contentType: String, keyboardImageDetails: KeyboardUtil.ImageDetails?) {
      if (keyboardImageDetails == null || !keyboardImageDetails.hasTransparency) {
        setMedia(uri, requireNotNull(SlideFactory.MediaType.from(contentType)))
        return
      }

      val slide: Slide = when {
        MediaUtil.isGif(contentType) -> GifSlide(requireContext(), uri, 0, keyboardImageDetails.width, keyboardImageDetails.height, true, null)
        MediaUtil.isImageType(contentType) -> ImageSlide(requireContext(), uri, contentType, 0, keyboardImageDetails.width, keyboardImageDetails.height, true, null, null)
        else -> null
      } ?: error("Only images are supported!")

      sendMessageWithoutComposeInput(slide = slide)
    }
  }

  //endregion

  //region Attachment + Media Keyboard

  private inner class AttachmentManagerListener : AttachmentManager.AttachmentListener {
    override fun onAttachmentChanged() {
      updateToggleButtonState()
      updateLinkPreviewState()
    }

    override fun onLocationRemoved() {
      draftViewModel.clearLocationDraft()
    }
  }

  private object AttachmentKeyboardFragmentCreator : InputAwareConstraintLayout.FragmentCreator {
    override val id: Int = 1
    override fun create(): Fragment = AttachmentKeyboardFragment()
  }

  private inner class AttachmentKeyboardFragmentListener : FragmentResultListener {
    @Suppress("DEPRECATION")
    override fun onFragmentResult(requestKey: String, result: Bundle) {
      val recipient = viewModel.recipientSnapshot ?: return
      val button: AttachmentKeyboardButton? = result.getSerializable(AttachmentKeyboardFragment.BUTTON_RESULT) as? AttachmentKeyboardButton
      val media: Media? = result.getParcelable(AttachmentKeyboardFragment.MEDIA_RESULT)

      if (button != null) {
        when (button) {
          AttachmentKeyboardButton.GALLERY -> conversationActivityResultContracts.launchGallery(recipient.id, composeText.textTrimmed, inputPanel.quote.isPresent)
          AttachmentKeyboardButton.CONTACT -> conversationActivityResultContracts.launchSelectContact()
          AttachmentKeyboardButton.LOCATION -> conversationActivityResultContracts.launchSelectLocation(recipient.chatColors)
          AttachmentKeyboardButton.PAYMENT -> AttachmentManager.selectPayment(this@ConversationFragment, recipient)
          AttachmentKeyboardButton.FILE -> {
            if (!conversationActivityResultContracts.launchSelectFile()) {
              toast(R.string.AttachmentManager_cant_open_media_selection, Toast.LENGTH_LONG)
            }
          }
        }
      } else if (media != null) {
        conversationActivityResultContracts.launchMediaEditor(listOf(media), recipient.id, composeText.textTrimmed)
      }

      container.hideInput()
    }
  }

  private object MediaKeyboardFragmentCreator : InputAwareConstraintLayout.FragmentCreator {
    override val id: Int = 2
    override fun create(): Fragment = KeyboardPagerFragment()
  }

  private inner class KeyboardEvents : OnBackPressedCallback(false), InputAwareConstraintLayout.Listener, InsetAwareConstraintLayout.KeyboardStateListener {
    override fun handleOnBackPressed() {
      container.hideInput()
    }

    override fun onInputShown() {
      isEnabled = true
    }

    override fun onInputHidden() {
      isEnabled = false
    }

    override fun onKeyboardShown() = Unit

    override fun onKeyboardHidden() {
      closeEmojiSearch()
    }
  }

  //endregion

  //region Event Bus

  @Subscribe(threadMode = ThreadMode.POSTING)
  fun onIdentityRecordUpdate(event: IdentityRecord?) {
    viewModel.updateIdentityRecordsInBackground()
  }

  @Subscribe(threadMode = ThreadMode.MAIN, sticky = true)
  fun onStickerPackInstalled(event: StickerPackInstallEvent?) {
    if (event == null) {
      return
    }

    if (!TextSecurePreferences.hasSeenStickerIntroTooltip(requireContext())) {
      return
    }

    EventBus.getDefault().removeStickyEvent(event)

    if (!inputPanel.isStickerMode) {
      conversationTooltips.displayStickerPackInstalledTooltip(inputPanel.mediaKeyboardToggleAnchorView, event)
    }
  }

  @Subscribe(threadMode = ThreadMode.MAIN, sticky = true)
  fun onGroupCallPeekEvent(groupCallPeekEvent: GroupCallPeekEvent) {
    groupCallViewModel.onGroupCallPeekEvent(groupCallPeekEvent)
  }

  @Subscribe(threadMode = ThreadMode.MAIN)
  fun onReminderUpdateEvent(reminderUpdateEvent: ReminderUpdateEvent) {
    viewModel.refreshReminder()
  }

  @Subscribe(threadMode = ThreadMode.MAIN)
  fun onRecaptchaRequiredEvent(recaptchaRequiredEvent: RecaptchaRequiredEvent) {
    RecaptchaProofBottomSheetFragment.show(childFragmentManager)
  }

  //endregion

  private inner class SearchEventListener : ConversationSearchBottomBar.EventListener {
    override fun onSearchMoveUpPressed() {
      searchViewModel.onMoveUp()
    }

    override fun onSearchMoveDownPressed() {
      searchViewModel.onMoveDown()
    }
  }

  private inner class ToolbarDependentMarginListener(private val toolbar: Toolbar) : ViewTreeObserver.OnGlobalLayoutListener {

    init {
      toolbar.viewTreeObserver.addOnGlobalLayoutListener(this)
    }

    override fun onGlobalLayout() {
      if (!isAdded || view == null) {
        return
      }

      val rect = Rect()
      toolbar.getGlobalVisibleRect(rect)
      threadHeaderMarginDecoration.toolbarMargin = rect.bottom + 16.dp
      binding.conversationItemRecycler.invalidateItemDecorations()
      toolbar.viewTreeObserver.removeOnGlobalLayoutListener(this)
    }
  }

  private inner class ThreadHeaderMarginDecoration : RecyclerView.ItemDecoration() {
    var toolbarMargin: Int = 0

    override fun getItemOffsets(outRect: Rect, view: View, parent: RecyclerView, state: RecyclerView.State) {
      super.getItemOffsets(outRect, view, parent, state)
      if (view is ConversationHeaderView) {
        outRect.top = toolbarMargin
      }
    }
  }

  private inner class VoiceMessageRecordingSessionCallbacks : VoiceMessageRecordingDelegate.SessionCallback {
    override fun onSessionWillBegin() {
      getVoiceNoteMediaController().pausePlayback()
    }

    override fun sendVoiceNote(draft: VoiceNoteDraft) {
      val audioSlide = AudioSlide(requireContext(), draft.uri, draft.size, MediaUtil.AUDIO_AAC, true)

      sendMessageWithoutComposeInput(
        slide = audioSlide,
        quote = inputPanel.quote.orNull()
      )
    }

    override fun cancelEphemeralVoiceNoteDraft(draft: VoiceNoteDraft) {
      draftViewModel.cancelEphemeralVoiceNoteDraft(draft.asDraft())
    }

    override fun saveEphemeralVoiceNoteDraft(draft: VoiceNoteDraft) {
      draftViewModel.saveEphemeralVoiceNoteDraft(draft.asDraft())
    }
  }

  private inner class VoiceNotePlayerViewListener : VoiceNotePlayerView.Listener {
    override fun onCloseRequested(uri: Uri) {
      getVoiceNoteMediaController().stopPlaybackAndReset(uri)
    }

    override fun onSpeedChangeRequested(uri: Uri, speed: Float) {
      getVoiceNoteMediaController().setPlaybackSpeed(uri, speed)
    }

    override fun onPlay(uri: Uri, messageId: Long, position: Double) {
      getVoiceNoteMediaController().startSinglePlayback(uri, messageId, position)
    }

    override fun onPause(uri: Uri) {
      getVoiceNoteMediaController().pausePlayback(uri)
    }

    override fun onNavigateToMessage(threadId: Long, threadRecipientId: RecipientId, senderId: RecipientId, messageTimestamp: Long, messagePositionInThread: Long) {
      if (threadId != viewModel.threadId) {
        startActivity(
          ConversationIntents.createBuilderSync(requireActivity(), threadRecipientId, threadId)
            .withStartingPosition(messagePositionInThread.toInt())
            .build()
        )
      } else {
        viewModel
          .moveToMessage(messageTimestamp, senderId)
          .subscribeBy {
            moveToPosition(it)
          }
          .addTo(disposables)
      }
    }
  }
}<|MERGE_RESOLUTION|>--- conflicted
+++ resolved
@@ -2247,29 +2247,19 @@
     val records = messageParts.map(MultiselectPart::getMessageRecord).toSet()
     disposables += DeleteDialog.show(
       context = requireContext(),
-<<<<<<< HEAD
       messageRecords = records,
       forceDeleteForMe = forceDeleteForMe,
       checkFastDeleteForMe = checkFastDeleteForMe
-    ).subscribe { (deleted: Boolean, deleted2: Boolean) ->
-      if (deleted2) {
-        // TODO (sw): use runOnMain?
-        adapter.clearMostRecentSelectedIfNecessary(records)
-      }
-      if (!deleted) return@subscribe
-      val editMessageId = inputPanel.editMessageId?.id
-      if (editMessageId != null && records.any { it.id == editMessageId }) {
-        inputPanel.exitEditMessageMode()
-=======
-      messageRecords = records
     ).observeOn(AndroidSchedulers.mainThread())
-      .subscribe { (deleted: Boolean, _: Boolean) ->
+      .subscribe { (deleted: Boolean, deleted2: Boolean) ->
+        if (deleted2) {
+          adapter.clearMostRecentSelectedIfNecessary(records)
+        }
         if (!deleted) return@subscribe
         val editMessageId = inputPanel.editMessageId?.id
         if (editMessageId != null && records.any { it.id == editMessageId }) {
           inputPanel.exitEditMessageMode()
         }
->>>>>>> 26aa7e83
       }
   }
 

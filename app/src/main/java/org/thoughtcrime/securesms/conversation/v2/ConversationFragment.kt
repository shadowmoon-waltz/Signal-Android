--- conflicted
+++ resolved
@@ -3493,37 +3493,6 @@
       composeText.handleFormatText(id)
     }
 
-<<<<<<< HEAD
-    // TODO [sw]: copy of code in v1 conversation fragment; assuming that will be removed soon, so it's probably okay
-    // TODO [sw]: use runOnMain?
-    override fun handleDeleteConversation() {
-      val threadId = viewModel.threadId
-
-      // may help avoid a crash if you try to delete the release notes conversation
-      if (threadId == -1L) {
-        Toast.makeText(requireContext(), "Failed to delete conversation", Toast.LENGTH_LONG).show()
-        return
-      }
-
-      MaterialAlertDialogBuilder(requireContext()).setTitle(R.string.ConversationActivity_delete_conversation)
-        .setNegativeButton(R.string.no, null)
-        .setPositiveButton(R.string.yes) { d, _ ->
-          // may help avoid a crash if you try to delete the release notes conversation
-          var okay = true
-          try {
-            SignalDatabase.threads.deleteConversation(threadId)
-          } catch (e: Throwable) {
-            okay = false
-            Toast.makeText(requireContext(), "Failed to delete conversation", Toast.LENGTH_LONG).show()
-          }
-          d.dismiss()
-          if (okay) {
-            ApplicationDependencies.getMessageNotifier().updateNotification(requireContext())
-            requireActivity().finish()
-          }
-        }
-        .show()
-=======
     override fun handleBlock() {
       onBlock()
     }
@@ -3542,7 +3511,6 @@
 
     override fun handleDeleteConversation() {
       onDeleteConversation()
->>>>>>> 671dfcea
     }
   }
 

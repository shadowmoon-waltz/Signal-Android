/*
 * Copyright 2023 Signal Messenger, LLC
 * SPDX-License-Identifier: AGPL-3.0-only
 */

package org.thoughtcrime.securesms.conversation.v2

import android.Manifest
import android.annotation.SuppressLint
import android.app.ActivityOptions
import android.app.PendingIntent
import android.content.BroadcastReceiver
import android.content.Context
import android.content.Intent
import android.content.IntentFilter
import android.content.res.Configuration
import android.graphics.Bitmap
import android.graphics.PorterDuff
import android.graphics.PorterDuffColorFilter
import android.graphics.Rect
import android.net.Uri
import android.os.Bundle
import android.provider.Settings
import android.text.Editable
import android.text.TextWatcher
import android.view.KeyEvent
import android.view.Menu
import android.view.MenuItem
import android.view.MotionEvent
import android.view.View
import android.view.View.OnFocusChangeListener
import android.view.ViewTreeObserver
import android.view.inputmethod.EditorInfo
import android.widget.ImageButton
import android.widget.TextView
import android.widget.TextView.OnEditorActionListener
import android.widget.Toast
import androidx.activity.OnBackPressedCallback
import androidx.activity.result.ActivityResultLauncher
import androidx.annotation.StringRes
import androidx.appcompat.app.AppCompatActivity
import androidx.appcompat.view.ActionMode
import androidx.appcompat.widget.SearchView
import androidx.appcompat.widget.Toolbar
import androidx.core.app.ActivityCompat
import androidx.core.app.ActivityOptionsCompat
import androidx.core.content.ContextCompat
import androidx.core.content.pm.ShortcutManagerCompat
import androidx.core.view.ViewCompat
import androidx.core.view.doOnNextLayout
import androidx.core.view.doOnPreDraw
import androidx.core.view.isVisible
import androidx.fragment.app.Fragment
import androidx.fragment.app.FragmentResultListener
import androidx.fragment.app.viewModels
import androidx.lifecycle.DefaultLifecycleObserver
import androidx.lifecycle.LifecycleOwner
import androidx.lifecycle.Observer
import androidx.recyclerview.widget.LinearLayoutManager
import androidx.recyclerview.widget.RecyclerView
import com.google.android.material.dialog.MaterialAlertDialogBuilder
import com.google.android.material.snackbar.BaseTransientBottomBar.Duration
import com.google.android.material.snackbar.Snackbar
import com.google.android.material.transition.platform.MaterialContainerTransformSharedElementCallback
import io.reactivex.rxjava3.android.schedulers.AndroidSchedulers
import io.reactivex.rxjava3.core.Completable
import io.reactivex.rxjava3.core.Observable
import io.reactivex.rxjava3.core.Single
import io.reactivex.rxjava3.disposables.Disposable
import io.reactivex.rxjava3.kotlin.subscribeBy
import io.reactivex.rxjava3.schedulers.Schedulers
import org.greenrobot.eventbus.EventBus
import org.greenrobot.eventbus.Subscribe
import org.greenrobot.eventbus.ThreadMode
import org.signal.core.util.PendingIntentFlags
import org.signal.core.util.Result
import org.signal.core.util.ThreadUtil
import org.signal.core.util.concurrent.LifecycleDisposable
import org.signal.core.util.concurrent.addTo
import org.signal.core.util.dp
import org.signal.core.util.logging.Log
import org.signal.core.util.orNull
import org.signal.core.util.setActionItemTint
import org.signal.libsignal.protocol.InvalidMessageException
import org.signal.ringrtc.CallLinkRootKey
import org.thoughtcrime.securesms.BlockUnblockDialog
import org.thoughtcrime.securesms.GroupMembersDialog
import org.thoughtcrime.securesms.LoggingFragment
import org.thoughtcrime.securesms.MainActivity
import org.thoughtcrime.securesms.MuteDialog
import org.thoughtcrime.securesms.R
import org.thoughtcrime.securesms.audio.AudioRecorder
import org.thoughtcrime.securesms.badges.gifts.OpenableGift
import org.thoughtcrime.securesms.badges.gifts.OpenableGiftItemDecoration
import org.thoughtcrime.securesms.badges.gifts.flow.GiftFlowActivity
import org.thoughtcrime.securesms.badges.gifts.viewgift.received.ViewReceivedGiftBottomSheet
import org.thoughtcrime.securesms.badges.gifts.viewgift.sent.ViewSentGiftBottomSheet
import org.thoughtcrime.securesms.components.AnimatingToggle
import org.thoughtcrime.securesms.components.ComposeText
import org.thoughtcrime.securesms.components.ConversationSearchBottomBar
import org.thoughtcrime.securesms.components.HidingLinearLayout
import org.thoughtcrime.securesms.components.InputAwareConstraintLayout
import org.thoughtcrime.securesms.components.InputPanel
import org.thoughtcrime.securesms.components.ProgressCardDialogFragment
import org.thoughtcrime.securesms.components.ProgressCardDialogFragmentArgs
import org.thoughtcrime.securesms.components.ScrollToPositionDelegate
import org.thoughtcrime.securesms.components.SendButton
import org.thoughtcrime.securesms.components.ViewBinderDelegate
import org.thoughtcrime.securesms.components.mention.MentionAnnotation
import org.thoughtcrime.securesms.components.menu.ActionItem
import org.thoughtcrime.securesms.components.menu.SignalBottomActionBar
import org.thoughtcrime.securesms.components.recyclerview.SmoothScrollingLinearLayoutManager
import org.thoughtcrime.securesms.components.settings.app.subscription.donate.DonateToSignalFragment
import org.thoughtcrime.securesms.components.settings.app.subscription.donate.DonateToSignalType
import org.thoughtcrime.securesms.components.settings.conversation.ConversationSettingsActivity
import org.thoughtcrime.securesms.components.voice.VoiceNoteDraft
import org.thoughtcrime.securesms.components.voice.VoiceNoteMediaControllerOwner
import org.thoughtcrime.securesms.components.voice.VoiceNotePlaybackState
import org.thoughtcrime.securesms.contactshare.Contact
import org.thoughtcrime.securesms.contactshare.ContactUtil
import org.thoughtcrime.securesms.contactshare.SharedContactDetailsActivity
import org.thoughtcrime.securesms.conversation.AttachmentKeyboardButton
import org.thoughtcrime.securesms.conversation.BadDecryptLearnMoreDialog
import org.thoughtcrime.securesms.conversation.ConversationAdapter
import org.thoughtcrime.securesms.conversation.ConversationHeaderView
import org.thoughtcrime.securesms.conversation.ConversationIntents
import org.thoughtcrime.securesms.conversation.ConversationIntents.ConversationScreenType
import org.thoughtcrime.securesms.conversation.ConversationItem
import org.thoughtcrime.securesms.conversation.ConversationItemSelection
import org.thoughtcrime.securesms.conversation.ConversationItemSwipeCallback
import org.thoughtcrime.securesms.conversation.ConversationMessage
import org.thoughtcrime.securesms.conversation.ConversationOptionsMenu
import org.thoughtcrime.securesms.conversation.ConversationReactionDelegate
import org.thoughtcrime.securesms.conversation.ConversationReactionOverlay
import org.thoughtcrime.securesms.conversation.ConversationReactionOverlay.OnActionSelectedListener
import org.thoughtcrime.securesms.conversation.ConversationReactionOverlay.OnHideListener
import org.thoughtcrime.securesms.conversation.ConversationSearchViewModel
import org.thoughtcrime.securesms.conversation.MarkReadHelper
import org.thoughtcrime.securesms.conversation.MenuState
import org.thoughtcrime.securesms.conversation.MessageSendType
import org.thoughtcrime.securesms.conversation.MessageStyler.getStyling
import org.thoughtcrime.securesms.conversation.SelectedConversationModel
import org.thoughtcrime.securesms.conversation.ShowAdminsBottomSheetDialog
import org.thoughtcrime.securesms.conversation.colors.ChatColors
import org.thoughtcrime.securesms.conversation.colors.Colorizer
import org.thoughtcrime.securesms.conversation.colors.RecyclerViewColorizer
import org.thoughtcrime.securesms.conversation.drafts.DraftRepository
import org.thoughtcrime.securesms.conversation.drafts.DraftRepository.ShareOrDraftData
import org.thoughtcrime.securesms.conversation.drafts.DraftViewModel
import org.thoughtcrime.securesms.conversation.mutiselect.ConversationItemAnimator
import org.thoughtcrime.securesms.conversation.mutiselect.MultiselectItemDecoration
import org.thoughtcrime.securesms.conversation.mutiselect.MultiselectPart
import org.thoughtcrime.securesms.conversation.mutiselect.forward.MultiselectForwardFragment
import org.thoughtcrime.securesms.conversation.mutiselect.forward.MultiselectForwardFragmentArgs
import org.thoughtcrime.securesms.conversation.quotes.MessageQuotesBottomSheet
import org.thoughtcrime.securesms.conversation.ui.edit.EditMessageHistoryDialog
import org.thoughtcrime.securesms.conversation.ui.error.EnableCallNotificationSettingsDialog
import org.thoughtcrime.securesms.conversation.v2.groups.ConversationGroupCallViewModel
import org.thoughtcrime.securesms.conversation.v2.groups.ConversationGroupViewModel
import org.thoughtcrime.securesms.conversation.v2.keyboard.AttachmentKeyboardFragment
import org.thoughtcrime.securesms.database.model.IdentityRecord
import org.thoughtcrime.securesms.database.model.InMemoryMessageRecord
import org.thoughtcrime.securesms.database.model.MediaMmsMessageRecord
import org.thoughtcrime.securesms.database.model.Mention
import org.thoughtcrime.securesms.database.model.MessageId
import org.thoughtcrime.securesms.database.model.MessageRecord
import org.thoughtcrime.securesms.database.model.MmsMessageRecord
import org.thoughtcrime.securesms.database.model.Quote
import org.thoughtcrime.securesms.database.model.StickerRecord
import org.thoughtcrime.securesms.database.model.databaseprotos.BodyRangeList
import org.thoughtcrime.securesms.databinding.V2ConversationFragmentBinding
import org.thoughtcrime.securesms.dependencies.ApplicationDependencies
import org.thoughtcrime.securesms.giph.mp4.GiphyMp4ItemDecoration
import org.thoughtcrime.securesms.giph.mp4.GiphyMp4PlaybackController
import org.thoughtcrime.securesms.giph.mp4.GiphyMp4PlaybackPolicy
import org.thoughtcrime.securesms.giph.mp4.GiphyMp4ProjectionPlayerHolder
import org.thoughtcrime.securesms.giph.mp4.GiphyMp4ProjectionRecycler
import org.thoughtcrime.securesms.groups.GroupId
import org.thoughtcrime.securesms.groups.GroupMigrationMembershipChange
import org.thoughtcrime.securesms.groups.ui.GroupChangeFailureReason
import org.thoughtcrime.securesms.groups.ui.GroupErrors
import org.thoughtcrime.securesms.groups.ui.LeaveGroupDialog
import org.thoughtcrime.securesms.groups.ui.invitesandrequests.ManagePendingAndRequestingMembersActivity
import org.thoughtcrime.securesms.groups.ui.invitesandrequests.invite.GroupLinkInviteFriendsBottomSheetDialogFragment
import org.thoughtcrime.securesms.groups.ui.managegroup.dialogs.GroupDescriptionDialog
import org.thoughtcrime.securesms.groups.ui.migration.GroupsV1MigrationInfoBottomSheetDialogFragment
import org.thoughtcrime.securesms.groups.ui.migration.GroupsV1MigrationInitiationBottomSheetDialogFragment
import org.thoughtcrime.securesms.groups.ui.migration.GroupsV1MigrationSuggestionsDialog
import org.thoughtcrime.securesms.groups.v2.GroupBlockJoinRequestResult
import org.thoughtcrime.securesms.invites.InviteActions
import org.thoughtcrime.securesms.keyvalue.SignalStore
import org.thoughtcrime.securesms.linkpreview.LinkPreview
import org.thoughtcrime.securesms.longmessage.LongMessageFragment
import org.thoughtcrime.securesms.mediaoverview.MediaOverviewActivity
import org.thoughtcrime.securesms.mediapreview.MediaIntentFactory
import org.thoughtcrime.securesms.mediapreview.MediaIntentFactory.create
import org.thoughtcrime.securesms.mediapreview.MediaPreviewV2Activity
import org.thoughtcrime.securesms.mediasend.Media
import org.thoughtcrime.securesms.mediasend.MediaSendActivityResult
import org.thoughtcrime.securesms.mediasend.v2.MediaSelectionActivity
import org.thoughtcrime.securesms.messagedetails.MessageDetailsFragment
import org.thoughtcrime.securesms.messagerequests.MessageRequestRepository
import org.thoughtcrime.securesms.messagerequests.MessageRequestState
import org.thoughtcrime.securesms.mms.AttachmentManager
import org.thoughtcrime.securesms.mms.AudioSlide
import org.thoughtcrime.securesms.mms.GlideApp
import org.thoughtcrime.securesms.mms.MediaConstraints
import org.thoughtcrime.securesms.mms.QuoteModel
import org.thoughtcrime.securesms.mms.Slide
import org.thoughtcrime.securesms.mms.SlideDeck
import org.thoughtcrime.securesms.mms.SlideFactory
import org.thoughtcrime.securesms.mms.StickerSlide
import org.thoughtcrime.securesms.notifications.v2.ConversationId
import org.thoughtcrime.securesms.payments.preferences.PaymentsActivity
import org.thoughtcrime.securesms.permissions.Permissions
import org.thoughtcrime.securesms.profiles.spoofing.ReviewCardDialogFragment
import org.thoughtcrime.securesms.ratelimit.RecaptchaProofBottomSheetFragment
import org.thoughtcrime.securesms.reactions.ReactionsBottomSheetDialogFragment
import org.thoughtcrime.securesms.reactions.any.ReactWithAnyEmojiBottomSheetDialogFragment
import org.thoughtcrime.securesms.recipients.Recipient
import org.thoughtcrime.securesms.recipients.RecipientExporter
import org.thoughtcrime.securesms.recipients.RecipientFormattingException
import org.thoughtcrime.securesms.recipients.RecipientId
import org.thoughtcrime.securesms.recipients.ui.bottomsheet.RecipientBottomSheetDialogFragment
import org.thoughtcrime.securesms.recipients.ui.disappearingmessages.RecipientDisappearingMessagesActivity
import org.thoughtcrime.securesms.registration.RegistrationNavigationActivity
import org.thoughtcrime.securesms.revealable.ViewOnceMessageActivity
import org.thoughtcrime.securesms.revealable.ViewOnceUtil
import org.thoughtcrime.securesms.safety.SafetyNumberBottomSheet
import org.thoughtcrime.securesms.stickers.StickerLocator
import org.thoughtcrime.securesms.stickers.StickerPackPreviewActivity
import org.thoughtcrime.securesms.stories.StoryViewerArgs
import org.thoughtcrime.securesms.stories.viewer.StoryViewerActivity
import org.thoughtcrime.securesms.util.BottomSheetUtil
import org.thoughtcrime.securesms.util.BubbleUtil
import org.thoughtcrime.securesms.util.CommunicationActions
import org.thoughtcrime.securesms.util.ContextUtil
import org.thoughtcrime.securesms.util.Debouncer
import org.thoughtcrime.securesms.util.DeleteDialog
import org.thoughtcrime.securesms.util.DrawableUtil
import org.thoughtcrime.securesms.util.FeatureFlags
import org.thoughtcrime.securesms.util.FullscreenHelper
import org.thoughtcrime.securesms.util.MediaUtil
import org.thoughtcrime.securesms.util.PlayStoreUtil
import org.thoughtcrime.securesms.util.SaveAttachmentUtil
import org.thoughtcrime.securesms.util.SignalLocalMetrics
import org.thoughtcrime.securesms.util.StorageUtil
import org.thoughtcrime.securesms.util.TextSecurePreferences
import org.thoughtcrime.securesms.util.ViewUtil
import org.thoughtcrime.securesms.util.WindowUtil
import org.thoughtcrime.securesms.util.concurrent.ListenableFuture
import org.thoughtcrime.securesms.util.doAfterNextLayout
import org.thoughtcrime.securesms.util.fragments.requireListener
import org.thoughtcrime.securesms.util.getRecordQuoteType
import org.thoughtcrime.securesms.util.hasAudio
import org.thoughtcrime.securesms.util.hasGiftBadge
import org.thoughtcrime.securesms.util.viewModel
import org.thoughtcrime.securesms.util.views.Stub
import org.thoughtcrime.securesms.util.visible
import org.thoughtcrime.securesms.verify.VerifyIdentityActivity
import org.thoughtcrime.securesms.wallpaper.ChatWallpaper
import org.thoughtcrime.securesms.wallpaper.ChatWallpaperDimLevelUtil
import java.util.Locale
import java.util.Optional
import java.util.concurrent.ExecutionException

/**
 * A single unified fragment for Conversations.
 */
class ConversationFragment :
  LoggingFragment(R.layout.v2_conversation_fragment),
  ReactWithAnyEmojiBottomSheetDialogFragment.Callback,
  ReactionsBottomSheetDialogFragment.Callback {

  companion object {
    private val TAG = Log.tag(ConversationFragment::class.java)
    private const val ACTION_PINNED_SHORTCUT = "action_pinned_shortcut"
    private const val SAVED_STATE_IS_SEARCH_REQUESTED = "is_search_requested"
  }

  private val args: ConversationIntents.Args by lazy {
    ConversationIntents.Args.from(requireArguments())
  }

  private val conversationRecipientRepository: ConversationRecipientRepository by lazy {
    ConversationRecipientRepository(args.threadId)
  }

  private val messageRequestRepository: MessageRequestRepository by lazy {
    MessageRequestRepository(requireContext())
  }

  private val disposables = LifecycleDisposable()
  private val binding by ViewBinderDelegate(V2ConversationFragmentBinding::bind)
  private val viewModel: ConversationViewModel by viewModel {
    ConversationViewModel(
      threadId = args.threadId,
      requestedStartingPosition = args.startingPosition,
      repository = ConversationRepository(context = requireContext(), isInBubble = args.conversationScreenType == ConversationScreenType.BUBBLE),
      recipientRepository = conversationRecipientRepository,
      messageRequestRepository = messageRequestRepository
    )
  }

  private val groupCallViewModel: ConversationGroupCallViewModel by viewModels(
    factoryProducer = {
      ConversationGroupCallViewModel.Factory(args.threadId, conversationRecipientRepository)
    }
  )

  private val conversationGroupViewModel: ConversationGroupViewModel by viewModels(
    factoryProducer = {
      ConversationGroupViewModel.Factory(args.threadId, conversationRecipientRepository)
    }
  )

  private val messageRequestViewModel: MessageRequestViewModel by viewModel {
    MessageRequestViewModel(args.threadId, conversationRecipientRepository, messageRequestRepository)
  }

  private val draftViewModel: DraftViewModel by viewModel {
    DraftViewModel(threadId = args.threadId, repository = DraftRepository(conversationArguments = args))
  }

  private val searchViewModel: ConversationSearchViewModel by viewModel {
    ConversationSearchViewModel(getString(R.string.note_to_self))
  }

  private val conversationTooltips = ConversationTooltips(this)
  private val colorizer = Colorizer()
  private val textDraftSaveDebouncer = Debouncer(500)

  private lateinit var layoutManager: LinearLayoutManager
  private lateinit var markReadHelper: MarkReadHelper
  private lateinit var giphyMp4ProjectionRecycler: GiphyMp4ProjectionRecycler
  private lateinit var addToContactsLauncher: ActivityResultLauncher<Intent>
  private lateinit var conversationActivityResultContracts: ConversationActivityResultContracts
  private lateinit var scrollToPositionDelegate: ScrollToPositionDelegate
  private lateinit var adapter: ConversationAdapterV2
  private lateinit var recyclerViewColorizer: RecyclerViewColorizer
  private lateinit var attachmentManager: AttachmentManager
  private lateinit var multiselectItemDecoration: MultiselectItemDecoration
  private lateinit var openableGiftItemDecoration: OpenableGiftItemDecoration
  private lateinit var threadHeaderMarginDecoration: ThreadHeaderMarginDecoration
  private lateinit var dateHeaderDecoration: DateHeaderDecoration

  private var animationsAllowed = false
  private var actionMode: ActionMode? = null
  private var pinnedShortcutReceiver: BroadcastReceiver? = null
  private var searchMenuItem: MenuItem? = null
  private var isSearchRequested: Boolean = false

  private val jumpAndPulseScrollStrategy = object : ScrollToPositionDelegate.ScrollStrategy {
    override fun performScroll(recyclerView: RecyclerView, layoutManager: LinearLayoutManager, position: Int, smooth: Boolean) {
      ScrollToPositionDelegate.JumpToPositionStrategy.performScroll(recyclerView, layoutManager, position, smooth)
      adapter.pulseAtPosition(position)
    }
  }

  private val motionEventRelay: MotionEventRelay by viewModels(ownerProducer = { requireActivity() })

  private val actionModeCallback = ActionModeCallback()

  private val container: InputAwareConstraintLayout
    get() = requireView() as InputAwareConstraintLayout

  private val inputPanel: InputPanel
    get() = binding.conversationInputPanel.root

  private val composeText: ComposeText
    get() = binding.conversationInputPanel.embeddedTextEditor

  private val sendButton: SendButton
    get() = binding.conversationInputPanel.sendButton

  private val sendEditButton: ImageButton
    get() = binding.conversationInputPanel.sendEditButton

  private val bottomActionBar: SignalBottomActionBar
    get() = binding.conversationBottomActionBar

  private val searchNav: ConversationSearchBottomBar
    get() = binding.conversationSearchBottomBar.root

  private lateinit var reactionDelegate: ConversationReactionDelegate
  private lateinit var voiceMessageRecordingDelegate: VoiceMessageRecordingDelegate

  override fun onCreate(savedInstanceState: Bundle?) {
    super.onCreate(savedInstanceState)
    SignalLocalMetrics.ConversationOpen.start()
  }

  override fun onViewCreated(view: View, savedInstanceState: Bundle?) {
    registerForResults()
    disposables.bindTo(viewLifecycleOwner)
    FullscreenHelper(requireActivity()).showSystemUI()

    markReadHelper = MarkReadHelper(ConversationId.forConversation(args.threadId), requireContext(), viewLifecycleOwner)

    initializeConversationThreadUi()

    val conversationToolbarOnScrollHelper = ConversationToolbarOnScrollHelper(
      requireActivity(),
      binding.toolbar,
      viewModel::wallpaperSnapshot
    )
    conversationToolbarOnScrollHelper.attach(binding.conversationItemRecycler)
    presentWallpaper(args.wallpaper)
    presentChatColors(args.chatColors)
    presentConversationTitle(viewModel.recipientSnapshot)
    presentActionBarMenu()

    observeConversationThread()

    viewModel
      .inputReadyState
      .distinctUntilChanged()
      .subscribeBy(
        onNext = this::presentInputReadyState
      )
      .addTo(disposables)

    container.fragmentManager = childFragmentManager

    ToolbarDependentMarginListener(binding.toolbar)
  }

  override fun onViewStateRestored(savedInstanceState: Bundle?) {
    super.onViewStateRestored(savedInstanceState)

    isSearchRequested = savedInstanceState?.getBoolean(SAVED_STATE_IS_SEARCH_REQUESTED, false) ?: false
  }

  override fun onSaveInstanceState(outState: Bundle) {
    super.onSaveInstanceState(outState)

    outState.putBoolean(SAVED_STATE_IS_SEARCH_REQUESTED, isSearchRequested)
  }

  override fun onResume() {
    super.onResume()

    WindowUtil.setLightNavigationBarFromTheme(requireActivity())
    WindowUtil.setLightStatusBarFromTheme(requireActivity())

    EventBus.getDefault().register(this)

    groupCallViewModel.peekGroupCall()

    if (!args.conversationScreenType.isInBubble) {
      ApplicationDependencies.getMessageNotifier().setVisibleThread(ConversationId.forConversation(args.threadId))
    }

    motionEventRelay.setDrain(MotionEventRelayDrain())

    viewModel.updateIdentityRecords()
  }

  override fun onPause() {
    super.onPause()
    ApplicationDependencies.getMessageNotifier().clearVisibleThread()
    motionEventRelay.setDrain(null)
    EventBus.getDefault().unregister(this)
  }

  override fun onConfigurationChanged(newConfig: Configuration) {
    super.onConfigurationChanged(newConfig)
    ToolbarDependentMarginListener(binding.toolbar)
  }

  override fun onDestroyView() {
    super.onDestroyView()
    if (pinnedShortcutReceiver != null) {
      requireActivity().unregisterReceiver(pinnedShortcutReceiver)
    }
  }

  override fun onReactWithAnyEmojiDialogDismissed() {
    reactionDelegate.hide()
  }

  override fun onReactWithAnyEmojiSelected(emoji: String) {
    reactionDelegate.hide()
  }

  override fun onReactionsDialogDismissed() {
    clearFocusedItem()
  }

  private fun observeConversationThread() {
    var firstRender = true
    disposables += viewModel
      .conversationThreadState
      .subscribeOn(Schedulers.io())
      .doOnSuccess { state ->
        SignalLocalMetrics.ConversationOpen.onDataLoaded()
        binding.conversationItemRecycler.doOnNextLayout {
          layoutManager.scrollToPositionWithOffset(
            adapter.getAdapterPositionForMessagePosition(state.meta.getStartPosition()),
            binding.conversationItemRecycler.height
          )
        }
      }
      .flatMapObservable { it.items.data }
      .observeOn(AndroidSchedulers.mainThread())
      .subscribeBy(onNext = {
        if (firstRender) {
          SignalLocalMetrics.ConversationOpen.onDataPostedToMain()
        }

        adapter.submitList(it) {
          scrollToPositionDelegate.notifyListCommitted()
          dateHeaderDecoration.currentItems = it

          if (firstRender) {
            firstRender = false
            binding.conversationItemRecycler.doAfterNextLayout {
              SignalLocalMetrics.ConversationOpen.onRenderFinished()
              doAfterFirstRender()
              animationsAllowed = true
            }
          }
        }
      })
  }

  private fun doAfterFirstRender() {
    Log.d(TAG, "doAfterFirstRender")
    attachmentManager = AttachmentManager(requireContext(), requireView(), AttachmentManagerListener())

    EventBus.getDefault().registerForLifecycle(groupCallViewModel, viewLifecycleOwner)
    viewLifecycleOwner.lifecycle.addObserver(LastSeenPositionUpdater(adapter, layoutManager, viewModel))

    disposables += viewModel.recipient
      .observeOn(AndroidSchedulers.mainThread())
      .distinctUntilChanged { r1, r2 -> r1 === r2 || r1.hasSameContent(r2) }
      .subscribeBy(onNext = this::onRecipientChanged)

    disposables += viewModel.markReadRequests
      .observeOn(AndroidSchedulers.mainThread())
      .subscribeBy(onNext = markReadHelper::onViewsRevealed)

    disposables += viewModel.scrollButtonState
      .subscribeBy(onNext = this::presentScrollButtons)

    disposables += viewModel
      .nameColorsMap
      .observeOn(AndroidSchedulers.mainThread())
      .subscribeBy(onNext = {
        colorizer.onNameColorsChanged(it)
        adapter.notifyItemRangeChanged(0, adapter.itemCount)
      })

    val disabledInputListener = DisabledInputListener()
    binding.conversationDisabledInput.listener = disabledInputListener

    val sendButtonListener = SendButtonListener()
    val composeTextEventsListener = ComposeTextEventsListener()

    composeText.apply {
      setOnEditorActionListener(sendButtonListener)

      setCursorPositionChangedListener(composeTextEventsListener)
      setOnKeyListener(composeTextEventsListener)
      addTextChangedListener(composeTextEventsListener)
      setStylingChangedListener(composeTextEventsListener)
      setOnClickListener(composeTextEventsListener)
      onFocusChangeListener = composeTextEventsListener
    }

    sendButton.apply {
      setOnClickListener(sendButtonListener)
      isEnabled = true
      post { sendButton.triggerSelectedChangedEvent() }
    }

    val attachListener = { _: View ->
      container.toggleInput(AttachmentKeyboardFragmentCreator, composeText)
    }
    binding.conversationInputPanel.attachButton.setOnClickListener(attachListener)
    binding.conversationInputPanel.inlineAttachmentButton.setOnClickListener(attachListener)

    presentGroupCallJoinButton()

    binding.scrollToBottom.setOnClickListener {
      scrollToPositionDelegate.resetScrollPosition()
    }

    binding.scrollToMention.setOnClickListener {
      scrollToNextMention()
    }

    adapter.registerAdapterDataObserver(DataObserver(scrollToPositionDelegate))

    val keyboardEvents = KeyboardEvents()
    container.listener = keyboardEvents
    requireActivity()
      .onBackPressedDispatcher
      .addCallback(
        viewLifecycleOwner,
        keyboardEvents
      )

    childFragmentManager.setFragmentResultListener(AttachmentKeyboardFragment.RESULT_KEY, viewLifecycleOwner, AttachmentKeyboardFragmentListener())

    val conversationReactionStub = Stub<ConversationReactionOverlay>(binding.conversationReactionScrubberStub)
    reactionDelegate = ConversationReactionDelegate(conversationReactionStub)
    reactionDelegate.setOnReactionSelectedListener(OnReactionsSelectedListener())

    voiceMessageRecordingDelegate = VoiceMessageRecordingDelegate(
      this,
      AudioRecorder(requireContext(), inputPanel),
      VoiceMessageRecordingSessionCallbacks()
    )

    binding.conversationBanner.listener = ConversationBannerListener()
    viewModel
      .reminder
      .subscribeBy { reminder ->
        if (reminder.isPresent) {
          binding.conversationBanner.showReminder(reminder.get())
        } else {
          binding.conversationBanner.clearReminder()
        }
      }
      .addTo(disposables)

    viewModel
      .identityRecords
      .observeOn(AndroidSchedulers.mainThread())
      .subscribeBy { presentIdentityRecordsState(it) }
      .addTo(disposables)

    viewModel
      .getRequestReviewState()
      .subscribeBy { presentRequestReviewState(it) }
      .addTo(disposables)

    // TODO [sw] : implement swipe actions for v2

    ConversationItemSwipeCallback(
      SwipeAvailabilityProvider(),
      this::handleReplyToMessage,
      null,
      null
    ).attachToRecyclerView(binding.conversationItemRecycler)

    draftViewModel.loadShareOrDraftData()
      .subscribeBy {
        when (it) {
          is ShareOrDraftData.SendKeyboardImage -> sendMessageWithoutComposeInput(slide = it.slide, clearCompose = false)
          is ShareOrDraftData.SendSticker -> sendMessageWithoutComposeInput(slide = it.slide, clearCompose = true)
          is ShareOrDraftData.SetEditMessage -> inputPanel.enterEditMessageMode(GlideApp.with(this), it.messageEdit, true)
          is ShareOrDraftData.SetLocation -> attachmentManager.setLocation(it.location, MediaConstraints.getPushMediaConstraints())
          is ShareOrDraftData.SetMedia -> {
            composeText.setDraftText(it.text)
            setMedia(it.media, it.mediaType)
          }

          is ShareOrDraftData.SetQuote -> {
            composeText.setDraftText(it.draftText)
            handleReplyToMessage(it.quote)
          }

          is ShareOrDraftData.SetText -> composeText.setDraftText(it.text)
          is ShareOrDraftData.StartSendMedia -> {
            val recipientId = viewModel.recipientSnapshot?.id ?: return@subscribeBy
            conversationActivityResultContracts.launchMediaEditor(it.mediaList, recipientId, it.text)
          }
        }
      }
      .addTo(disposables)

    initializeSearch()

    inputPanel.setListener(InputPanelListener())
  }

  private fun presentInputReadyState(inputReadyState: InputReadyState) {
    presentConversationTitle(inputReadyState.conversationRecipient)

    val disabledInputView = binding.conversationDisabledInput

    var inputDisabled = true
    when {
      inputReadyState.isClientExpired || inputReadyState.isUnauthorized -> disabledInputView.showAsExpiredOrUnauthorized(inputReadyState.isClientExpired, inputReadyState.isUnauthorized)
      inputReadyState.messageRequestState != MessageRequestState.NONE -> disabledInputView.showAsMessageRequest(inputReadyState.conversationRecipient, inputReadyState.messageRequestState)
      inputReadyState.isActiveGroup == false -> disabledInputView.showAsNoLongerAMember()
      inputReadyState.isRequestingMember == true -> disabledInputView.showAsRequestingMember()
      inputReadyState.isAnnouncementGroup == true && inputReadyState.isAdmin == false -> disabledInputView.showAsAnnouncementGroupAdminsOnly()
      else -> inputDisabled = false
    }

    inputPanel.setHideForMessageRequestState(inputDisabled)

    if (inputDisabled) {
      WindowUtil.setNavigationBarColor(requireActivity(), disabledInputView.color)
    } else {
      disabledInputView.clear()
    }

    composeText.setMessageSendType(MessageSendType.SignalMessageSendType)
  }

  private fun presentIdentityRecordsState(identityRecordsState: IdentityRecordsState) {
    if (!identityRecordsState.isGroup) {
      binding.conversationTitleView.root.setVerified(identityRecordsState.isVerified)
    }

    if (identityRecordsState.isUnverified) {
      binding.conversationBanner.showUnverifiedBanner(identityRecordsState.identityRecords)
    } else {
      binding.conversationBanner.clearUnverifiedBanner()
    }
  }

  private fun presentRequestReviewState(requestReviewState: RequestReviewState) {
    if (requestReviewState.shouldShowReviewBanner()) {
      binding.conversationBanner.showReviewBanner(requestReviewState)
    } else {
      binding.conversationBanner.clearRequestReview()
    }
  }

  private fun setMedia(uri: Uri, mediaType: SlideFactory.MediaType, width: Int = 0, height: Int = 0, borderless: Boolean = false, videoGif: Boolean = false) {
    val recipientId: RecipientId = viewModel.recipientSnapshot?.id ?: return

    if (mediaType == SlideFactory.MediaType.VCARD) {
      conversationActivityResultContracts.launchContactShareEditor(uri, viewModel.recipientSnapshot!!.chatColors)
    } else if (mediaType == SlideFactory.MediaType.IMAGE || mediaType == SlideFactory.MediaType.GIF || mediaType == SlideFactory.MediaType.VIDEO) {
      val mimeType = MediaUtil.getMimeType(requireContext(), uri) ?: mediaType.toFallbackMimeType()
      val media = Media(
        uri,
        mimeType,
        0,
        width,
        height,
        0,
        0,
        borderless,
        videoGif,
        Optional.empty(),
        Optional.empty(),
        Optional.empty()
      )
      conversationActivityResultContracts.launchMediaEditor(listOf(media), recipientId, composeText.textTrimmed)
    } else {
      attachmentManager.setMedia(GlideApp.with(this), uri, mediaType, MediaConstraints.getPushMediaConstraints(), width, height)
    }
  }

  private fun calculateCharactersRemaining() {
    val messageBody: String = binding.conversationInputPanel.embeddedTextEditor.textTrimmed.toString()
    val charactersLeftView: TextView = binding.conversationInputSpaceLeft
    val characterState = MessageSendType.SignalMessageSendType.calculateCharacters(messageBody)

    if (characterState.charactersRemaining <= 15 || characterState.messagesSpent > 1) {
      charactersLeftView.text = String.format(
        Locale.getDefault(),
        "%d/%d (%d)",
        characterState.charactersRemaining,
        characterState.maxTotalMessageSize,
        characterState.messagesSpent
      )
      charactersLeftView.visibility = View.VISIBLE
    } else {
      charactersLeftView.visibility = View.GONE
    }
  }

  private fun registerForResults() {
    addToContactsLauncher = registerForActivityResult(AddToContactsContract()) {}
    conversationActivityResultContracts = ConversationActivityResultContracts(this, ActivityResultCallbacks())
  }

  private fun onRecipientChanged(recipient: Recipient) {
    presentWallpaper(recipient.wallpaper)
    presentConversationTitle(recipient)
    presentChatColors(recipient.chatColors)
  }

  private fun invalidateOptionsMenu() {
    if (!isSearchRequested) {
      binding.toolbar.invalidateMenu()
    }
  }

  private fun presentActionBarMenu() {
    binding.toolbar.addMenuProvider(ConversationOptionsMenu.Provider(ConversationOptionsMenuCallback(), disposables))
    invalidateOptionsMenu()

    when (args.conversationScreenType) {
      ConversationScreenType.NORMAL -> presentNavigationIconForNormal()
      ConversationScreenType.BUBBLE -> presentNavigationIconForBubble()
      ConversationScreenType.POPUP -> Unit
    }
  }

  private fun presentNavigationIconForNormal() {
    binding.toolbar.setNavigationIcon(R.drawable.ic_arrow_left_24)
    binding.toolbar.setNavigationContentDescription(R.string.ConversationFragment__content_description_back_button)
    binding.toolbar.setNavigationOnClickListener {
      requireActivity().finishAfterTransition()
    }
  }

  private fun presentNavigationIconForBubble() {
    binding.toolbar.navigationIcon = DrawableUtil.tint(
      ContextUtil.requireDrawable(requireContext(), R.drawable.ic_notification),
      ContextCompat.getColor(requireContext(), R.color.signal_accent_primary)
    )

    binding.toolbar.setNavigationContentDescription(R.string.ConversationFragment__content_description_launch_signal_button)

    binding.toolbar.setNavigationOnClickListener {
      startActivity(MainActivity.clearTop(requireContext()))
    }
  }

  private fun presentConversationTitle(recipient: Recipient?) {
    if (recipient == null) {
      return
    }

    val titleView = binding.conversationTitleView.root

    titleView.setTitle(GlideApp.with(this), recipient)
    if (recipient.expiresInSeconds > 0) {
      titleView.showExpiring(recipient)
    } else {
      titleView.clearExpiring()
    }
  }

  private fun presentWallpaper(chatWallpaper: ChatWallpaper?) {
    if (chatWallpaper != null) {
      chatWallpaper.loadInto(binding.conversationWallpaper)
      ChatWallpaperDimLevelUtil.applyDimLevelForNightMode(binding.conversationWallpaperDim, chatWallpaper)
    } else {
      binding.conversationWallpaperDim.visible = false
    }

    val toolbarTint = ContextCompat.getColor(
      requireContext(),
      if (chatWallpaper != null) {
        R.color.signal_colorNeutralInverse
      } else {
        R.color.signal_colorOnSurface
      }
    )

    binding.toolbar.setTitleTextColor(toolbarTint)
    binding.toolbar.setActionItemTint(toolbarTint)

    val wallpaperEnabled = chatWallpaper != null
    binding.conversationWallpaper.visible = wallpaperEnabled
    binding.scrollToBottom.setWallpaperEnabled(wallpaperEnabled)
    binding.scrollToMention.setWallpaperEnabled(wallpaperEnabled)
    binding.conversationDisabledInput.setWallpaperEnabled(wallpaperEnabled)

    adapter.onHasWallpaperChanged(wallpaperEnabled)
    dateHeaderDecoration.hasWallpaper = wallpaperEnabled
  }

  private fun presentChatColors(chatColors: ChatColors) {
    recyclerViewColorizer.setChatColors(chatColors)
    binding.scrollToMention.setUnreadCountBackgroundTint(chatColors.asSingleColor())
    binding.scrollToBottom.setUnreadCountBackgroundTint(chatColors.asSingleColor())
    binding.conversationInputPanel.buttonToggle.background.apply {
      colorFilter = PorterDuffColorFilter(chatColors.asSingleColor(), PorterDuff.Mode.MULTIPLY)
      invalidateSelf()
    }
  }

  private fun presentScrollButtons(scrollButtonState: ConversationScrollButtonState) {
    Log.d(TAG, "Update scroll state $scrollButtonState")
    binding.scrollToBottom.setUnreadCount(scrollButtonState.unreadCount)
    binding.scrollToMention.isShown = scrollButtonState.hasMentions && scrollButtonState.showScrollButtons
    binding.scrollToBottom.isShown = scrollButtonState.showScrollButtons
  }

  private fun presentGroupCallJoinButton() {
    binding.conversationGroupCallJoin.setOnClickListener {
      handleVideoCall()
    }

    disposables += groupCallViewModel.hasActiveGroupCall.subscribeBy(onNext = {
      invalidateOptionsMenu()
      binding.conversationGroupCallJoin.visible = it
    })

    disposables += groupCallViewModel.hasCapacity.subscribeBy(onNext = {
      binding.conversationGroupCallJoin.setText(
        if (it) R.string.ConversationActivity_join else R.string.ConversationActivity_full
      )
    })
  }

  private fun handleVideoCall() {
    val recipient: Single<Recipient> = viewModel.recipient.firstOrError()
    val hasActiveGroupCall: Single<Boolean> = groupCallViewModel.hasActiveGroupCall.firstOrError()
    val isNonAdminInAnnouncementGroup: Boolean = conversationGroupViewModel.isNonAdminInAnnouncementGroup()
    val cannotCreateGroupCall = Single.zip(recipient, hasActiveGroupCall) { r, active ->
      r to (r.isPushV2Group && !active && isNonAdminInAnnouncementGroup)
    }

    disposables += cannotCreateGroupCall
      .observeOn(AndroidSchedulers.mainThread())
      .subscribe { (recipient, notAllowed) ->
        if (notAllowed) {
          ConversationDialogs.displayCannotStartGroupCallDueToPermissionsDialog(requireContext())
        } else {
          CommunicationActions.startVideoCall(this, recipient)
        }
      }
  }

  private fun handleBlockJoinRequest(recipient: Recipient) {
    disposables += conversationGroupViewModel.blockJoinRequests(recipient).subscribeBy { result ->
      if (result.isFailure()) {
        val failureReason = GroupErrors.getUserDisplayMessage((result as GroupBlockJoinRequestResult.Failure).reason)
        Toast.makeText(requireContext(), failureReason, Toast.LENGTH_SHORT).show()
      } else {
        Toast.makeText(requireContext(), R.string.ConversationFragment__blocked, Toast.LENGTH_SHORT).show()
      }
    }
  }

  private fun getVoiceNoteMediaController() = requireListener<VoiceNoteMediaControllerOwner>().voiceNoteMediaController

  private fun initializeConversationThreadUi() {
    layoutManager = SmoothScrollingLinearLayoutManager(requireContext(), true)
    binding.conversationItemRecycler.setHasFixedSize(false)
    binding.conversationItemRecycler.layoutManager = layoutManager
    binding.conversationItemRecycler.addOnScrollListener(ScrollListener())

    adapter = ConversationAdapterV2(
      lifecycleOwner = viewLifecycleOwner,
      glideRequests = GlideApp.with(this),
      clickListener = ConversationItemClickListener(),
      hasWallpaper = args.wallpaper != null,
      colorizer = colorizer
    )

    scrollToPositionDelegate = ScrollToPositionDelegate(
      binding.conversationItemRecycler,
      adapter::canJumpToPosition,
      adapter::getAdapterPositionForMessagePosition
    )

    adapter.setPagingController(viewModel.pagingController)

    recyclerViewColorizer = RecyclerViewColorizer(binding.conversationItemRecycler)
    recyclerViewColorizer.setChatColors(args.chatColors)

    binding.conversationItemRecycler.adapter = adapter
    multiselectItemDecoration = MultiselectItemDecoration(
      requireContext()
    ) { viewModel.wallpaperSnapshot }

    openableGiftItemDecoration = OpenableGiftItemDecoration(requireContext())
    binding.conversationItemRecycler.addItemDecoration(openableGiftItemDecoration)

    binding.conversationItemRecycler.addItemDecoration(multiselectItemDecoration)
    viewLifecycleOwner.lifecycle.addObserver(multiselectItemDecoration)

    giphyMp4ProjectionRecycler = initializeGiphyMp4()

    val layoutTransitionListener = BubbleLayoutTransitionListener(binding.conversationItemRecycler)
    viewLifecycleOwner.lifecycle.addObserver(layoutTransitionListener)

    binding.conversationItemRecycler.itemAnimator = ConversationItemAnimator(
      isInMultiSelectMode = adapter.selectedItems::isNotEmpty,
      shouldPlayMessageAnimations = {
        animationsAllowed && scrollToPositionDelegate.isListCommitted() && binding.conversationItemRecycler.scrollState == RecyclerView.SCROLL_STATE_IDLE
      },
      isParentFilled = {
        binding.conversationItemRecycler.canScrollVertically(1) || binding.conversationItemRecycler.canScrollVertically(-1)
      },
      shouldUseSlideAnimation = { viewHolder ->
        true
      }
    )

    threadHeaderMarginDecoration = ThreadHeaderMarginDecoration()
    binding.conversationItemRecycler.addItemDecoration(threadHeaderMarginDecoration)

    dateHeaderDecoration = DateHeaderDecoration(hasWallpaper = args.wallpaper != null)
    binding.conversationItemRecycler.addItemDecoration(dateHeaderDecoration, 0)
  }

  private fun initializeGiphyMp4(): GiphyMp4ProjectionRecycler {
    val maxPlayback = GiphyMp4PlaybackPolicy.maxSimultaneousPlaybackInConversation()
    val holders = GiphyMp4ProjectionPlayerHolder.injectVideoViews(
      requireContext(),
      viewLifecycleOwner.lifecycle,
      binding.conversationVideoContainer,
      maxPlayback
    )

    val callback = GiphyMp4ProjectionRecycler(holders)
    GiphyMp4PlaybackController.attach(binding.conversationItemRecycler, callback, maxPlayback)
    binding.conversationItemRecycler.addItemDecoration(
      GiphyMp4ItemDecoration(callback) { translationY: Float ->
        binding.reactionsShade.translationY = translationY + binding.conversationItemRecycler.height
      },
      0
    )
    return callback
  }

  private fun initializeSearch() {
    searchViewModel.searchResults.observe(viewLifecycleOwner) { result ->
      if (result == null) {
        return@observe
      }

      if (result.results.isNotEmpty()) {
        val messageResult = result.results[result.position]
        disposables += viewModel
          .moveToSearchResult(messageResult)
          .observeOn(AndroidSchedulers.mainThread())
          .subscribeBy {
            moveToPosition(it)
          }
      }

      searchNav.setData(result.position, result.results.size)
    }

    searchNav.setEventListener(SearchEventListener())

    disposables += viewModel.searchQuery.subscribeBy {
      adapter.updateSearchQuery(it)
    }
  }

  private fun updateToggleButtonState() {
    val buttonToggle: AnimatingToggle = binding.conversationInputPanel.buttonToggle
    val quickAttachment: HidingLinearLayout = binding.conversationInputPanel.quickAttachmentToggle
    val inlineAttachment: HidingLinearLayout = binding.conversationInputPanel.inlineAttachmentContainer

    when {
      inputPanel.isRecordingInLockedMode -> {
        buttonToggle.display(sendButton)
        quickAttachment.show()
        inlineAttachment.hide()
      }

      inputPanel.inEditMessageMode() -> {
        buttonToggle.display(sendEditButton)
        quickAttachment.hide()
        inlineAttachment.hide()
      }

      draftViewModel.voiceNoteDraft != null -> {
        buttonToggle.display(sendButton)
        quickAttachment.hide()
        inlineAttachment.hide()
      }

      composeText.text?.isEmpty() == true && !attachmentManager.isAttachmentPresent -> {
        buttonToggle.display(binding.conversationInputPanel.attachButton)
        quickAttachment.show()
        inlineAttachment.hide()
      }

      else -> {
        buttonToggle.display(sendButton)
        quickAttachment.hide()

        if (!attachmentManager.isAttachmentPresent) { // todo [cfv2] && !linkPreviewViewModel.hasLinkPreviewUi()) {
          inlineAttachment.show()
        } else {
          inlineAttachment.hide()
        }
      }
    }
  }

  private fun sendSticker(
    stickerRecord: StickerRecord,
    clearCompose: Boolean
  ) {
    val stickerLocator = StickerLocator(stickerRecord.packId, stickerRecord.packKey, stickerRecord.stickerId, stickerRecord.emoji)
    val slide = StickerSlide(
      requireContext(),
      stickerRecord.uri,
      stickerRecord.size,
      stickerLocator,
      stickerRecord.contentType
    )

    sendMessageWithoutComposeInput(slide, clearCompose = clearCompose)
  }

  private fun sendMessageWithoutComposeInput(
    slide: Slide? = null,
    contacts: List<Contact> = emptyList(),
    clearCompose: Boolean = true
  ) {
    sendMessage(
      slideDeck = slide?.let { SlideDeck().apply { addSlide(slide) } },
      contacts = contacts,
      clearCompose = clearCompose,
      body = "",
      mentions = emptyList(),
      bodyRanges = null,
      messageToEdit = null,
      quote = null
    )
  }

  private fun sendMessage(
    body: String = composeText.editableText.toString(),
    mentions: List<Mention> = composeText.mentions,
    bodyRanges: BodyRangeList? = composeText.styling,
    messageToEdit: MessageId? = inputPanel.editMessageId,
    quote: QuoteModel? = inputPanel.quote.orNull(),
    scheduledDate: Long = -1,
    slideDeck: SlideDeck? = if (attachmentManager.isAttachmentPresent) attachmentManager.buildSlideDeck() else null,
    contacts: List<Contact> = emptyList(),
    clearCompose: Boolean = true
  ) {
    val metricId = viewModel.recipientSnapshot?.let { if (it.isGroup == true) SignalLocalMetrics.GroupMessageSend.start() else SignalLocalMetrics.IndividualMessageSend.start() }

    val send: Completable = viewModel.sendMessage(
      metricId = metricId,
      body = body,
      slideDeck = slideDeck,
      scheduledDate = scheduledDate,
      messageToEdit = messageToEdit,
      quote = quote,
      mentions = mentions,
      bodyRanges = bodyRanges,
      contacts = contacts
    )

    disposables += send
      .doOnSubscribe {
        if (clearCompose) {
          composeText.setText("")
          inputPanel.clearQuote()
        }
      }
      .subscribeBy(
        onError = { t ->
          Log.w(TAG, "Error sending", t)
          when (t) {
            is InvalidMessageException -> toast(R.string.ConversationActivity_message_is_empty_exclamation)
            is RecipientFormattingException -> toast(R.string.ConversationActivity_recipient_is_not_a_valid_sms_or_email_address_exclamation, Toast.LENGTH_LONG)
          }
        },
        onComplete = this::onSendComplete
      )
  }

  private fun onSendComplete() {
    if (isDetached || activity?.isFinishing == true) {
      if (args.conversationScreenType.isInPopup) {
        activity?.finish()
      }
      return
    }

    // todo [cfv2] fragment.setLastSeen(0);

    scrollToPositionDelegate.resetScrollPosition()
    attachmentManager.cleanup()

    // todo [cfv2] updateLinkPreviewState();

    draftViewModel.onSendComplete()

    inputPanel.exitEditMessageMode()
  }

  private fun toast(@StringRes toastTextId: Int, toastDuration: Int = Toast.LENGTH_SHORT) {
    ThreadUtil.runOnMain {
      if (context != null) {
        Toast.makeText(context, toastTextId, toastDuration).show()
      } else {
        Log.w(TAG, "Dropping toast without context.")
      }
    }
  }

  private fun snackbar(
    @StringRes text: Int,
    anchor: View = binding.conversationItemRecycler,
    @Duration duration: Int = Snackbar.LENGTH_LONG
  ) {
    Snackbar.make(anchor, text, duration).show()
  }

  private fun maybeShowSwipeToReplyTooltip() {
    if (!TextSecurePreferences.hasSeenSwipeToReplyTooltip(requireContext())) {
      val tooltipText = if (ViewUtil.isLtr(requireContext())) {
        R.string.ConversationFragment_you_can_swipe_to_the_right_reply
      } else {
        R.string.ConversationFragment_you_can_swipe_to_the_left_reply
      }

      snackbar(tooltipText)

      TextSecurePreferences.setHasSeenSwipeToReplyTooltip(requireContext(), true)
    }
  }

  private fun calculateSelectedItemCount(): String {
    val count = adapter.selectedItems.map(MultiselectPart::conversationMessage).distinct().count()
    return requireContext().resources.getQuantityString(R.plurals.conversation_context__s_selected, count, count)
  }

  private fun getSelectedConversationMessage(): ConversationMessage {
    val records = adapter.selectedItems.map(MultiselectPart::conversationMessage).distinct().toSet()
    if (records.size == 1) {
      return records.first()
    }

    error("More than one conversation message in set.")
  }

  private fun setCorrectActionModeMenuVisibility() {
    val selectedParts = adapter.selectedItems

    if (actionMode != null && selectedParts.isEmpty()) {
      actionMode?.finish()
      return
    }

    setBottomActionBarVisibility(true)

    val recipient = viewModel.recipientSnapshot ?: return
    val menuState = MenuState.getMenuState(
      recipient,
      selectedParts,
      viewModel.hasMessageRequestState,
      conversationGroupViewModel.isNonAdminInAnnouncementGroup()
    )

    val items = arrayListOf<ActionItem>()

    if (menuState.shouldShowReplyAction()) {
      items.add(
        ActionItem(R.drawable.symbol_reply_24, resources.getString(R.string.conversation_selection__menu_reply)) {
          maybeShowSwipeToReplyTooltip()
          handleReplyToMessage(getSelectedConversationMessage())
          actionMode?.finish()
        }
      )
    }

    if (menuState.shouldShowEditAction() && FeatureFlags.editMessageSending()) {
      items.add(
        ActionItem(R.drawable.symbol_edit_24, resources.getString(R.string.conversation_selection__menu_edit)) {
          handleEditMessage(getSelectedConversationMessage())
          actionMode?.finish()
        }
      )
    }

    if (menuState.shouldShowForwardAction()) {
      items.add(
        ActionItem(R.drawable.symbol_forward_24, resources.getString(R.string.conversation_selection__menu_forward)) {
          handleForwardMessageParts(selectedParts)
        }
      )
    }

    if (menuState.shouldShowSaveAttachmentAction()) {
      items.add(
        ActionItem(R.drawable.symbol_save_android_24, getResources().getString(R.string.conversation_selection__menu_save)) {
          handleSaveAttachment(getSelectedConversationMessage().messageRecord as MediaMmsMessageRecord)
          actionMode?.finish()
        }
      )
    }

    if (menuState.shouldShowCopyAction()) {
      items.add(
        ActionItem(R.drawable.symbol_copy_android_24, getResources().getString(R.string.conversation_selection__menu_copy)) {
          handleCopyMessage(selectedParts)
          actionMode?.finish()
        }
      )
    }

    if (menuState.shouldShowDetailsAction()) {
      items.add(
        ActionItem(R.drawable.symbol_info_24, getResources().getString(R.string.conversation_selection__menu_message_details)) {
          handleDisplayDetails(getSelectedConversationMessage())
          actionMode?.finish()
        }
      )
    }

    if (menuState.shouldShowDeleteAction()) {
      items.add(
        ActionItem(R.drawable.symbol_trash_24, getResources().getString(R.string.conversation_selection__menu_delete)) {
          handleDeleteMessages(selectedParts)
          actionMode?.finish()
        }
      )
    }

    bottomActionBar.setItems(items)
  }

  private fun setBottomActionBarVisibility(isVisible: Boolean) {
    val isCurrentlyVisible = bottomActionBar.isVisible
    if (isVisible == isCurrentlyVisible) {
      return
    }

    val additionalScrollOffset = 54.dp
    if (isVisible) {
      ViewUtil.animateIn(bottomActionBar, bottomActionBar.enterAnimation)
      inputPanel.setHideForSelection(true)

      bottomActionBar.viewTreeObserver.addOnPreDrawListener(object : ViewTreeObserver.OnPreDrawListener {
        override fun onPreDraw(): Boolean {
          if (bottomActionBar.height == 0 && bottomActionBar.visible) {
            return false
          }

          bottomActionBar.viewTreeObserver.removeOnPreDrawListener(this)
          val bottomPadding = bottomActionBar.height + 18.dp
          ViewUtil.setPaddingBottom(binding.conversationItemRecycler, bottomPadding)
          binding.conversationItemRecycler.scrollBy(0, -(bottomPadding - additionalScrollOffset))
          return false
        }
      })
    } else {
      ViewUtil.animateOut(bottomActionBar, bottomActionBar.exitAnimation)
        .addListener(object : ListenableFuture.Listener<Boolean> {
          override fun onSuccess(result: Boolean?) {
            val scrollOffset = binding.conversationItemRecycler.paddingBottom - additionalScrollOffset
            inputPanel.setHideForSelection(false)
            val bottomPadding = resources.getDimensionPixelSize(R.dimen.conversation_bottom_padding)
            ViewUtil.setPaddingBottom(binding.conversationItemRecycler, bottomPadding)
            binding.conversationItemRecycler.doOnPreDraw {
              it.scrollBy(0, scrollOffset)
            }
          }

          override fun onFailure(e: ExecutionException?) = Unit
        })
    }
  }

  private fun isUnopenedGift(itemView: View, messageRecord: MessageRecord): Boolean {
    if (itemView is OpenableGift) {
      val projection = (itemView as OpenableGift).getOpenableGiftProjection(false)
      if (projection != null) {
        projection.release()
        return !openableGiftItemDecoration.hasOpenedGiftThisSession(messageRecord.id)
      }
    }

    return false
  }

  private fun clearFocusedItem() {
    multiselectItemDecoration.setFocusedItem(null)
    binding.conversationItemRecycler.invalidateItemDecorations()
  }

  private fun handleReaction(
    conversationMessage: ConversationMessage,
    onActionSelectedListener: OnActionSelectedListener,
    selectedConversationModel: SelectedConversationModel,
    onHideListener: OnHideListener
  ) {
    reactionDelegate.setOnActionSelectedListener(onActionSelectedListener)
    reactionDelegate.setOnHideListener(onHideListener)
    // TODO [sw] : need to merge in all changes to conversation fragment from v1 at some point
    reactionDelegate.show(requireActivity(), viewModel.recipientSnapshot!!, conversationMessage, conversationGroupViewModel.isNonAdminInAnnouncementGroup(), selectedConversationModel, null)
    composeText.clearFocus()

    /*
    // TODO [cfv2]
    if (attachmentKeyboardStub.resolved()) {
      attachmentKeyboardStub.get().hide(true);
    }
     */
  }

  //region Message action handling

  private fun handleReplyToMessage(conversationMessage: ConversationMessage, conversationItem: ConversationItem, motionEvent: MotionEvent) {
    handleReplyToMessage(conversationMessage)
  }

  private fun handleReplyToMessage(conversationMessage: ConversationMessage) {
    if (isSearchRequested) {
      searchMenuItem?.collapseActionView()
    }

    if (inputPanel.inEditMessageMode()) {
      inputPanel.exitEditMessageMode()
    }

    val (slideDeck, body) = viewModel.getSlideDeckAndBodyForReply(requireContext(), conversationMessage)
    val author = conversationMessage.messageRecord.fromRecipient

    inputPanel.setQuote(
      GlideApp.with(this),
      conversationMessage.messageRecord.dateSent,
      author,
      body,
      slideDeck,
      conversationMessage.messageRecord.getRecordQuoteType()
    )

    inputPanel.clickOnComposeInput()
  }

  private fun handleEditMessage(conversationMessage: ConversationMessage) {
    if (!FeatureFlags.editMessageSending()) {
      return
    }

    if (isSearchRequested) {
      searchMenuItem?.collapseActionView()
    }

    viewModel.resolveMessageToEdit(conversationMessage)
      .subscribeBy { updatedMessage ->
        inputPanel.enterEditMessageMode(GlideApp.with(this), updatedMessage, false)
      }
      .addTo(disposables)
  }

  private fun handleForwardMessageParts(messageParts: Set<MultiselectPart>) {
    inputPanel.clearQuote()

    MultiselectForwardFragmentArgs.create(requireContext(), messageParts) { args ->
      MultiselectForwardFragment.showBottomSheet(childFragmentManager, args)
    }
  }

  private fun handleSaveAttachment(record: MediaMmsMessageRecord) {
    if (record.isViewOnce) {
      error("Cannot save a view-once message")
    }

    val attachments = SaveAttachmentUtil.getAttachmentsForRecord(record)

    SaveAttachmentUtil.showWarningDialog(requireContext(), attachments.size) { _, _ ->
      if (StorageUtil.canWriteToMediaStore()) {
        performAttachmentSave(attachments)
      } else {
        Permissions.with(this)
          .request(Manifest.permission.WRITE_EXTERNAL_STORAGE)
          .ifNecessary()
          .withPermanentDenialDialog(getString(R.string.MediaPreviewActivity_signal_needs_the_storage_permission_in_order_to_write_to_external_storage_but_it_has_been_permanently_denied))
          .onAnyDenied { toast(R.string.MediaPreviewActivity_unable_to_write_to_external_storage_without_permission, toastDuration = Toast.LENGTH_LONG) }
          .onAllGranted { performAttachmentSave(attachments) }
          .execute()
      }
    }
  }

  private fun performAttachmentSave(attachments: Set<SaveAttachmentUtil.SaveAttachment>) {
    val progressDialog = ProgressCardDialogFragment()
    progressDialog.arguments = ProgressCardDialogFragmentArgs.Builder(
      resources.getQuantityString(R.plurals.ConversationFragment_saving_n_attachments_to_sd_card, attachments.size, attachments.size)
    ).build().toBundle()

    SaveAttachmentUtil.saveAttachments(attachments)
      .subscribeOn(Schedulers.io())
      .observeOn(AndroidSchedulers.mainThread())
      .doOnSubscribe { progressDialog.show(parentFragmentManager, null) }
      .doOnTerminate { progressDialog.dismissAllowingStateLoss() }
      .subscribeBy { it.toast(requireContext()) }
      .addTo(disposables)
  }

  private fun handleCopyMessage(messageParts: Set<MultiselectPart>) {
    viewModel.copyToClipboard(requireContext(), messageParts).subscribe().addTo(disposables)
  }

  private fun handleResend(conversationMessage: ConversationMessage) {
    viewModel.resendMessage(conversationMessage).subscribe()
  }

  private fun handleEnterMultiselect(conversationMessage: ConversationMessage) {
    val parts = conversationMessage.multiselectCollection.toSet()
    parts.forEach { adapter.toggleSelection(it) }
    binding.conversationItemRecycler.invalidateItemDecorations()
    actionMode = (requireActivity() as AppCompatActivity).startSupportActionMode(actionModeCallback)
  }

  private fun handleViewPaymentDetails(conversationMessage: ConversationMessage) {
    val record: MediaMmsMessageRecord = conversationMessage.messageRecord as? MediaMmsMessageRecord ?: return
    val payment = record.payment ?: return
    if (record.isPaymentNotification) {
      startActivity(PaymentsActivity.navigateToPaymentDetails(requireContext(), payment.uuid))
    }
  }

  private fun handleDisplayDetails(conversationMessage: ConversationMessage) {
    val recipientSnapshot = viewModel.recipientSnapshot ?: return
    MessageDetailsFragment.create(conversationMessage.messageRecord, recipientSnapshot.id).show(parentFragmentManager, null)
  }

  private fun handleDeleteMessages(messageParts: Set<MultiselectPart>) {
    disposables += DeleteDialog.show(
      context = requireContext(),
      messageRecords = messageParts.map(MultiselectPart::getMessageRecord).toSet()
    ).subscribe()
  }

  private inner class SwipeAvailabilityProvider : ConversationItemSwipeCallback.SwipeAvailabilityProvider {
    override fun isSwipeAvailable(conversationMessage: ConversationMessage): Boolean {
      val recipient = viewModel.recipientSnapshot ?: return false

      return actionMode == null && MenuState.canReplyToMessage(
        recipient,
        MenuState.isActionMessage(conversationMessage.messageRecord),
        conversationMessage.messageRecord,
        viewModel.hasMessageRequestState,
        conversationGroupViewModel.isNonAdminInAnnouncementGroup()
      )
    }
  }

  //endregion

  //region Scroll Handling

  /**
   * Requests a jump to the desired position, and ensures that the position desired will be visible on the screen.
   */
  private fun moveToPosition(position: Int) {
    scrollToPositionDelegate.requestScrollPosition(
      position = position,
      smooth = true,
      scrollStrategy = jumpAndPulseScrollStrategy
    )
  }

  private fun scrollToNextMention() {
    disposables += viewModel.getNextMentionPosition().subscribeBy {
      moveToPosition(it)
    }
  }

  private fun isScrolledToBottom(): Boolean {
    return !binding.conversationItemRecycler.canScrollVertically(1)
  }

  private fun isScrolledPastButtonThreshold(): Boolean {
    return layoutManager.findFirstCompletelyVisibleItemPosition() > 4
  }

  private inner class ScrollListener : RecyclerView.OnScrollListener() {
    override fun onScrolled(recyclerView: RecyclerView, dx: Int, dy: Int) {
      if (isScrolledToBottom()) {
        viewModel.setShowScrollButtons(false)
      } else if (isScrolledPastButtonThreshold()) {
        viewModel.setShowScrollButtons(true)
      }

      val timestamp = MarkReadHelper.getLatestTimestamp(adapter, layoutManager)
      timestamp.ifPresent(markReadHelper::onViewsRevealed)
    }
  }

  private inner class DataObserver(
    private val scrollToPositionDelegate: ScrollToPositionDelegate
  ) : RecyclerView.AdapterDataObserver() {
    override fun onItemRangeInserted(positionStart: Int, itemCount: Int) {
      Log.d(TAG, "onItemRangeInserted $positionStart $itemCount")
      if (positionStart == 0 && itemCount == 1 && !binding.conversationItemRecycler.canScrollVertically(1)) {
        Log.d(TAG, "Requesting scroll to bottom.")
        scrollToPositionDelegate.resetScrollPosition()
      }
    }
  }

  //endregion Scroll Handling

  // region Conversation Callbacks

  private inner class ConversationItemClickListener : ConversationAdapter.ItemClickListener {
    override fun onQuoteClicked(messageRecord: MmsMessageRecord) {
      val quote: Quote? = messageRecord.quote
      if (quote == null) {
        Log.w(TAG, "onQuoteClicked: Received an event but there is no quote.")
        return
      }

      if (quote.isOriginalMissing) {
        Log.i(TAG, "onQuoteClicked: Original message is missing.")
        toast(R.string.ConversationFragment_quoted_message_not_found)
        return
      }

      val parentStoryId = messageRecord.parentStoryId
      if (parentStoryId != null) {
        startActivity(
          StoryViewerActivity.createIntent(
            requireContext(),
            StoryViewerArgs.Builder(quote.author, Recipient.resolved(quote.author).shouldHideStory())
              .withStoryId(parentStoryId.asMessageId().id)
              .isFromQuote(true)
              .build()
          )
        )

        return
      }

      disposables += viewModel.getQuotedMessagePosition(quote)
        .subscribeBy {
          if (it >= 0) {
            moveToPosition(it)
          } else {
            toast(R.string.ConversationFragment_quoted_message_no_longer_available)
          }
        }
    }

    override fun onLinkPreviewClicked(linkPreview: LinkPreview) {
      val activity = activity ?: return
      CommunicationActions.openBrowserLink(activity, linkPreview.url)
    }

    override fun onQuotedIndicatorClicked(messageRecord: MessageRecord) {
      context ?: return
      activity ?: return
      val recipientId = viewModel.recipientSnapshot?.id ?: return

      MessageQuotesBottomSheet.show(
        childFragmentManager,
        MessageId(messageRecord.id),
        recipientId
      )
    }

    override fun onMoreTextClicked(conversationRecipientId: RecipientId, messageId: Long, isMms: Boolean) {
      context ?: return
      LongMessageFragment.create(messageId, isMms).show(childFragmentManager, null)
    }

    override fun onStickerClicked(stickerLocator: StickerLocator) {
      context ?: return
      startActivity(StickerPackPreviewActivity.getIntent(stickerLocator.packId, stickerLocator.packKey))
    }

    override fun onViewOnceMessageClicked(messageRecord: MmsMessageRecord) {
      if (!messageRecord.isViewOnce) {
        error("Non-revealable message clicked.")
      }

      if (!ViewOnceUtil.isViewable(messageRecord)) {
        val toastText = if (messageRecord.isOutgoing) {
          R.string.ConversationFragment_outgoing_view_once_media_files_are_automatically_removed
        } else {
          R.string.ConversationFragment_you_already_viewed_this_message
        }

        toast(toastText)
      }

      disposables += viewModel.getTemporaryViewOnceUri(messageRecord).subscribeBy(
        onSuccess = {
          startActivity(ViewOnceMessageActivity.getIntent(requireContext(), messageRecord.id, it))
        },
        onComplete = {
          toast(R.string.ConversationFragment_failed_to_open_message)
        }
      )
    }

    override fun onSharedContactDetailsClicked(contact: Contact, avatarTransitionView: View) {
      val activity = activity ?: return
      ViewCompat.setTransitionName(avatarTransitionView, "avatar")
      val bundle = ActivityOptionsCompat.makeSceneTransitionAnimation(activity, avatarTransitionView, "avatar").toBundle()
      ActivityCompat.startActivity(activity, SharedContactDetailsActivity.getIntent(activity, contact), bundle)
    }

    override fun onAddToContactsClicked(contact: Contact) {
      disposables += AddToContactsContract.createIntentAndLaunch(
        this@ConversationFragment,
        addToContactsLauncher,
        contact
      )
    }

    override fun onMessageSharedContactClicked(choices: MutableList<Recipient>) {
      val context = context ?: return
      ContactUtil.selectRecipientThroughDialog(context, choices, Locale.getDefault()) { recipient: Recipient ->
        CommunicationActions.startConversation(context, recipient, null)
      }
    }

    override fun onInviteSharedContactClicked(choices: MutableList<Recipient>) {
      val context = context ?: return
      ContactUtil.selectRecipientThroughDialog(context, choices, Locale.getDefault()) { recipient: Recipient ->
        CommunicationActions.composeSmsThroughDefaultApp(
          context,
          recipient,
          getString(R.string.InviteActivity_lets_switch_to_signal, getString(R.string.install_url))
        )
      }
    }

    override fun onReactionClicked(multiselectPart: MultiselectPart, messageId: Long, isMms: Boolean) {
      context ?: return
      val reactionsTag = "REACTIONS"
      if (parentFragmentManager.findFragmentByTag(reactionsTag) == null) {
        ReactionsBottomSheetDialogFragment.create(messageId, isMms, if (TextSecurePreferences.isShowReactionTimeEnabled(context)) Locale.getDefault() else null)
                                          .show(childFragmentManager, reactionsTag)
      }
    }

    override fun onGroupMemberClicked(recipientId: RecipientId, groupId: GroupId) {
      context ?: return
      RecipientBottomSheetDialogFragment.create(recipientId, groupId).show(childFragmentManager, BottomSheetUtil.STANDARD_BOTTOM_SHEET_FRAGMENT_TAG)
    }

    override fun onMessageWithErrorClicked(messageRecord: MessageRecord) {
      val recipientId = viewModel.recipientSnapshot?.id ?: return
      if (messageRecord.isIdentityMismatchFailure) {
        SafetyNumberBottomSheet
          .forMessageRecord(requireContext(), messageRecord)
          .show(childFragmentManager)
      } else if (messageRecord.hasFailedWithNetworkFailures()) {
        ConversationDialogs.displayMessageCouldNotBeSentDialog(requireContext(), messageRecord)
      } else {
        MessageDetailsFragment.create(messageRecord, recipientId).show(childFragmentManager, null)
      }
    }

    override fun onMessageWithRecaptchaNeededClicked(messageRecord: MessageRecord) {
      RecaptchaProofBottomSheetFragment.show(childFragmentManager)
    }

    override fun onIncomingIdentityMismatchClicked(recipientId: RecipientId) {
      SafetyNumberBottomSheet.forRecipientId(recipientId).show(parentFragmentManager)
    }

    override fun onRegisterVoiceNoteCallbacks(onPlaybackStartObserver: Observer<VoiceNotePlaybackState>) {
      getVoiceNoteMediaController()
        .voiceNotePlaybackState
        .observe(viewLifecycleOwner, onPlaybackStartObserver)
    }

    override fun onUnregisterVoiceNoteCallbacks(onPlaybackStartObserver: Observer<VoiceNotePlaybackState>) {
      getVoiceNoteMediaController()
        .voiceNotePlaybackState
        .removeObserver(onPlaybackStartObserver)
    }

    override fun onVoiceNotePause(uri: Uri) {
      getVoiceNoteMediaController().pausePlayback(uri)
    }

    override fun onVoiceNotePlay(uri: Uri, messageId: Long, position: Double) {
      getVoiceNoteMediaController().startConsecutivePlayback(uri, messageId, position)
    }

    override fun onVoiceNoteSeekTo(uri: Uri, position: Double) {
      getVoiceNoteMediaController().seekToPosition(uri, position)
    }

    override fun onVoiceNotePlaybackSpeedChanged(uri: Uri, speed: Float) {
      getVoiceNoteMediaController().setPlaybackSpeed(uri, speed)
    }

    override fun onGroupMigrationLearnMoreClicked(membershipChange: GroupMigrationMembershipChange) {
      GroupsV1MigrationInfoBottomSheetDialogFragment.show(parentFragmentManager, membershipChange)
    }

    override fun onChatSessionRefreshLearnMoreClicked() {
      ConversationDialogs.displayChatSessionRefreshLearnMoreDialog(requireContext())
    }

    override fun onBadDecryptLearnMoreClicked(author: RecipientId) {
      val isGroup = viewModel.recipientSnapshot?.isGroup ?: return
      val recipientName = Recipient.resolved(author).getDisplayName(requireContext())
      BadDecryptLearnMoreDialog.show(parentFragmentManager, recipientName, isGroup)
    }

    override fun onSafetyNumberLearnMoreClicked(recipient: Recipient) {
      ConversationDialogs.displaySafetyNumberLearnMoreDialog(this@ConversationFragment, recipient)
    }

    override fun onJoinGroupCallClicked() {
      val activity = activity ?: return
      val recipient = viewModel.recipientSnapshot ?: return
      CommunicationActions.startVideoCall(activity, recipient)
    }

    override fun onInviteFriendsToGroupClicked(groupId: GroupId.V2) {
      GroupLinkInviteFriendsBottomSheetDialogFragment.show(requireActivity().supportFragmentManager, groupId)
    }

    @SuppressLint("NotifyDataSetChanged")
    override fun onEnableCallNotificationsClicked() {
      EnableCallNotificationSettingsDialog.fixAutomatically(requireContext())
      if (EnableCallNotificationSettingsDialog.shouldShow(requireContext())) {
        EnableCallNotificationSettingsDialog.show(childFragmentManager)
      } else {
        adapter.notifyDataSetChanged()
      }
    }

    override fun onPlayInlineContent(conversationMessage: ConversationMessage?) {
      adapter.playInlineContent(conversationMessage)
    }

    override fun onInMemoryMessageClicked(messageRecord: InMemoryMessageRecord) {
      ConversationDialogs.displayInMemoryMessageDialog(requireContext(), messageRecord)
    }

    override fun onViewGroupDescriptionChange(groupId: GroupId?, description: String, isMessageRequestAccepted: Boolean) {
      if (groupId != null) {
        GroupDescriptionDialog.show(childFragmentManager, groupId, description, isMessageRequestAccepted)
      }
    }

    override fun onChangeNumberUpdateContact(recipient: Recipient) {
      startActivity(RecipientExporter.export(recipient).asAddContactIntent())
    }

    override fun onCallToAction(action: String) {
      if ("gift_badge" == action) {
        startActivity(Intent(requireContext(), GiftFlowActivity::class.java))
      }
    }

    override fun onDonateClicked() {
      requireActivity()
        .supportFragmentManager
        .beginTransaction()
        .add(DonateToSignalFragment.Dialog.create(DonateToSignalType.ONE_TIME), "one_time_nav")
        .commitNow()
    }

    override fun onBlockJoinRequest(recipient: Recipient) {
      MaterialAlertDialogBuilder(requireContext()).setTitle(R.string.ConversationFragment__block_request)
        .setMessage(getString(R.string.ConversationFragment__s_will_not_be_able_to_join_or_request_to_join_this_group_via_the_group_link, recipient.getDisplayName(requireContext())))
        .setNegativeButton(R.string.ConversationFragment__cancel, null)
        .setPositiveButton(R.string.ConversationFragment__block_request_button) { _, _ -> handleBlockJoinRequest(recipient) }
        .show()
    }

    override fun onRecipientNameClicked(target: RecipientId) {
      context ?: return
      disposables += viewModel.recipient.firstOrError().observeOn(AndroidSchedulers.mainThread()).subscribeBy {
        RecipientBottomSheetDialogFragment.create(
          target,
          it.groupId.orElse(null)
        ).show(parentFragmentManager, BottomSheetUtil.STANDARD_BOTTOM_SHEET_FRAGMENT_TAG)
      }
    }

    override fun onInviteToSignalClicked() {
      val recipient = viewModel.recipientSnapshot ?: return
      InviteActions.inviteUserToSignal(
        requireContext(),
        recipient,
        binding.conversationInputPanel.embeddedTextEditor::appendInvite,
        this@ConversationFragment::startActivity
      )
    }

    override fun onActivatePaymentsClicked() {
      startActivity(Intent(requireContext(), PaymentsActivity::class.java))
    }

    override fun onSendPaymentClicked(recipientId: RecipientId) {
      val recipient = viewModel.recipientSnapshot ?: return
      AttachmentManager.selectPayment(this@ConversationFragment, recipient)
    }

    override fun onScheduledIndicatorClicked(view: View, conversationMessage: ConversationMessage) = Unit

    override fun onUrlClicked(url: String): Boolean {
      return CommunicationActions.handlePotentialGroupLinkUrl(requireActivity(), url) ||
        CommunicationActions.handlePotentialProxyLinkUrl(requireActivity(), url)
    }

    override fun onViewGiftBadgeClicked(messageRecord: MessageRecord) {
      if (!messageRecord.hasGiftBadge()) {
        return
      }

      if (messageRecord.isOutgoing) {
        ViewSentGiftBottomSheet.show(childFragmentManager, (messageRecord as MmsMessageRecord))
      } else {
        ViewReceivedGiftBottomSheet.show(childFragmentManager, (messageRecord as MmsMessageRecord))
      }
    }

    override fun onGiftBadgeRevealed(messageRecord: MessageRecord) {
      viewModel.markGiftBadgeRevealed(messageRecord)
    }

    override fun goToMediaPreview(parent: ConversationItem, sharedElement: View, args: MediaIntentFactory.MediaPreviewArgs) {
      if (this@ConversationFragment.args.conversationScreenType.isInBubble) {
        requireActivity().startActivity(create(requireActivity(), args.skipSharedElementTransition(true)))
        return
      }

      if (args.isVideoGif) {
        val adapterPosition: Int = binding.conversationItemRecycler.getChildAdapterPosition(parent)
        val holder: GiphyMp4ProjectionPlayerHolder? = giphyMp4ProjectionRecycler.getCurrentHolder(adapterPosition)
        if (holder != null) {
          parent.showProjectionArea()
          holder.hide()
        }
      }

      sharedElement.transitionName = MediaPreviewV2Activity.SHARED_ELEMENT_TRANSITION_NAME
      requireActivity().setExitSharedElementCallback(MaterialContainerTransformSharedElementCallback())
      val options = ActivityOptions.makeSceneTransitionAnimation(requireActivity(), sharedElement, MediaPreviewV2Activity.SHARED_ELEMENT_TRANSITION_NAME)
      requireActivity().startActivity(create(requireActivity(), args), options.toBundle())
    }

    override fun onEditedIndicatorClicked(messageRecord: MessageRecord) {
      if (messageRecord.isOutgoing) {
        EditMessageHistoryDialog.show(childFragmentManager, messageRecord.toRecipient.id, messageRecord)
      } else {
        EditMessageHistoryDialog.show(childFragmentManager, messageRecord.fromRecipient.id, messageRecord)
      }
    }

    override fun onItemClick(item: MultiselectPart) {
      if (actionMode != null) {
        adapter.toggleSelection(item)
        binding.conversationItemRecycler.invalidateItemDecorations()

        if (adapter.selectedItems.isEmpty()) {
          actionMode?.finish()
        } else {
          setCorrectActionModeMenuVisibility()
          actionMode?.title = calculateSelectedItemCount()
        }
      }
    }

    override fun onItemLongClick(itemView: View, item: MultiselectPart) {
      Log.d(TAG, "onItemLongClick")
      if (actionMode != null) return

      val messageRecord = item.getMessageRecord()
      val recipient = viewModel.recipientSnapshot ?: return

      if (isUnopenedGift(itemView, messageRecord)) {
        return
      }

      if (messageRecord.isSecure &&
        !messageRecord.isRemoteDelete &&
        !messageRecord.isUpdate &&
        !recipient.isBlocked &&
        !viewModel.hasMessageRequestState &&
        (!recipient.isGroup || recipient.isActiveGroup) &&
        adapter.selectedItems.isEmpty()
      ) {
        multiselectItemDecoration.setFocusedItem(MultiselectPart.Message(item.conversationMessage))
        binding.conversationItemRecycler.invalidateItemDecorations()
        binding.reactionsShade.visibility = View.VISIBLE
        binding.conversationItemRecycler.suppressLayout(true)

        if (itemView is ConversationItem) {
          val audioUri = messageRecord.getAudioUriForLongClick()
          if (audioUri != null) {
            getVoiceNoteMediaController().pausePlayback(audioUri)
          }

          val childAdapterPosition = binding.conversationItemRecycler.getChildAdapterPosition(itemView)
          var mp4Holder: GiphyMp4ProjectionPlayerHolder? = null
          var videoBitmap: Bitmap? = null
          if (childAdapterPosition != RecyclerView.NO_POSITION) {
            mp4Holder = giphyMp4ProjectionRecycler.getCurrentHolder(childAdapterPosition)
            if (mp4Holder?.isVisible == true) {
              mp4Holder.pause()
              videoBitmap = mp4Holder.bitmap
              mp4Holder.hide()
            }
          }

          val snapshot = ConversationItemSelection.snapshotView(itemView, binding.conversationItemRecycler, messageRecord, videoBitmap)

          // TODO [cfv2] -- Should only have a focused view if the keyboard was open.
          val focusedView = null // itemView.rootView.findFocus()
          val bodyBubble = itemView.bodyBubble!!
          val selectedConversationModel = SelectedConversationModel(
            snapshot,
            itemView.x,
            itemView.y + binding.conversationItemRecycler.translationY,
            bodyBubble.x,
            bodyBubble.y,
            bodyBubble.width,
            audioUri,
            messageRecord.isOutgoing,
            focusedView
          )

          bodyBubble.visibility = View.INVISIBLE
          itemView.reactionsView?.visibility = View.INVISIBLE

          val quotedIndicatorVisible = itemView.quotedIndicator?.visibility == View.VISIBLE
          if (quotedIndicatorVisible) {
            ViewUtil.fadeOut(itemView.quotedIndicator!!, 150, View.INVISIBLE)
          }

          ViewUtil.hideKeyboard(requireContext(), itemView)

          val showScrollButtons = viewModel.showScrollButtonsSnapshot
          if (showScrollButtons) {
            viewModel.setShowScrollButtons(false)
          }

          val conversationItem: ConversationItem = itemView
          val isAttachmentKeyboardOpen = false /* TODO [cfv2] -- isAttachmentKeyboardOpen */
          handleReaction(
            item.conversationMessage,
            ReactionsToolbarListener(item.conversationMessage),
            selectedConversationModel,
            object : OnHideListener {
              override fun startHide() {
                multiselectItemDecoration.hideShade(binding.conversationItemRecycler)
                ViewUtil.fadeOut(binding.reactionsShade, resources.getInteger(R.integer.reaction_scrubber_hide_duration), View.GONE)
              }

              override fun onHide() {
                binding.conversationItemRecycler.suppressLayout(false)
                if (selectedConversationModel.audioUri != null) {
                  getVoiceNoteMediaController().resumePlayback(selectedConversationModel.audioUri, messageRecord.getId())
                }

                if (activity != null) {
                  WindowUtil.setLightStatusBarFromTheme(requireActivity())
                  WindowUtil.setLightNavigationBarFromTheme(requireActivity())
                }

                clearFocusedItem()

                if (mp4Holder != null) {
                  mp4Holder.show()
                  mp4Holder.resume()
                }

                bodyBubble.visibility = View.VISIBLE
                conversationItem.reactionsView?.visibility = View.VISIBLE

                if (quotedIndicatorVisible && conversationItem.quotedIndicator != null) {
                  ViewUtil.fadeIn(conversationItem.quotedIndicator!!, 150)
                }

                if (showScrollButtons) {
                  viewModel.setShowScrollButtons(true)
                }

                if (isAttachmentKeyboardOpen) {
                  // listener.openAttachmentKeyboard();
                }
              }
            }
          )
        } else {
          clearFocusedItem()
          adapter.toggleSelection(item)
          binding.conversationItemRecycler.invalidateItemDecorations()

          actionMode = (requireActivity() as AppCompatActivity).startSupportActionMode(actionModeCallback)
        }
      }
    }

    override fun onShowGroupDescriptionClicked(groupName: String, description: String, shouldLinkifyWebLinks: Boolean) {
      GroupDescriptionDialog.show(childFragmentManager, groupName, description, shouldLinkifyWebLinks)
    }

    override fun onJoinCallLink(callLinkRootKey: CallLinkRootKey) {
      CommunicationActions.startVideoCall(this@ConversationFragment, callLinkRootKey)
    }

    private fun MessageRecord.getAudioUriForLongClick(): Uri? {
      val playbackState = getVoiceNoteMediaController().voiceNotePlaybackState.value
      if (playbackState == null || !playbackState.isPlaying) {
        return null
      }

      if (hasAudio() || !isMms) {
        return null
      }

      val uri = (this as MmsMessageRecord).slideDeck.audioSlide?.uri
      return uri.takeIf { it == playbackState.uri }
    }
  }

  private inner class ConversationOptionsMenuCallback : ConversationOptionsMenu.Callback {

    override fun getSnapshot(): ConversationOptionsMenu.Snapshot {
      val recipient: Recipient? = viewModel.recipientSnapshot
      return ConversationOptionsMenu.Snapshot(
        recipient = recipient,
        isPushAvailable = true, // TODO [cfv2]
        canShowAsBubble = Observable.empty(),
        isActiveGroup = recipient?.isActiveGroup == true,
        isActiveV2Group = recipient?.let { it.isActiveGroup && it.isPushV2Group } == true,
        isInActiveGroup = recipient?.isActiveGroup == false,
        hasActiveGroupCall = groupCallViewModel.hasActiveGroupCallSnapshot,
        distributionType = args.distributionType,
        threadId = args.threadId,
        isInMessageRequest = viewModel.hasMessageRequestState,
        isInBubble = args.conversationScreenType.isInBubble
      )
    }

    override fun isTextHighlighted(): Boolean {
      return composeText.isTextHighlighted
    }

    override fun onOptionsMenuCreated(menu: Menu) {
      searchMenuItem = menu.findItem(R.id.menu_search)

      val searchView: SearchView = searchMenuItem!!.actionView as SearchView
      val queryListener: SearchView.OnQueryTextListener = object : SearchView.OnQueryTextListener {
        override fun onQueryTextSubmit(query: String): Boolean {
          searchViewModel.onQueryUpdated(query, args.threadId, true)
          searchNav.showLoading()
          viewModel.setSearchQuery(query)
          return true
        }

        override fun onQueryTextChange(newText: String): Boolean {
          searchViewModel.onQueryUpdated(newText, args.threadId, false)
          searchNav.showLoading()
          viewModel.setSearchQuery(newText)
          return true
        }
      }

      searchMenuItem!!.setOnActionExpandListener(object : MenuItem.OnActionExpandListener {
        override fun onMenuItemActionExpand(item: MenuItem): Boolean {
          searchView.setOnQueryTextListener(queryListener)
          isSearchRequested = true
          searchViewModel.onSearchOpened()
          searchNav.visible = true
          searchNav.setData(0, 0)
          inputPanel.setHideForSearch(true)

          (0 until menu.size()).forEach {
            if (menu.getItem(it) != searchMenuItem) {
              menu.getItem(it).isVisible = false
            }
          }

          return true
        }

        override fun onMenuItemActionCollapse(item: MenuItem): Boolean {
          searchView.setOnQueryTextListener(null)
          isSearchRequested = false
          searchViewModel.onSearchClosed()
          searchNav.visible = false
          inputPanel.setHideForSearch(false)
          viewModel.setSearchQuery(null)
          invalidateOptionsMenu()
          return true
        }
      })

      searchView.maxWidth = Integer.MAX_VALUE

      if (isSearchRequested) {
        if (searchMenuItem!!.expandActionView()) {
          searchViewModel.onSearchOpened()
        }
      }

      val toolbarTextAndIconColor = ContextCompat.getColor(
        requireContext(),
        if (viewModel.wallpaperSnapshot != null) {
          R.color.signal_colorNeutralInverse
        } else {
          R.color.signal_colorOnSurface
        }
      )

      binding.toolbar.setActionItemTint(toolbarTextAndIconColor)
    }

    override fun handleVideo() {
      this@ConversationFragment.handleVideoCall()
    }

    override fun handleDial(isSecure: Boolean) {
      val recipient: Recipient = viewModel.recipientSnapshot ?: return

      if (isSecure) {
        CommunicationActions.startVoiceCall(this@ConversationFragment, recipient)
      } else {
        CommunicationActions.startInsecureCall(this@ConversationFragment, recipient)
      }
    }

    override fun handleViewMedia() {
      startActivity(MediaOverviewActivity.forThread(requireContext(), args.threadId))
    }

    override fun handleAddShortcut() {
      val recipient: Recipient = viewModel.recipientSnapshot ?: return
      Log.i(TAG, "Creating home screen shortcut for recipient ${recipient.id}")

      if (pinnedShortcutReceiver == null) {
        pinnedShortcutReceiver = object : BroadcastReceiver() {
          override fun onReceive(context: Context, intent: Intent?) {
            toast(
              toastTextId = R.string.ConversationActivity_added_to_home_screen,
              toastDuration = Toast.LENGTH_LONG
            )
          }
        }

        requireActivity().registerReceiver(pinnedShortcutReceiver, IntentFilter(ACTION_PINNED_SHORTCUT))
      }

      viewModel.getContactPhotoIcon(requireContext(), GlideApp.with(this@ConversationFragment))
        .subscribe { infoCompat ->
          val intent = Intent(ACTION_PINNED_SHORTCUT)
          val callback = PendingIntent.getBroadcast(requireContext(), 902, intent, PendingIntentFlags.mutable())
          ShortcutManagerCompat.requestPinShortcut(requireContext(), infoCompat, callback.intentSender)
        }
        .addTo(disposables)
    }

    override fun handleSearch() {
      searchViewModel.onSearchOpened()
    }

    override fun handleAddToContacts() {
      val recipient = viewModel.recipientSnapshot?.takeIf { it.isIndividual } ?: return

      AddToContactsContract.createIntentAndLaunch(
        fragment = this@ConversationFragment,
        launcher = addToContactsLauncher,
        recipient = recipient
      )
    }

    override fun handleDisplayGroupRecipients() {
      val recipientSnapshot = viewModel.recipientSnapshot?.takeIf { it.isGroup } ?: return
      GroupMembersDialog(requireActivity(), recipientSnapshot).display()
    }

    override fun handleDistributionBroadcastEnabled(menuItem: MenuItem) = error("This fragment does not support this action.")

    override fun handleDistributionConversationEnabled(menuItem: MenuItem) = error("This fragment does not support this action.")

    override fun handleManageGroup() {
      val recipient = viewModel.recipientSnapshot ?: return
      val intent = ConversationSettingsActivity.forGroup(requireContext(), recipient.requireGroupId())
      val bundle = ConversationSettingsActivity.createTransitionBundle(
        requireContext(),
        binding.conversationTitleView.root.findViewById(R.id.contact_photo_image),
        binding.toolbar
      )

      ActivityCompat.startActivity(requireContext(), intent, bundle)
    }

    override fun handleLeavePushGroup() {
      val recipient = viewModel.recipientSnapshot
      if (recipient == null) {
        toast(R.string.ConversationActivity_invalid_recipient, toastDuration = Toast.LENGTH_LONG)
        return
      }

      LeaveGroupDialog.handleLeavePushGroup(
        requireActivity(),
        recipient.requireGroupId().requirePush()
      ) { requireActivity().finish() }
    }

    override fun handleInviteLink() {
      val recipient = viewModel.recipientSnapshot ?: return

      InviteActions.inviteUserToSignal(
        context = requireContext(),
        recipient = recipient,
        appendInviteToComposer = composeText::appendInvite,
        launchIntent = this@ConversationFragment::startActivity
      )
    }

    override fun handleMuteNotifications() {
      MuteDialog.show(requireContext(), viewModel::muteConversation)
    }

    override fun handleUnmuteNotifications() {
      viewModel.muteConversation(0L)
    }

    override fun handleConversationSettings() {
      val recipient = viewModel.recipientSnapshot ?: return
      if (recipient.isGroup) {
        handleManageGroup()
        return
      }

      if (viewModel.hasMessageRequestState && !recipient.isBlocked) {
        return
      }

      val intent = ConversationSettingsActivity.forRecipient(requireContext(), recipient.id)
      val bundle = ConversationSettingsActivity.createTransitionBundle(
        requireActivity(),
        binding.conversationTitleView.root.findViewById(R.id.contact_photo_image),
        binding.toolbar
      )

      ActivityCompat.startActivity(requireActivity(), intent, bundle)
    }

    override fun handleSelectMessageExpiration() {
      val recipient = viewModel.recipientSnapshot ?: return
      if (recipient.isPushGroup && !recipient.isActiveGroup) {
        return
      }

      startActivity(RecipientDisappearingMessagesActivity.forRecipient(requireContext(), recipient.id))
    }

    override fun handleCreateBubble() {
      val recipientId = viewModel.recipientSnapshot?.id ?: return

      BubbleUtil.displayAsBubble(requireContext(), recipientId, args.threadId)
      requireActivity().finish()
    }

    override fun handleGoHome() {
      requireActivity().finish()
    }

    override fun showExpiring(recipient: Recipient) = Unit
    override fun clearExpiring() = Unit

    override fun showGroupCallingTooltip() {
      conversationTooltips.displayGroupCallingTooltip(requireView().findViewById(R.id.menu_video_secure))
    }

<<<<<<< HEAD
    override fun handleDeleteConversation() {
      // TODO [sw] - ("Not yet implemented")
=======
    override fun handleFormatText(id: Int) {
      composeText.handleFormatText(id)
>>>>>>> 6cc8e87d
    }
  }

  private inner class OnReactionsSelectedListener : ConversationReactionOverlay.OnReactionSelectedListener {
    override fun onReactionSelected(messageRecord: MessageRecord, emoji: String?) {
      reactionDelegate.hide()

      if (emoji != null) {
        disposables += viewModel.updateReaction(messageRecord, emoji).subscribe()
      }
    }

    // TODO [sw] : pull in changes from v1 at some point
    override fun onCustomReactionSelected(messageRecord: MessageRecord, hasAddedCustomEmoji: Boolean, holdDuration: Long) {
      reactionDelegate.hide()
      disposables += viewModel.updateCustomReaction(messageRecord, hasAddedCustomEmoji)
        .observeOn(AndroidSchedulers.mainThread())
        .subscribeBy(
          onSuccess = {
            ReactWithAnyEmojiBottomSheetDialogFragment
              .createForMessageRecord(messageRecord, -1)
              .show(childFragmentManager, BottomSheetUtil.STANDARD_BOTTOM_SHEET_FRAGMENT_TAG)
          }
        )
    }
  }

  private inner class MotionEventRelayDrain : MotionEventRelay.Drain {
    override fun accept(motionEvent: MotionEvent): Boolean {
      return reactionDelegate.applyTouchEvent(motionEvent)
    }
  }

  private inner class ReactionsToolbarListener(
    private val conversationMessage: ConversationMessage
  ) : OnActionSelectedListener {
    override fun onActionSelected(action: ConversationReactionOverlay.Action) {
      when (action) {
        ConversationReactionOverlay.Action.REPLY -> handleReplyToMessage(conversationMessage)
        ConversationReactionOverlay.Action.EDIT -> handleEditMessage(conversationMessage)
        ConversationReactionOverlay.Action.FORWARD -> handleForwardMessageParts(conversationMessage.multiselectCollection.toSet())
        ConversationReactionOverlay.Action.RESEND -> handleResend(conversationMessage)
        ConversationReactionOverlay.Action.DOWNLOAD -> handleSaveAttachment(conversationMessage.messageRecord as MediaMmsMessageRecord)
        ConversationReactionOverlay.Action.COPY -> handleCopyMessage(conversationMessage.multiselectCollection.toSet())
        ConversationReactionOverlay.Action.MULTISELECT -> handleEnterMultiselect(conversationMessage)
        ConversationReactionOverlay.Action.PAYMENT_DETAILS -> handleViewPaymentDetails(conversationMessage)
        ConversationReactionOverlay.Action.VIEW_INFO -> handleDisplayDetails(conversationMessage)
        ConversationReactionOverlay.Action.DELETE -> handleDeleteMessages(conversationMessage.multiselectCollection.toSet())
      }
    }
  }

  inner class ActionModeCallback : ActionMode.Callback {
    override fun onCreateActionMode(mode: ActionMode, menu: Menu): Boolean {
      mode.title = calculateSelectedItemCount()
      // TODO [cfv2] listener.onMessageActionToolbarOpened();
      setCorrectActionModeMenuVisibility()
      return true
    }

    override fun onPrepareActionMode(mode: ActionMode, menu: Menu): Boolean = false

    override fun onActionItemClicked(mode: ActionMode, item: MenuItem): Boolean = false

    override fun onDestroyActionMode(mode: ActionMode) {
      adapter.clearSelection()
      setBottomActionBarVisibility(false)
      // TODO [cfv2] listener.onMessageActionToolbarClosed();
      binding.conversationItemRecycler.invalidateItemDecorations()
      actionMode = null
    }
  }
  // endregion Conversation Callbacks

  //region Activity Results Callbacks

  private inner class ActivityResultCallbacks : ConversationActivityResultContracts.Callbacks {
    override fun onSendContacts(contacts: List<Contact>) {
      sendMessageWithoutComposeInput(
        contacts = contacts,
        clearCompose = false
      )
    }

    override fun onMediaSend(result: MediaSendActivityResult) {
      // TODO [cfv2] media send
    }
  }

  //endregion

  private class LastSeenPositionUpdater(
    val adapter: ConversationAdapterV2,
    val layoutManager: LinearLayoutManager,
    val viewModel: ConversationViewModel
  ) : DefaultLifecycleObserver {
    override fun onPause(owner: LifecycleOwner) {
      val lastVisiblePosition = layoutManager.findLastVisibleItemPosition()
      val firstVisiblePosition = layoutManager.findFirstCompletelyVisibleItemPosition()
      val lastVisibleMessageTimestamp = if (firstVisiblePosition > 0 && lastVisiblePosition != RecyclerView.NO_POSITION) {
        adapter.getLastVisibleConversationMessage(lastVisiblePosition)?.messageRecord?.dateReceived ?: 0L
      } else {
        0L
      }

      viewModel.setLastScrolled(lastVisibleMessageTimestamp)
    }
  }

  //region Conversation Banner Callbacks

  private inner class ConversationBannerListener : ConversationBannerView.Listener {
    override fun updateAppAction() {
      PlayStoreUtil.openPlayStoreOrOurApkDownloadPage(requireContext())
    }

    override fun reRegisterAction() {
      startActivity(RegistrationNavigationActivity.newIntentForReRegistration(requireContext()))
    }

    override fun reviewJoinRequestsAction() {
      viewModel.recipientSnapshot?.let { recipient ->
        val intent = ManagePendingAndRequestingMembersActivity.newIntent(requireContext(), recipient.requireGroupId().requireV2())
        startActivity(intent)
      }
    }

    override fun gv1SuggestionsAction(actionId: Int) {
      if (actionId == R.id.reminder_action_gv1_suggestion_add_members) {
        conversationGroupViewModel.groupRecordSnapshot?.let { groupRecord ->
          GroupsV1MigrationSuggestionsDialog.show(requireActivity(), groupRecord.id.requireV2(), groupRecord.gv1MigrationSuggestions)
        }
      } else if (actionId == R.id.reminder_action_gv1_suggestion_no_thanks) {
        conversationGroupViewModel.onSuggestedMembersBannerDismissed()
      }
    }

    @SuppressLint("InlinedApi")
    override fun changeBubbleSettingAction(disableSetting: Boolean) {
      SignalStore.tooltips().markBubbleOptOutTooltipSeen()

      if (disableSetting) {
        val intent = Intent(Settings.ACTION_APP_NOTIFICATION_BUBBLE_SETTINGS)
          .putExtra(Settings.EXTRA_APP_PACKAGE, requireContext().packageName)
          .addFlags(Intent.FLAG_ACTIVITY_NEW_TASK)
        startActivity(intent)
      }
    }

    override fun onUnverifiedBannerClicked(unverifiedIdentities: List<IdentityRecord>) {
      if (unverifiedIdentities.size == 1) {
        startActivity(VerifyIdentityActivity.newIntent(requireContext(), unverifiedIdentities[0], false))
      } else {
        val unverifiedNames = unverifiedIdentities
          .map { Recipient.resolved(it.recipientId).getDisplayName(requireContext()) }
          .toTypedArray()

        MaterialAlertDialogBuilder(requireContext())
          .setIcon(R.drawable.ic_warning)
          .setTitle(R.string.ConversationFragment__no_longer_verified)
          .setItems(unverifiedNames) { _, which: Int -> startActivity(VerifyIdentityActivity.newIntent(requireContext(), unverifiedIdentities[which], false)) }
          .show()
      }
    }

    override fun onUnverifiedBannerDismissed(unverifiedIdentities: List<IdentityRecord>) {
      viewModel.resetVerifiedStatusToDefault(unverifiedIdentities)
    }

    override fun onRequestReviewIndividual(recipientId: RecipientId) {
      ReviewCardDialogFragment.createForReviewRequest(recipientId).show(childFragmentManager, null)
    }

    override fun onReviewGroupMembers(groupId: GroupId.V2) {
      ReviewCardDialogFragment.createForReviewMembers(groupId).show(childFragmentManager, null)
    }
  }

  //endregion

  //region Disabled Input Callbacks

  private inner class DisabledInputListener : DisabledInputView.Listener {
    override fun onUpdateAppClicked() {
      PlayStoreUtil.openPlayStoreOrOurApkDownloadPage(requireContext())
    }

    override fun onReRegisterClicked() {
      startActivity(RegistrationNavigationActivity.newIntentForReRegistration(requireContext()))
    }

    override fun onCancelGroupRequestClicked() {
      conversationGroupViewModel
        .cancelJoinRequest()
        .subscribeBy { result ->
          when (result) {
            is Result.Success -> Log.d(TAG, "Cancel request complete")
            is Result.Failure -> {
              Log.d(TAG, "Cancel join request failed ${result.failure}")
              toast(GroupErrors.getUserDisplayMessage(result.failure))
            }
          }
        }
        .addTo(disposables)
    }

    override fun onShowAdminsBottomSheetDialog() {
      viewModel.recipientSnapshot?.let { recipient ->
        ShowAdminsBottomSheetDialog.show(childFragmentManager, recipient.requireGroupId().requireV2())
      }
    }

    override fun onAcceptMessageRequestClicked() {
      messageRequestViewModel
        .onAccept()
        .subscribeWithShowProgress("accept message request")
        .addTo(disposables)
    }

    override fun onDeleteGroupClicked() {
      val recipient = viewModel.recipientSnapshot
      if (recipient == null) {
        Log.w(TAG, "[onDeleteGroupClicked] No recipient!")
        return
      }

      ConversationDialogs.displayDeleteDialog(requireContext(), recipient) {
        messageRequestViewModel
          .onDelete()
          .subscribeWithShowProgress("delete message request")
      }
    }

    override fun onBlockClicked() {
      val recipient = viewModel.recipientSnapshot
      if (recipient == null) {
        Log.w(TAG, "[onBlockClicked] No recipient!")
        return
      }

      BlockUnblockDialog.showBlockAndReportSpamFor(
        requireContext(),
        lifecycle,
        recipient,
        {
          messageRequestViewModel
            .onBlock()
            .subscribeWithShowProgress("block")
        },
        {
          messageRequestViewModel
            .onBlockAndReportSpam()
            .subscribeWithShowProgress("block")
        }
      )
    }

    override fun onUnblockClicked() {
      val recipient = viewModel.recipientSnapshot
      if (recipient == null) {
        Log.w(TAG, "[onUnblockClicked] No recipient!")
        return
      }

      BlockUnblockDialog.showUnblockFor(
        requireContext(),
        lifecycle,
        recipient
      ) {
        messageRequestViewModel
          .onUnblock()
          .subscribeWithShowProgress("unblock")
      }
    }

    override fun onGroupV1MigrationClicked() {
      val recipient = viewModel.recipientSnapshot
      if (recipient == null) {
        Log.w(TAG, "[onGroupV1MigrationClicked] No recipient!")
        return
      }

      GroupsV1MigrationInitiationBottomSheetDialogFragment.showForInitiation(childFragmentManager, recipient.id)
    }

    private fun Single<Result<Unit, GroupChangeFailureReason>>.subscribeWithShowProgress(logMessage: String): Disposable {
      return doOnSubscribe { binding.conversationDisabledInput.showBusy() }
        .doOnTerminate { binding.conversationDisabledInput.hideBusy() }
        .subscribeBy { result ->
          when (result) {
            is Result.Success -> Log.d(TAG, "$logMessage complete")
            is Result.Failure -> {
              Log.d(TAG, "$logMessage failed ${result.failure}")
              toast(GroupErrors.getUserDisplayMessage(result.failure))
            }
          }
        }
    }
  }

  //endregion

  //region Compose + Send Callbacks

  private inner class SendButtonListener : View.OnClickListener, OnEditorActionListener {
    override fun onClick(v: View) {
      sendMessage()
    }

    override fun onEditorAction(v: TextView, actionId: Int, event: KeyEvent): Boolean {
      if (actionId == EditorInfo.IME_ACTION_SEND) {
        if (inputPanel.isInEditMode) {
          sendEditButton.performClick()
        } else {
          sendButton.performClick()
        }
        return true
      }
      return false
    }
  }

  private inner class ComposeTextEventsListener :
    View.OnKeyListener,
    View.OnClickListener,
    TextWatcher,
    OnFocusChangeListener,
    ComposeText.CursorPositionChangedListener,
    ComposeText.StylingChangedListener {

    private var beforeLength = 0
    private var previousText = ""

    var typingStatusEnabled = true

    override fun onKey(v: View, keyCode: Int, event: KeyEvent): Boolean {
      if (event.action == KeyEvent.ACTION_DOWN) {
        if (keyCode == KeyEvent.KEYCODE_ENTER) {
          if (SignalStore.settings().isEnterKeySends || event.isCtrlPressed) {
            sendButton.dispatchKeyEvent(KeyEvent(KeyEvent.ACTION_DOWN, KeyEvent.KEYCODE_ENTER))
            sendButton.dispatchKeyEvent(KeyEvent(KeyEvent.ACTION_UP, KeyEvent.KEYCODE_ENTER))
            return true
          }
        }
      }
      return false
    }

    override fun onClick(v: View) {
      container.showSoftkey(composeText)
    }

    override fun beforeTextChanged(s: CharSequence, start: Int, count: Int, after: Int) {
      beforeLength = composeText.textTrimmed.length
    }

    override fun afterTextChanged(s: Editable) {
      calculateCharactersRemaining()
      if (composeText.textTrimmed.isEmpty() || beforeLength == 0) {
        composeText.postDelayed({ updateToggleButtonState() }, 50)
      }
      // todo [cfv2] stickerViewModel.onInputTextUpdated(s.toString())
    }

    override fun onFocusChange(v: View, hasFocus: Boolean) {
      if (hasFocus) { // && container.getCurrentInput() == emojiDrawerStub.get()) {
        container.showSoftkey(composeText)
      }
    }

    override fun onCursorPositionChanged(start: Int, end: Int) {
      // todo [cfv2] linkPreviewViewModel.onTextChanged(requireContext(), composeText.getTextTrimmed().toString(), start, end);
    }

    override fun onTextChanged(s: CharSequence, start: Int, before: Int, count: Int) {
      handleSaveDraftOnTextChange(composeText.textTrimmed)
      handleTypingIndicatorOnTextChange(s.toString())
    }

    private fun handleSaveDraftOnTextChange(text: CharSequence) {
      textDraftSaveDebouncer.publish {
        if (inputPanel.inEditMessageMode()) {
          draftViewModel.setMessageEditDraft(inputPanel.editMessageId!!, text.toString(), MentionAnnotation.getMentionsFromAnnotations(text), getStyling(text))
        } else {
          draftViewModel.setTextDraft(text.toString(), MentionAnnotation.getMentionsFromAnnotations(text), getStyling(text))
        }
      }
    }

    private fun handleTypingIndicatorOnTextChange(text: String) {
      val recipient = viewModel.recipientSnapshot

      if (recipient == null || !typingStatusEnabled || recipient.isBlocked || recipient.isSelf) {
        return
      }

      val typingStatusSender = ApplicationDependencies.getTypingStatusSender()
      if (text.length == 0) {
        typingStatusSender.onTypingStoppedWithNotify(args.threadId)
      } else if (text.length < previousText.length && previousText.contains(text)) {
        typingStatusSender.onTypingStopped(args.threadId)
      } else {
        typingStatusSender.onTypingStarted(args.threadId)
      }

      previousText = text
    }

    override fun onStylingChanged() {
      handleSaveDraftOnTextChange(composeText.textTrimmed)
    }
  }

  //endregion Compose + Send Callbacks

  //region Input Panel Callbacks

  private inner class InputPanelListener : InputPanel.Listener {
    override fun onVoiceNoteDraftPlay(audioUri: Uri, progress: Double) {
      getVoiceNoteMediaController().startSinglePlaybackForDraft(audioUri, args.threadId, progress)
    }

    override fun onVoiceNoteDraftSeekTo(audioUri: Uri, progress: Double) {
      getVoiceNoteMediaController().seekToPosition(audioUri, progress)
    }

    override fun onVoiceNoteDraftPause(audioUri: Uri) {
      getVoiceNoteMediaController().pausePlayback(audioUri)
    }

    override fun onVoiceNoteDraftDelete(audioUri: Uri) {
      getVoiceNoteMediaController().stopPlaybackAndReset(audioUri)
    }

    override fun onRecorderStarted() {
      voiceMessageRecordingDelegate.onRecorderStarted()
    }

    override fun onRecorderLocked() {
      updateToggleButtonState()
      voiceMessageRecordingDelegate.onRecorderLocked()
    }

    override fun onRecorderFinished() {
      updateToggleButtonState()
      voiceMessageRecordingDelegate.onRecorderFinished()
    }

    override fun onRecorderCanceled(byUser: Boolean) {
      updateToggleButtonState()
      voiceMessageRecordingDelegate.onRecorderCanceled(byUser)
    }

    override fun onRecorderPermissionRequired() {
      Permissions
        .with(this@ConversationFragment)
        .request(Manifest.permission.RECORD_AUDIO)
        .ifNecessary()
        .withRationaleDialog(getString(R.string.ConversationActivity_to_send_audio_messages_allow_signal_access_to_your_microphone), R.drawable.ic_mic_solid_24)
        .withPermanentDenialDialog(getString(R.string.ConversationActivity_signal_requires_the_microphone_permission_in_order_to_send_audio_messages))
        .execute()
    }

    override fun onEmojiToggle() {
      // TODO [cfv2] Not yet implemented
    }

    override fun onLinkPreviewCanceled() {
      // TODO [cfv2] Not yet implemented
    }

    override fun onStickerSuggestionSelected(sticker: StickerRecord) {
      sendSticker(
        stickerRecord = sticker,
        clearCompose = true
      )
    }

    override fun onQuoteChanged(id: Long, author: RecipientId) {
      draftViewModel.setQuoteDraft(id, author)
    }

    override fun onQuoteCleared() {
      draftViewModel.clearQuoteDraft()
    }

    override fun onEnterEditMode() {
      updateToggleButtonState()
      // TODO [cfv2] -- Save keyboard pager state and force emoji
    }

    override fun onExitEditMode() {
      updateToggleButtonState()
      draftViewModel.deleteMessageEditDraft()
      // TODO [cfv2] -- Restore keyboard pager pages
    }
  }

  //endregion

  //region Attachment + Media Keyboard

  private inner class AttachmentManagerListener : AttachmentManager.AttachmentListener {
    override fun onAttachmentChanged() {
      // TODO [cfv2] implement
    }

    override fun onLocationRemoved() {
      draftViewModel.clearLocationDraft()
    }
  }

  private object AttachmentKeyboardFragmentCreator : InputAwareConstraintLayout.FragmentCreator {
    override val id: Int = 1
    override fun create(): Fragment = AttachmentKeyboardFragment()
  }

  private inner class AttachmentKeyboardFragmentListener : FragmentResultListener {
    @Suppress("DEPRECATION")
    override fun onFragmentResult(requestKey: String, result: Bundle) {
      val button: AttachmentKeyboardButton? = result.getSerializable(AttachmentKeyboardFragment.BUTTON_RESULT) as? AttachmentKeyboardButton
      val media: Media? = result.getParcelable(AttachmentKeyboardFragment.MEDIA_RESULT)

      if (button != null) {
        when (button) {
          AttachmentKeyboardButton.GALLERY -> AttachmentManager.selectGallery(this@ConversationFragment, 1, viewModel.recipientSnapshot!!, composeText.textTrimmed, sendButton.selectedSendType, inputPanel.quote.isPresent)
          AttachmentKeyboardButton.FILE -> AttachmentManager.selectDocument(this@ConversationFragment, 1)
          AttachmentKeyboardButton.CONTACT -> AttachmentManager.selectContactInfo(this@ConversationFragment, 1)
          AttachmentKeyboardButton.LOCATION -> AttachmentManager.selectLocation(this@ConversationFragment, 1, viewModel.recipientSnapshot!!.chatColors.asSingleColor())
          AttachmentKeyboardButton.PAYMENT -> AttachmentManager.selectPayment(this@ConversationFragment, viewModel.recipientSnapshot!!)
        }
      } else if (media != null) {
        startActivityForResult(MediaSelectionActivity.editor(requireActivity(), sendButton.selectedSendType, listOf(media), viewModel.recipientSnapshot!!.id, composeText.textTrimmed), 12)
      }

      container.hideInput()
    }
  }

  private inner class KeyboardEvents : OnBackPressedCallback(false), InputAwareConstraintLayout.Listener {
    override fun handleOnBackPressed() {
      container.hideInput()
    }

    override fun onInputShown() {
      isEnabled = true
    }

    override fun onInputHidden() {
      isEnabled = false
    }
  }

  //endregion

  //region Event Bus

  @Subscribe(threadMode = ThreadMode.POSTING)
  fun onIdentityRecordUpdate(event: IdentityRecord?) {
    viewModel.updateIdentityRecords()
  }

  //endregion

  private inner class SearchEventListener : ConversationSearchBottomBar.EventListener {
    override fun onSearchMoveUpPressed() {
      searchViewModel.onMoveUp()
    }

    override fun onSearchMoveDownPressed() {
      searchViewModel.onMoveDown()
    }
  }

  private inner class ToolbarDependentMarginListener(private val toolbar: Toolbar) : ViewTreeObserver.OnGlobalLayoutListener {

    init {
      toolbar.viewTreeObserver.addOnGlobalLayoutListener(this)
    }

    override fun onGlobalLayout() {
      val rect = Rect()
      toolbar.getGlobalVisibleRect(rect)
      threadHeaderMarginDecoration.toolbarMargin = rect.bottom + 16.dp
      binding.conversationItemRecycler.invalidateItemDecorations()
      toolbar.viewTreeObserver.removeOnGlobalLayoutListener(this)
    }
  }

  private inner class ThreadHeaderMarginDecoration : RecyclerView.ItemDecoration() {
    var toolbarMargin: Int = 0

    override fun getItemOffsets(outRect: Rect, view: View, parent: RecyclerView, state: RecyclerView.State) {
      super.getItemOffsets(outRect, view, parent, state)
      if (view is ConversationHeaderView) {
        outRect.top = toolbarMargin
      }
    }
  }

  private inner class VoiceMessageRecordingSessionCallbacks : VoiceMessageRecordingDelegate.SessionCallback {
    override fun onSessionWillBegin() {
      getVoiceNoteMediaController().pausePlayback()
    }

    override fun sendVoiceNote(draft: VoiceNoteDraft) {
      val audioSlide = AudioSlide(requireContext(), draft.uri, draft.size, MediaUtil.AUDIO_AAC, true)

      sendMessageWithoutComposeInput(
        slide = audioSlide
      )
    }

    override fun cancelEphemeralVoiceNoteDraft(draft: VoiceNoteDraft) {
      draftViewModel.cancelEphemeralVoiceNoteDraft(draft.asDraft())
    }

    override fun saveEphemeralVoiceNoteDraft(draft: VoiceNoteDraft) {
      draftViewModel.cancelEphemeralVoiceNoteDraft(draft.asDraft())
    }
  }
}<|MERGE_RESOLUTION|>--- conflicted
+++ resolved
@@ -2350,13 +2350,12 @@
       conversationTooltips.displayGroupCallingTooltip(requireView().findViewById(R.id.menu_video_secure))
     }
 
-<<<<<<< HEAD
+    override fun handleFormatText(id: Int) {
+      composeText.handleFormatText(id)
+    }
+
     override fun handleDeleteConversation() {
       // TODO [sw] - ("Not yet implemented")
-=======
-    override fun handleFormatText(id: Int) {
-      composeText.handleFormatText(id)
->>>>>>> 6cc8e87d
     }
   }
 

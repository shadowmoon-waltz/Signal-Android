/*
 * Copyright 2023 Signal Messenger, LLC
 * SPDX-License-Identifier: AGPL-3.0-only
 */

package org.thoughtcrime.securesms.conversation.v2

import android.Manifest
import android.annotation.SuppressLint
import android.app.ActivityOptions
import android.app.PendingIntent
import android.content.ActivityNotFoundException
import android.content.BroadcastReceiver
import android.content.Context
import android.content.Intent
import android.content.IntentFilter
import android.content.res.Configuration
import android.graphics.Bitmap
import android.graphics.PorterDuff
import android.graphics.PorterDuffColorFilter
import android.graphics.Rect
import android.net.Uri
import android.os.Bundle
import android.provider.Browser
import android.provider.Settings
import android.text.Editable
import android.text.TextWatcher
import android.view.KeyEvent
import android.view.Menu
import android.view.MenuItem
import android.view.MotionEvent
import android.view.View
import android.view.View.OnFocusChangeListener
import android.view.ViewGroup
import android.view.ViewTreeObserver
import android.view.animation.AnimationUtils
import android.view.inputmethod.EditorInfo
import android.widget.ImageButton
import android.widget.EditText
import android.widget.TextView
import android.widget.TextView.OnEditorActionListener
import android.widget.Toast
import androidx.activity.OnBackPressedCallback
import androidx.activity.result.ActivityResultLauncher
import androidx.annotation.StringRes
import androidx.appcompat.app.AppCompatActivity
import androidx.appcompat.view.ActionMode
import androidx.appcompat.widget.SearchView
import androidx.appcompat.widget.Toolbar
import androidx.core.app.ActivityCompat
import androidx.core.app.ActivityOptionsCompat
import androidx.core.content.ContextCompat
import androidx.core.content.pm.ShortcutManagerCompat
import androidx.core.view.ViewCompat
import androidx.core.view.doOnPreDraw
import androidx.core.view.isVisible
import androidx.fragment.app.Fragment
import androidx.fragment.app.FragmentResultListener
import androidx.fragment.app.activityViewModels
import androidx.fragment.app.commit
import androidx.fragment.app.viewModels
import androidx.lifecycle.DefaultLifecycleObserver
import androidx.lifecycle.Lifecycle
import androidx.lifecycle.LifecycleOwner
import androidx.lifecycle.Observer
import androidx.recyclerview.widget.ConcatAdapter
import androidx.recyclerview.widget.ConversationLayoutManager
import androidx.recyclerview.widget.LinearLayoutManager
import androidx.recyclerview.widget.RecyclerView
import com.bumptech.glide.Glide
import com.google.android.material.datepicker.CalendarConstraints
import com.google.android.material.datepicker.MaterialDatePicker
import com.google.android.material.dialog.MaterialAlertDialogBuilder
import com.google.android.material.snackbar.BaseTransientBottomBar.Duration
import com.google.android.material.snackbar.Snackbar
import com.google.android.material.transition.platform.MaterialContainerTransformSharedElementCallback
import io.reactivex.rxjava3.android.schedulers.AndroidSchedulers
import io.reactivex.rxjava3.core.Completable
import io.reactivex.rxjava3.core.Single
import io.reactivex.rxjava3.disposables.Disposable
import io.reactivex.rxjava3.kotlin.subscribeBy
import io.reactivex.rxjava3.schedulers.Schedulers
import org.greenrobot.eventbus.EventBus
import org.greenrobot.eventbus.Subscribe
import org.greenrobot.eventbus.ThreadMode
import org.signal.core.util.PendingIntentFlags
import org.signal.core.util.Result
import org.signal.core.util.ThreadUtil
import org.signal.core.util.concurrent.LifecycleDisposable
import org.signal.core.util.concurrent.ListenableFuture
import org.signal.core.util.concurrent.addTo
import org.signal.core.util.dp
import org.signal.core.util.logging.Log
import org.signal.core.util.orNull
import org.signal.core.util.setActionItemTint
import org.signal.donations.InAppPaymentType
import org.signal.ringrtc.CallLinkRootKey
import org.thoughtcrime.securesms.BlockUnblockDialog
import org.thoughtcrime.securesms.GroupMembersDialog
import org.thoughtcrime.securesms.LoggingFragment
import org.thoughtcrime.securesms.MainActivity
import org.thoughtcrime.securesms.MuteDialog
import org.thoughtcrime.securesms.R
import org.thoughtcrime.securesms.audio.AudioRecorder
import org.thoughtcrime.securesms.badges.gifts.OpenableGift
import org.thoughtcrime.securesms.badges.gifts.OpenableGiftItemDecoration
import org.thoughtcrime.securesms.badges.gifts.viewgift.received.ViewReceivedGiftBottomSheet
import org.thoughtcrime.securesms.badges.gifts.viewgift.sent.ViewSentGiftBottomSheet
import org.thoughtcrime.securesms.components.AnimatingToggle
import org.thoughtcrime.securesms.components.ComposeText
import org.thoughtcrime.securesms.components.ConversationSearchBottomBar
import org.thoughtcrime.securesms.components.DeleteSyncEducationDialog
import org.thoughtcrime.securesms.components.HidingLinearLayout
import org.thoughtcrime.securesms.components.InputAwareConstraintLayout
import org.thoughtcrime.securesms.components.InputPanel
import org.thoughtcrime.securesms.components.InsetAwareConstraintLayout
import org.thoughtcrime.securesms.components.ProgressCardDialogFragment
import org.thoughtcrime.securesms.components.ProgressCardDialogFragmentArgs
import org.thoughtcrime.securesms.components.ScrollToPositionDelegate
import org.thoughtcrime.securesms.components.SendButton
import org.thoughtcrime.securesms.components.ViewBinderDelegate
import org.thoughtcrime.securesms.components.emoji.EmojiEventListener
import org.thoughtcrime.securesms.components.emoji.MediaKeyboard
import org.thoughtcrime.securesms.components.emoji.RecentEmojiPageModel
import org.thoughtcrime.securesms.components.location.SignalPlace
import org.thoughtcrime.securesms.components.mention.MentionAnnotation
import org.thoughtcrime.securesms.components.menu.ActionItem
import org.thoughtcrime.securesms.components.menu.SignalBottomActionBar
import org.thoughtcrime.securesms.components.settings.app.subscription.donate.CheckoutFlowActivity
import org.thoughtcrime.securesms.components.settings.app.subscription.donate.DonateToSignalFragment
import org.thoughtcrime.securesms.components.settings.conversation.ConversationSettingsActivity
import org.thoughtcrime.securesms.components.spoiler.SpoilerAnnotation
import org.thoughtcrime.securesms.components.voice.VoiceNoteDraft
import org.thoughtcrime.securesms.components.voice.VoiceNoteMediaControllerOwner
import org.thoughtcrime.securesms.components.voice.VoiceNotePlaybackState
import org.thoughtcrime.securesms.components.voice.VoiceNotePlayerView
import org.thoughtcrime.securesms.contacts.paged.ContactSearchKey.RecipientSearchKey
import org.thoughtcrime.securesms.contactshare.Contact
import org.thoughtcrime.securesms.contactshare.ContactUtil
import org.thoughtcrime.securesms.contactshare.SharedContactDetailsActivity
import org.thoughtcrime.securesms.conversation.AttachmentKeyboardButton
import org.thoughtcrime.securesms.conversation.BadDecryptLearnMoreDialog
import org.thoughtcrime.securesms.conversation.ConversationAdapter
import org.thoughtcrime.securesms.conversation.ConversationBottomSheetCallback
import org.thoughtcrime.securesms.conversation.ConversationData
import org.thoughtcrime.securesms.conversation.ConversationHeaderView
import org.thoughtcrime.securesms.conversation.ConversationIntents
import org.thoughtcrime.securesms.conversation.ConversationIntents.ConversationScreenType
import org.thoughtcrime.securesms.conversation.ConversationItem
import org.thoughtcrime.securesms.conversation.ConversationItemSelection
import org.thoughtcrime.securesms.conversation.ConversationItemSwipeCallback
import org.thoughtcrime.securesms.conversation.ConversationMessage
import org.thoughtcrime.securesms.conversation.ConversationOptionsMenu
import org.thoughtcrime.securesms.conversation.ConversationReactionDelegate
import org.thoughtcrime.securesms.conversation.ConversationReactionOverlay
import org.thoughtcrime.securesms.conversation.ConversationReactionOverlay.OnActionSelectedListener
import org.thoughtcrime.securesms.conversation.ConversationReactionOverlay.OnHideListener
import org.thoughtcrime.securesms.conversation.ConversationSearchViewModel
import org.thoughtcrime.securesms.conversation.ConversationUpdateTick
import org.thoughtcrime.securesms.conversation.MarkReadHelper
import org.thoughtcrime.securesms.conversation.MenuState
import org.thoughtcrime.securesms.conversation.MessageSendType
import org.thoughtcrime.securesms.conversation.MessageStyler.getStyling
import org.thoughtcrime.securesms.conversation.ReenableScheduledMessagesDialogFragment
import org.thoughtcrime.securesms.conversation.ScheduleMessageContextMenu
import org.thoughtcrime.securesms.conversation.ScheduleMessageDialogCallback
import org.thoughtcrime.securesms.conversation.ScheduleMessageTimePickerBottomSheet
import org.thoughtcrime.securesms.conversation.ScheduleMessageTimePickerBottomSheet.Companion.showSchedule
import org.thoughtcrime.securesms.conversation.ScheduledMessagesBottomSheet
import org.thoughtcrime.securesms.conversation.ScheduledMessagesRepository
import org.thoughtcrime.securesms.conversation.SelectedConversationModel
import org.thoughtcrime.securesms.conversation.ShowAdminsBottomSheetDialog
import org.thoughtcrime.securesms.conversation.colors.ChatColors
import org.thoughtcrime.securesms.conversation.colors.Colorizer
import org.thoughtcrime.securesms.conversation.colors.RecyclerViewColorizer
import org.thoughtcrime.securesms.conversation.drafts.DraftRepository
import org.thoughtcrime.securesms.conversation.drafts.DraftRepository.ShareOrDraftData
import org.thoughtcrime.securesms.conversation.drafts.DraftViewModel
import org.thoughtcrime.securesms.conversation.mutiselect.ConversationItemAnimator
import org.thoughtcrime.securesms.conversation.mutiselect.MultiselectItemDecoration
import org.thoughtcrime.securesms.conversation.mutiselect.MultiselectPart
import org.thoughtcrime.securesms.conversation.mutiselect.Multiselectable
import org.thoughtcrime.securesms.conversation.mutiselect.forward.MultiselectForwardBottomSheet
import org.thoughtcrime.securesms.conversation.mutiselect.forward.MultiselectForwardFragment
import org.thoughtcrime.securesms.conversation.mutiselect.forward.MultiselectForwardFragmentArgs
import org.thoughtcrime.securesms.conversation.mutiselect.forward.MultiselectForwardRepository
import org.thoughtcrime.securesms.conversation.quotes.MessageQuotesBottomSheet
import org.thoughtcrime.securesms.conversation.ui.edit.EditMessageHistoryDialog
import org.thoughtcrime.securesms.conversation.ui.error.EnableCallNotificationSettingsDialog
import org.thoughtcrime.securesms.conversation.ui.inlinequery.InlineQuery
import org.thoughtcrime.securesms.conversation.ui.inlinequery.InlineQueryChangedListener
import org.thoughtcrime.securesms.conversation.ui.inlinequery.InlineQueryReplacement
import org.thoughtcrime.securesms.conversation.ui.inlinequery.InlineQueryResultsControllerV2
import org.thoughtcrime.securesms.conversation.ui.inlinequery.InlineQueryViewModelV2
import org.thoughtcrime.securesms.conversation.v2.computed.ConversationMessageComputeWorkers
import org.thoughtcrime.securesms.conversation.v2.data.ConversationMessageElement
import org.thoughtcrime.securesms.conversation.v2.groups.ConversationGroupCallViewModel
import org.thoughtcrime.securesms.conversation.v2.groups.ConversationGroupViewModel
import org.thoughtcrime.securesms.conversation.v2.items.ChatColorsDrawable
import org.thoughtcrime.securesms.conversation.v2.items.InteractiveConversationElement
import org.thoughtcrime.securesms.conversation.v2.keyboard.AttachmentKeyboardFragment
import org.thoughtcrime.securesms.database.DraftTable
import org.thoughtcrime.securesms.database.model.IdentityRecord
import org.thoughtcrime.securesms.database.model.InMemoryMessageRecord
import org.thoughtcrime.securesms.database.model.Mention
import org.thoughtcrime.securesms.database.model.MessageId
import org.thoughtcrime.securesms.database.model.MessageRecord
import org.thoughtcrime.securesms.database.model.MmsMessageRecord
import org.thoughtcrime.securesms.database.model.Quote
import org.thoughtcrime.securesms.database.model.StickerRecord
import org.thoughtcrime.securesms.database.model.databaseprotos.BodyRangeList
import org.thoughtcrime.securesms.databinding.V2ConversationFragmentBinding
import org.thoughtcrime.securesms.dependencies.AppDependencies
import org.thoughtcrime.securesms.events.GroupCallPeekEvent
import org.thoughtcrime.securesms.events.ReminderUpdateEvent
import org.thoughtcrime.securesms.giph.mp4.GiphyMp4ItemDecoration
import org.thoughtcrime.securesms.giph.mp4.GiphyMp4PlaybackController
import org.thoughtcrime.securesms.giph.mp4.GiphyMp4PlaybackPolicy
import org.thoughtcrime.securesms.giph.mp4.GiphyMp4ProjectionPlayerHolder
import org.thoughtcrime.securesms.giph.mp4.GiphyMp4ProjectionRecycler
import org.thoughtcrime.securesms.groups.GroupId
import org.thoughtcrime.securesms.groups.GroupMigrationMembershipChange
import org.thoughtcrime.securesms.groups.ui.GroupChangeFailureReason
import org.thoughtcrime.securesms.groups.ui.GroupErrors
import org.thoughtcrime.securesms.groups.ui.LeaveGroupDialog
import org.thoughtcrime.securesms.groups.ui.invitesandrequests.ManagePendingAndRequestingMembersActivity
import org.thoughtcrime.securesms.groups.ui.invitesandrequests.invite.GroupLinkInviteFriendsBottomSheetDialogFragment
import org.thoughtcrime.securesms.groups.ui.managegroup.dialogs.GroupDescriptionDialog
import org.thoughtcrime.securesms.groups.ui.migration.GroupsV1MigrationInfoBottomSheetDialogFragment
import org.thoughtcrime.securesms.groups.ui.migration.GroupsV1MigrationSuggestionsDialog
import org.thoughtcrime.securesms.groups.v2.GroupBlockJoinRequestResult
import org.thoughtcrime.securesms.invites.InviteActions
import org.thoughtcrime.securesms.keyboard.KeyboardPage
import org.thoughtcrime.securesms.keyboard.KeyboardPagerFragment
import org.thoughtcrime.securesms.keyboard.KeyboardPagerViewModel
import org.thoughtcrime.securesms.keyboard.KeyboardUtil
import org.thoughtcrime.securesms.keyboard.emoji.EmojiKeyboardPageFragment
import org.thoughtcrime.securesms.keyboard.emoji.search.EmojiSearchFragment
import org.thoughtcrime.securesms.keyboard.gif.GifKeyboardPageFragment
import org.thoughtcrime.securesms.keyboard.sticker.StickerKeyboardPageFragment
import org.thoughtcrime.securesms.keyboard.sticker.StickerSearchDialogFragment
import org.thoughtcrime.securesms.keyvalue.SignalStore
import org.thoughtcrime.securesms.linkpreview.LinkPreview
import org.thoughtcrime.securesms.linkpreview.LinkPreviewViewModelV2
import org.thoughtcrime.securesms.longmessage.LongMessageFragment
import org.thoughtcrime.securesms.mediaoverview.MediaOverviewActivity
import org.thoughtcrime.securesms.mediapreview.MediaIntentFactory
import org.thoughtcrime.securesms.mediapreview.MediaPreviewV2Activity
import org.thoughtcrime.securesms.mediasend.Media
import org.thoughtcrime.securesms.mediasend.MediaSendActivityResult
import org.thoughtcrime.securesms.messagedetails.MessageDetailsFragment
import org.thoughtcrime.securesms.messagerequests.MessageRequestRepository
import org.thoughtcrime.securesms.mms.AttachmentManager
import org.thoughtcrime.securesms.mms.AudioSlide
import org.thoughtcrime.securesms.mms.GifSlide
import org.thoughtcrime.securesms.mms.ImageSlide
import org.thoughtcrime.securesms.mms.MediaConstraints
import org.thoughtcrime.securesms.mms.QuoteModel
import org.thoughtcrime.securesms.mms.Slide
import org.thoughtcrime.securesms.mms.SlideDeck
import org.thoughtcrime.securesms.mms.SlideFactory
import org.thoughtcrime.securesms.mms.StickerSlide
import org.thoughtcrime.securesms.mms.VideoSlide
import org.thoughtcrime.securesms.notifications.v2.ConversationId
import org.thoughtcrime.securesms.payments.preferences.PaymentsActivity
import org.thoughtcrime.securesms.permissions.Permissions
import org.thoughtcrime.securesms.profiles.manage.EditProfileActivity
import org.thoughtcrime.securesms.profiles.spoofing.ReviewCardDialogFragment
import org.thoughtcrime.securesms.providers.BlobProvider
import org.thoughtcrime.securesms.ratelimit.RecaptchaProofBottomSheetFragment
import org.thoughtcrime.securesms.ratelimit.RecaptchaRequiredEvent
import org.thoughtcrime.securesms.reactions.ReactionsBottomSheetDialogFragment
import org.thoughtcrime.securesms.reactions.any.ReactWithAnyEmojiBottomSheetDialogFragment
import org.thoughtcrime.securesms.recipients.Recipient
import org.thoughtcrime.securesms.recipients.RecipientExporter
import org.thoughtcrime.securesms.recipients.RecipientId
import org.thoughtcrime.securesms.recipients.ui.bottomsheet.RecipientBottomSheetDialogFragment
import org.thoughtcrime.securesms.recipients.ui.disappearingmessages.RecipientDisappearingMessagesActivity
import org.thoughtcrime.securesms.registration.RegistrationNavigationActivity
import org.thoughtcrime.securesms.revealable.ViewOnceMessageActivity
import org.thoughtcrime.securesms.revealable.ViewOnceUtil
import org.thoughtcrime.securesms.safety.SafetyNumberBottomSheet
import org.thoughtcrime.securesms.sms.MessageSender
import org.thoughtcrime.securesms.stickers.StickerEventListener
import org.thoughtcrime.securesms.stickers.StickerLocator
import org.thoughtcrime.securesms.stickers.StickerManagementActivity
import org.thoughtcrime.securesms.stickers.StickerPackInstallEvent
import org.thoughtcrime.securesms.stickers.StickerPackPreviewActivity
import org.thoughtcrime.securesms.stories.StoryViewerArgs
import org.thoughtcrime.securesms.stories.viewer.StoryViewerActivity
import org.thoughtcrime.securesms.util.BottomSheetUtil
import org.thoughtcrime.securesms.util.BubbleUtil
import org.thoughtcrime.securesms.util.CommunicationActions
import org.thoughtcrime.securesms.util.ContextUtil
import org.thoughtcrime.securesms.util.ConversationUtil
import org.thoughtcrime.securesms.util.DateUtils
import org.thoughtcrime.securesms.util.Debouncer
import org.thoughtcrime.securesms.util.DeleteDialog
import org.thoughtcrime.securesms.util.Dialogs
import org.thoughtcrime.securesms.util.DoubleClickDebouncer
import org.thoughtcrime.securesms.util.DrawableUtil
import org.thoughtcrime.securesms.util.FullscreenHelper
import org.thoughtcrime.securesms.util.MediaUtil
import org.thoughtcrime.securesms.util.MessageConstraintsUtil
import org.thoughtcrime.securesms.util.MessageConstraintsUtil.getEditMessageThresholdHours
import org.thoughtcrime.securesms.util.MessageConstraintsUtil.isValidEditMessageSend
import org.thoughtcrime.securesms.util.PlayStoreUtil
import org.thoughtcrime.securesms.util.RemoteConfig
import org.thoughtcrime.securesms.util.SaveAttachmentUtil
import org.thoughtcrime.securesms.util.SignalLocalMetrics
import org.thoughtcrime.securesms.util.StorageUtil
import org.thoughtcrime.securesms.util.SwipeActionTypes
import org.thoughtcrime.securesms.util.TextSecurePreferences
import org.thoughtcrime.securesms.util.Util
import org.thoughtcrime.securesms.util.ViewUtil
import org.thoughtcrime.securesms.util.WindowUtil
import org.thoughtcrime.securesms.util.atMidnight
import org.thoughtcrime.securesms.util.atUTC
import org.thoughtcrime.securesms.util.createActivityViewModel
import org.thoughtcrime.securesms.util.doAfterNextLayout
import org.thoughtcrime.securesms.util.fragments.requireListener
import org.thoughtcrime.securesms.util.getRecordQuoteType
import org.thoughtcrime.securesms.util.hasAudio
import org.thoughtcrime.securesms.util.hasGiftBadge
import org.thoughtcrime.securesms.util.hasNonTextSlide
import org.thoughtcrime.securesms.util.isValidReactionTarget
import org.thoughtcrime.securesms.util.padding
import org.thoughtcrime.securesms.util.savedStateViewModel
import org.thoughtcrime.securesms.util.setIncognitoKeyboardEnabled
import org.thoughtcrime.securesms.util.toMillis
import org.thoughtcrime.securesms.util.viewModel
import org.thoughtcrime.securesms.util.views.Stub
import org.thoughtcrime.securesms.util.visible
import org.thoughtcrime.securesms.verify.VerifyIdentityActivity
import org.thoughtcrime.securesms.wallpaper.ChatWallpaper
import org.thoughtcrime.securesms.wallpaper.ChatWallpaperDimLevelUtil
import java.time.LocalDateTime
import java.util.Locale
import java.util.Optional
import java.util.concurrent.ExecutionException
import kotlin.time.Duration.Companion.milliseconds

/**
 * A single unified fragment for Conversations.
 */
class ConversationFragment :
  LoggingFragment(R.layout.v2_conversation_fragment),
  ReactWithAnyEmojiBottomSheetDialogFragment.Callback,
  ReactionsBottomSheetDialogFragment.Callback,
  EmojiKeyboardPageFragment.Callback,
  EmojiEventListener,
  GifKeyboardPageFragment.Host,
  StickerEventListener,
  StickerKeyboardPageFragment.Callback,
  MediaKeyboard.MediaKeyboardListener,
  EmojiSearchFragment.Callback,
  ScheduleMessageTimePickerBottomSheet.ScheduleCallback,
  ScheduleMessageDialogCallback,
  ConversationBottomSheetCallback,
  SafetyNumberBottomSheet.Callbacks,
  EnableCallNotificationSettingsDialog.Callback,
  MultiselectForwardBottomSheet.Callback,
  DoubleTapEditEducationSheet.Callback {

  companion object {
    private val TAG = Log.tag(ConversationFragment::class.java)
    private const val ACTION_PINNED_SHORTCUT = "action_pinned_shortcut"
    private const val SAVED_STATE_IS_SEARCH_REQUESTED = "is_search_requested"
    private const val EMOJI_SEARCH_FRAGMENT_TAG = "EmojiSearchFragment"

    private const val SCROLL_HEADER_ANIMATION_DURATION: Long = 100L
    private const val SCROLL_HEADER_CLOSE_DELAY: Long = SCROLL_HEADER_ANIMATION_DURATION * 4
  }

  private val args: ConversationIntents.Args by lazy {
    ConversationIntents.Args.from(requireArguments())
  }

  private val conversationRecipientRepository: ConversationRecipientRepository by lazy {
    ConversationRecipientRepository(args.threadId)
  }

  private val messageRequestRepository: MessageRequestRepository by lazy {
    MessageRequestRepository(requireContext())
  }

  private val disposables = LifecycleDisposable()
  private val binding by ViewBinderDelegate(V2ConversationFragmentBinding::bind) { _binding ->
    _binding.conversationInputPanel.embeddedTextEditor.apply {
      setOnEditorActionListener(null)
      setCursorPositionChangedListener(null)
      setOnKeyListener(null)
      removeTextChangedListener(composeTextEventsListener)
      setStylingChangedListener(null)
      setOnClickListener(null)
      removeOnFocusChangeListener(composeTextEventsListener)
    }

    dataObserver?.let {
      adapter.unregisterAdapterDataObserver(it)
    }

    scrollListener?.let {
      _binding.conversationItemRecycler.removeOnScrollListener(it)
    }
    scrollListener = null

    _binding.conversationItemRecycler.adapter = null

    textDraftSaveDebouncer.clear()
  }

  private val viewModel: ConversationViewModel by viewModel {
    ConversationViewModel(
      threadId = args.threadId,
      requestedStartingPosition = args.startingPosition,
      repository = ConversationRepository(localContext = requireContext(), isInBubble = args.conversationScreenType == ConversationScreenType.BUBBLE),
      recipientRepository = conversationRecipientRepository,
      messageRequestRepository = messageRequestRepository,
      scheduledMessagesRepository = ScheduledMessagesRepository(),
      initialChatColors = args.chatColors
    )
  }

  private val linkPreviewViewModel: LinkPreviewViewModelV2 by savedStateViewModel {
    LinkPreviewViewModelV2(it, enablePlaceholder = false)
  }

  private val groupCallViewModel: ConversationGroupCallViewModel by viewModel {
    ConversationGroupCallViewModel(conversationRecipientRepository)
  }

  private val conversationGroupViewModel: ConversationGroupViewModel by viewModels(
    factoryProducer = {
      ConversationGroupViewModel.Factory(conversationRecipientRepository)
    }
  )

  private val messageRequestViewModel: MessageRequestViewModel by viewModel {
    MessageRequestViewModel(args.threadId, conversationRecipientRepository, messageRequestRepository)
  }

  private val draftViewModel: DraftViewModel by viewModel {
    DraftViewModel(threadId = args.threadId, repository = DraftRepository(conversationArguments = args))
  }

  private val searchViewModel: ConversationSearchViewModel by viewModel {
    ConversationSearchViewModel(getString(R.string.note_to_self))
  }

  private val keyboardPagerViewModel: KeyboardPagerViewModel by activityViewModels()

  private val stickerViewModel: StickerSuggestionsViewModel by viewModel {
    StickerSuggestionsViewModel()
  }

  private lateinit var inlineQueryViewModel: InlineQueryViewModelV2

  private val shareDataTimestampViewModel: ShareDataTimestampViewModel by activityViewModels()

  private val inlineQueryController: InlineQueryResultsControllerV2 by lazy {
    InlineQueryResultsControllerV2(
      this,
      inlineQueryViewModel,
      inputPanel,
      (requireView() as ViewGroup),
      composeText
    )
  }

  private val voiceNotePlayerListener: VoiceNotePlayerView.Listener by lazy {
    VoiceNotePlayerViewListener()
  }

  private val conversationTooltips = ConversationTooltips(this)
  private val colorizer = Colorizer()
  private val textDraftSaveDebouncer = Debouncer(500)
  private val doubleTapToEditDebouncer = DoubleClickDebouncer(200)
  private val recentEmojis: RecentEmojiPageModel by lazy { RecentEmojiPageModel(AppDependencies.application, TextSecurePreferences.RECENT_STORAGE_KEY) }

  private lateinit var layoutManager: ConversationLayoutManager
  private lateinit var markReadHelper: MarkReadHelper
  private lateinit var giphyMp4ProjectionRecycler: GiphyMp4ProjectionRecycler
  private lateinit var addToContactsLauncher: ActivityResultLauncher<Intent>
  private lateinit var conversationActivityResultContracts: ConversationActivityResultContracts
  private lateinit var scrollToPositionDelegate: ScrollToPositionDelegate
  private lateinit var adapter: ConversationAdapterV2
  private lateinit var clickListener: ConversationItemClickListener
  private lateinit var typingIndicatorAdapter: ConversationTypingIndicatorAdapter
  private lateinit var recyclerViewColorizer: RecyclerViewColorizer
  private lateinit var attachmentManager: AttachmentManager
  private lateinit var multiselectItemDecoration: MultiselectItemDecoration
  private lateinit var openableGiftItemDecoration: OpenableGiftItemDecoration
  private lateinit var threadHeaderMarginDecoration: ThreadHeaderMarginDecoration
  private lateinit var conversationItemDecorations: ConversationItemDecorations
  private lateinit var optionsMenuCallback: ConversationOptionsMenuCallback
  private lateinit var backPressedCallback: BackPressedDelegate

  private var animationsAllowed = false
  private var actionMode: ActionMode? = null
  private var pinnedShortcutReceiver: BroadcastReceiver? = null
  private var searchMenuItem: MenuItem? = null
  private var isSearchRequested: Boolean = false
  private var previousPages: Set<KeyboardPage>? = null
  private var reShowScheduleMessagesBar: Boolean = false
  private var composeTextEventsListener: ComposeTextEventsListener? = null
  private var dataObserver: DataObserver? = null
  private var menuProvider: ConversationOptionsMenu.Provider? = null
  private var scrollListener: ScrollListener? = null

  private val jumpAndPulseScrollStrategy = object : ScrollToPositionDelegate.ScrollStrategy {
    override fun performScroll(recyclerView: RecyclerView, layoutManager: LinearLayoutManager, position: Int, smooth: Boolean) {
      ScrollToPositionDelegate.JumpToPositionStrategy.performScroll(recyclerView, layoutManager, position, smooth)
      adapter.pulseAtPosition(position)
    }
  }

  private val motionEventRelay: MotionEventRelay by viewModels(ownerProducer = { requireActivity() })

  private val actionModeCallback = ActionModeCallback()

  private val container: InputAwareConstraintLayout
    get() = requireView() as InputAwareConstraintLayout

  private val inputPanel: InputPanel
    get() = binding.conversationInputPanel.root

  private val composeText: ComposeText
    get() = binding.conversationInputPanel.embeddedTextEditor

  private val sendButton: SendButton
    get() = binding.conversationInputPanel.sendButton

  private val sendEditButton: ImageButton
    get() = binding.conversationInputPanel.sendEditButton

  private val bottomActionBar: SignalBottomActionBar
    get() = binding.conversationBottomActionBar

  private val searchNav: ConversationSearchBottomBar
    get() = binding.conversationSearchBottomBar.root

  private val scheduledMessagesStub: Stub<View> by lazy { Stub(binding.scheduledMessagesStub) }

  private val reactionDelegate: ConversationReactionDelegate by lazy(LazyThreadSafetyMode.NONE) {
    val conversationReactionStub = Stub<ConversationReactionOverlay>(binding.conversationReactionScrubberStub)
    val delegate = ConversationReactionDelegate(conversationReactionStub)
    delegate.setOnReactionSelectedListener(OnReactionsSelectedListener())

    delegate
  }

  private lateinit var voiceMessageRecordingDelegate: VoiceMessageRecordingDelegate

  //region Android Lifecycle

  override fun onCreate(savedInstanceState: Bundle?) {
    super.onCreate(savedInstanceState)
    SignalLocalMetrics.ConversationOpen.start()
  }

  override fun onViewCreated(view: View, savedInstanceState: Bundle?) {
    binding.toolbar.isBackInvokedCallbackEnabled = false

    disposables.bindTo(viewLifecycleOwner)
    FullscreenHelper(requireActivity()).showSystemUI()

    markReadHelper = MarkReadHelper(ConversationId.forConversation(args.threadId), requireContext(), viewLifecycleOwner)
    markReadHelper.ignoreViewReveals()

    inlineQueryViewModel = createActivityViewModel { InlineQueryViewModelV2(recipientRepository = conversationRecipientRepository) }

    attachmentManager = AttachmentManager(requireContext(), requireView(), AttachmentManagerListener())

    initializeConversationThreadUi()

    val conversationToolbarOnScrollHelper = ConversationToolbarOnScrollHelper(
      requireActivity(),
      binding.toolbarBackground,
      viewModel::wallpaperSnapshot,
      viewLifecycleOwner
    )
    conversationToolbarOnScrollHelper.attach(binding.conversationItemRecycler)
    presentWallpaper(args.wallpaper)
    presentChatColors(args.chatColors)
    presentConversationTitle(viewModel.recipientSnapshot)
    presentActionBarMenu()
    presentStoryRing()

    observeConversationThread()

    viewModel
      .inputReadyState
      .distinctUntilChanged()
      .subscribeBy(
        onNext = this::presentInputReadyState
      )
      .addTo(disposables)

    container.fragmentManager = childFragmentManager

    ToolbarDependentMarginListener(binding.toolbar)
    initializeMediaKeyboard()

    binding.conversationVideoContainer.setClipToOutline(true)

    SpoilerAnnotation.resetRevealedSpoilers()

    registerForResults()

    inputPanel.setMediaListener(InputPanelMediaListener())

    binding.conversationItemRecycler.addOnLayoutChangeListener { v, left, top, right, bottom, oldLeft, oldTop, oldRight, oldBottom ->
      viewModel.onChatBoundsChanged(Rect(left, top, right, bottom))
    }

    binding.toolbar.addOnLayoutChangeListener { _, _, _, _, bottom, _, _, _, _ ->
      binding.conversationItemRecycler.padding(top = bottom)
    }

    binding.conversationItemRecycler.addItemDecoration(ChatColorsDrawable.ChatColorsItemDecoration)
  }

  override fun onViewStateRestored(savedInstanceState: Bundle?) {
    super.onViewStateRestored(savedInstanceState)

    isSearchRequested = savedInstanceState?.getBoolean(SAVED_STATE_IS_SEARCH_REQUESTED, false) ?: args.isWithSearchOpen
  }

  override fun onSaveInstanceState(outState: Bundle) {
    super.onSaveInstanceState(outState)

    outState.putBoolean(SAVED_STATE_IS_SEARCH_REQUESTED, isSearchRequested)
  }

  override fun onResume() {
    super.onResume()

    WindowUtil.setLightNavigationBarFromTheme(requireActivity())
    WindowUtil.setLightStatusBarFromTheme(requireActivity())

    EventBus.getDefault().register(this)

    groupCallViewModel.peekGroupCall()

    if (!args.conversationScreenType.isInBubble) {
      AppDependencies.messageNotifier.setVisibleThread(ConversationId.forConversation(args.threadId))
    }

    viewModel.updateIdentityRecordsInBackground()

    if (args.isFirstTimeInSelfCreatedGroup) {
      conversationGroupViewModel.checkJustSelfInGroup().subscribeBy(
        onSuccess = {
          GroupLinkInviteFriendsBottomSheetDialogFragment.show(childFragmentManager, it)
        }
      ).addTo(disposables)
    }

    conversationGroupViewModel.updateGroupStateIfNeeded()

    if (inputPanel.voiceNoteDraft != null) {
      updateToggleButtonState()
    }

    if (SignalStore.rateLimit.needsRecaptcha()) {
      RecaptchaProofBottomSheetFragment.show(childFragmentManager)
    }
  }

  override fun onPause() {
    super.onPause()

    ConversationUtil.refreshRecipientShortcuts()

    if (!args.conversationScreenType.isInBubble) {
      AppDependencies.messageNotifier.clearVisibleThread()
    }

    if (activity?.isFinishing == true) {
      activity?.overridePendingTransition(R.anim.fade_scale_in, R.anim.slide_to_end)
    }

    inputPanel.onPause()

    viewModel.markLastSeen()

    EventBus.getDefault().unregister(this)
  }

  override fun onConfigurationChanged(newConfig: Configuration) {
    super.onConfigurationChanged(newConfig)
    ToolbarDependentMarginListener(binding.toolbar)
    inlineQueryController.onOrientationChange(newConfig.orientation == Configuration.ORIENTATION_LANDSCAPE)
  }

  override fun onDestroyView() {
    super.onDestroyView()
    if (pinnedShortcutReceiver != null) {
      requireActivity().unregisterReceiver(pinnedShortcutReceiver)
    }
  }

  @Suppress("OVERRIDE_DEPRECATION")
  override fun onRequestPermissionsResult(requestCode: Int, permissions: Array<out String>, grantResults: IntArray) {
    Permissions.onRequestPermissionsResult(this, requestCode, permissions, grantResults)
  }

  override fun startActivity(intent: Intent) {
    if (intent.getStringArrayExtra(Browser.EXTRA_APPLICATION_ID) != null) {
      intent.removeExtra(Browser.EXTRA_APPLICATION_ID)
    }

    try {
      super.startActivity(intent)
    } catch (e: ActivityNotFoundException) {
      Log.w(TAG, e)
      toast(
        toastTextId = R.string.ConversationActivity_there_is_no_app_available_to_handle_this_link_on_your_device,
        toastDuration = Toast.LENGTH_LONG
      )
    }
  }

  //endregion

  //region Fragment callbacks and listeners

  override fun getConversationAdapterListener(): ConversationAdapter.ItemClickListener {
    return adapter.clickListener
  }

  override fun jumpToMessage(messageRecord: MessageRecord) {
    viewModel
      .moveToMessage(messageRecord)
      .subscribeBy {
        moveToPosition(it)
      }
      .addTo(disposables)
  }

  override fun onReactWithAnyEmojiDialogDismissed() {
    reactionDelegate.hide()
  }

  override fun onReactWithAnyEmojiSelected(emoji: String) {
    reactionDelegate.hide()
  }

  override fun onReactionsDialogDismissed() {
    clearFocusedItem()
  }

  override fun openEmojiSearch() {
    val fragment = childFragmentManager.findFragmentByTag(EMOJI_SEARCH_FRAGMENT_TAG)
    if (fragment == null) {
      childFragmentManager.commit {
        add(R.id.emoji_search_container, EmojiSearchFragment(), EMOJI_SEARCH_FRAGMENT_TAG)
      }
    }
  }

  override fun closeEmojiSearch() {
    val fragment = childFragmentManager.findFragmentByTag(EMOJI_SEARCH_FRAGMENT_TAG)
    if (fragment != null) {
      childFragmentManager.commit(allowStateLoss = true) {
        remove(fragment)
      }
    }
  }

  override fun onEmojiSelected(emoji: String?) {
    if (emoji != null) {
      inputPanel.onEmojiSelected(emoji)
      recentEmojis.onCodePointSelected(emoji)
    }
  }

  override fun onKeyEvent(keyEvent: KeyEvent?) {
    if (keyEvent != null) {
      inputPanel.onKeyEvent(keyEvent)
    }
  }

  override fun openStickerSearch() {
    StickerSearchDialogFragment.show(childFragmentManager)
  }

  override fun onStickerSelected(sticker: StickerRecord) {
    sendSticker(
      stickerRecord = sticker,
      clearCompose = false
    )
  }

  override fun onStickerManagementClicked() {
    startActivity(StickerManagementActivity.getIntent(requireContext()))
    container.hideInput()
  }

  override fun isMms(): Boolean {
    return false
  }

  override fun openGifSearch() {
    val recipientId = viewModel.recipientSnapshot?.id ?: return
    conversationActivityResultContracts.launchGifSearch(recipientId, composeText.textTrimmed)
  }

  override fun onGifSelectSuccess(blobUri: Uri, width: Int, height: Int) {
    setMedia(
      uri = blobUri,
      mediaType = SlideFactory.MediaType.from(BlobProvider.getMimeType(blobUri))!!,
      width = width,
      height = height,
      videoGif = true
    )
  }

  override fun onShown() {
    inputPanel.mediaKeyboardListener.onShown()
  }

  override fun onHidden() {
    inputPanel.mediaKeyboardListener.onHidden()
    closeEmojiSearch()
  }

  override fun onKeyboardChanged(page: KeyboardPage) {
    inputPanel.mediaKeyboardListener.onKeyboardChanged(page)
  }

  override fun onScheduleSend(scheduledTime: Long) {
    sendMessage(scheduledDate = scheduledTime)
  }

  override fun onSchedulePermissionsGranted(metricId: String?, scheduledDate: Long) {
    sendMessage(scheduledDate = scheduledDate)
  }

  override fun sendAnywayAfterSafetyNumberChangedInBottomSheet(destinations: List<RecipientSearchKey>) {
    Log.d(TAG, "onSendAnywayAfterSafetyNumberChange")
    viewModel
      .updateIdentityRecords()
      .subscribeBy(
        onError = { t -> Log.w(TAG, "Error sending", t) },
        onComplete = { sendMessage() }
      )
      .addTo(disposables)
  }

  override fun onMessageResentAfterSafetyNumberChangeInBottomSheet() {
    Log.d(TAG, "onMessageResentAfterSafetyNumberChange")
    viewModel.updateIdentityRecordsInBackground()
  }

  override fun onCanceled() = Unit

  override fun onCallNotificationSettingsDialogDismissed() {
    adapter.notifyDataSetChanged()
  }

  override fun onFinishForwardAction() {
    actionMode?.finish()
  }

  override fun onDismissForwardSheet() = Unit

  //endregion

  private fun observeConversationThread() {
    var firstRender = true
    disposables += viewModel
      .conversationThreadState
      .subscribeOn(Schedulers.io())
      .doOnSuccess { state ->
        updateMessageRequestAcceptedState(state.meta.messageRequestData.isMessageRequestAccepted)
        SignalLocalMetrics.ConversationOpen.onDataLoaded()
        conversationItemDecorations.setFirstUnreadCount(state.meta.unreadCount)
        colorizer.onGroupMembershipChanged(state.meta.groupMemberAcis)
      }
      .observeOn(AndroidSchedulers.mainThread())
      .doOnSuccess { state ->
        moveToStartPosition(state.meta)
      }
      .flatMapObservable { it.items.data }
      .observeOn(AndroidSchedulers.mainThread())
      .subscribeBy(onNext = {
        if (firstRender) {
          SignalLocalMetrics.ConversationOpen.onDataPostedToMain()
        }

        adapter.submitList(it) {
          scrollToPositionDelegate.notifyListCommitted()
          conversationItemDecorations.currentItems = it

          if (firstRender) {
            firstRender = false
            binding.conversationItemRecycler.doAfterNextLayout {
              SignalLocalMetrics.ConversationOpen.onRenderFinished()
              doAfterFirstRender()
            }
          }
        }
      })
  }

  private fun doAfterFirstRender() {
    Log.d(TAG, "doAfterFirstRender")

    if (!isAdded || view == null) {
      Log.w(TAG, "Bailing, fragment no longer added")
      return
    }

    activity?.supportStartPostponedEnterTransition()

    backPressedCallback = BackPressedDelegate()
    requireActivity().onBackPressedDispatcher.addCallback(viewLifecycleOwner, backPressedCallback)

    menuProvider?.afterFirstRenderMode = true

    viewLifecycleOwner.lifecycle.addObserver(LastScrolledPositionUpdater(adapter, layoutManager, viewModel))

    disposables += viewModel.recipient
      .observeOn(AndroidSchedulers.mainThread())
      .distinctUntilChanged { r1, r2 -> r1 === r2 || r1.hasSameContent(r2) }
      .subscribeBy(onNext = this::onRecipientChanged)

    disposables += viewModel.scrollButtonState
      .subscribeBy(onNext = this::presentScrollButtons)

    disposables += viewModel
      .groupMemberServiceIds
      .subscribeBy(onNext = {
        colorizer.onGroupMembershipChanged(it)
        adapter.updateNameColors()
      })

    val disabledInputListener = DisabledInputListener()
    binding.conversationDisabledInput.listener = disabledInputListener

    val sendButtonListener = SendButtonListener()
    composeTextEventsListener = ComposeTextEventsListener()

    composeText.apply {
      setOnEditorActionListener(sendButtonListener)

      setCursorPositionChangedListener(composeTextEventsListener)
      setOnKeyListener(composeTextEventsListener)
      addTextChangedListener(composeTextEventsListener)
      setStylingChangedListener(composeTextEventsListener)
      setOnClickListener(composeTextEventsListener)
      onFocusChangeListener = composeTextEventsListener
    }

    sendButton.apply {
      setPopupContainer(binding.root)
      setOnClickListener(sendButtonListener)
      setScheduledSendListener(sendButtonListener)
      isEnabled = true
    }

    sendEditButton.setOnClickListener { handleSendEditMessage() }

    val attachListener = { _: View ->
      container.toggleInput(AttachmentKeyboardFragmentCreator, composeText)
    }
    binding.conversationInputPanel.attachButton.setOnClickListener(attachListener)
    binding.conversationInputPanel.inlineAttachmentButton.setOnClickListener(attachListener)

    presentGroupCallJoinButton()

    binding.scrollToBottom.setOnClickListener {
      binding.conversationItemRecycler.stopScroll()
      scrollToPositionDelegate.resetScrollPosition()
    }

    binding.scrollToMention.setOnClickListener {
      binding.conversationItemRecycler.stopScroll()
      scrollToNextMention()
    }

    dataObserver = DataObserver()
    adapter.registerAdapterDataObserver(dataObserver!!)

    val keyboardEvents = KeyboardEvents()
    container.addInputListener(keyboardEvents)
    container.addKeyboardStateListener(keyboardEvents)
    requireActivity()
      .onBackPressedDispatcher
      .addCallback(
        viewLifecycleOwner,
        keyboardEvents
      )

    childFragmentManager.setFragmentResultListener(AttachmentKeyboardFragment.RESULT_KEY, viewLifecycleOwner, AttachmentKeyboardFragmentListener())
    motionEventRelay.setDrain(MotionEventRelayDrain(this))

    voiceMessageRecordingDelegate = VoiceMessageRecordingDelegate(
      this,
      AudioRecorder(requireContext(), inputPanel),
      VoiceMessageRecordingSessionCallbacks()
    )

    binding.conversationBanner.listener = ConversationBannerListener()
    viewModel
      .reminder
      .subscribeBy { reminder ->
        if (reminder.isPresent) {
          binding.conversationBanner.showReminder(reminder.get())
        } else {
          binding.conversationBanner.clearReminder()
        }
      }
      .addTo(disposables)

    viewModel
      .identityRecordsObservable
      .distinctUntilChanged()
      .observeOn(AndroidSchedulers.mainThread())
      .subscribeBy { presentIdentityRecordsState(it) }
      .addTo(disposables)

    viewModel
      .getRequestReviewState()
      .subscribeBy { presentRequestReviewState(it) }
      .addTo(disposables)

    val sRight = SwipeAvailabilityProvider(SignalStore.settings().swipeToRightAction.let { if (it == SwipeActionTypes.DEFAULT) SwipeActionTypes.DEFAULT_FOR_RIGHT else it })
    val sLeft = SwipeAvailabilityProvider(SignalStore.settings().swipeToLeftAction.let { if (it == SwipeActionTypes.DEFAULT) SwipeActionTypes.DEFAULT_FOR_LEFT else it })

    ConversationItemSwipeCallback(
      sRight,
      sRight,
      sLeft,
      sLeft
    ).attachToRecyclerView(binding.conversationItemRecycler)

    draftViewModel.loadShareOrDraftData(shareDataTimestampViewModel.timestamp)
      .subscribeBy { data -> handleShareOrDraftData(data) }
      .addTo(disposables)

    disposables.add(
      draftViewModel
        .state
        .distinctUntilChanged { previous, next -> previous.voiceNoteDraft == next.voiceNoteDraft }
        .subscribe {
          inputPanel.voiceNoteDraft = it.voiceNoteDraft
          updateToggleButtonState()
        }
    )

    initializeSearch()
    initializeLinkPreviews()
    initializeStickerSuggestions()
    initializeInlineSearch()

    inputPanel.setListener(InputPanelListener())

    viewModel
      .getScheduledMessagesCount()
      .subscribeBy { count -> handleScheduledMessagesCountChange(count) }
      .addTo(disposables)

    presentTypingIndicator()

    getVoiceNoteMediaController().finishPostpone()

    getVoiceNoteMediaController()
      .voiceNotePlayerViewState
      .observe(viewLifecycleOwner) { state: Optional<VoiceNotePlayerView.State> ->
        if (state.isPresent) {
          binding.conversationBanner.showVoiceNotePlayer(state.get(), voiceNotePlayerListener)
        } else {
          binding.conversationBanner.clearVoiceNotePlayer()
        }
      }

    getVoiceNoteMediaController().voiceNotePlaybackState.observe(viewLifecycleOwner, inputPanel.playbackStateObserver)

    val conversationUpdateTick = ConversationUpdateTick {
      disposables += ConversationMessageComputeWorkers.recomputeFormattedDate(
        requireContext(),
        adapter.currentList.filterIsInstance<ConversationMessageElement>()
      ).observeOn(AndroidSchedulers.mainThread()).subscribeBy { adapter.updateTimestamps() }
    }

    viewLifecycleOwner.lifecycle.addObserver(conversationUpdateTick)

    if (args.conversationScreenType.isInPopup) {
      composeText.requestFocus()
      binding.conversationInputPanel.quickAttachmentToggle.disable()
    }
  }

  private fun initializeInlineSearch() {
    inlineQueryController.onOrientationChange(resources.configuration.orientation == Configuration.ORIENTATION_LANDSCAPE)

    composeText.apply {
      setInlineQueryChangedListener(object : InlineQueryChangedListener {
        override fun onQueryChanged(inlineQuery: InlineQuery) {
          inlineQueryViewModel.onQueryChange(inlineQuery)
        }
      })

      setMentionValidator { annotations ->
        val recipient = viewModel.recipientSnapshot ?: return@setMentionValidator annotations

        val validIds = recipient.participantIds
          .map { MentionAnnotation.idToMentionAnnotationValue(it) }
          .toSet()

        annotations.filterNot { validIds.contains(it.value) }
      }
    }

    inlineQueryViewModel
      .selection
      .observeOn(AndroidSchedulers.mainThread())
      .subscribe { r: InlineQueryReplacement -> composeText.replaceText(r) }
      .addTo(disposables)
  }

  private fun presentTypingIndicator() {
    typingIndicatorAdapter.registerAdapterDataObserver(object : RecyclerView.AdapterDataObserver() {
      override fun onItemRangeInserted(positionStart: Int, itemCount: Int) {
        if (positionStart == 0 && itemCount == 1 && layoutManager.findFirstCompletelyVisibleItemPosition() == 0) {
          scrollToPositionDelegate.resetScrollPosition()
        }
      }
    })

    AppDependencies.typingStatusRepository.getTypists(args.threadId).observe(viewLifecycleOwner) {
      val recipient = viewModel.recipientSnapshot ?: return@observe

      typingIndicatorAdapter.setState(
        ConversationTypingIndicatorAdapter.State(
          typists = it.typists,
          isGroupThread = recipient.isGroup,
          hasWallpaper = recipient.hasWallpaper,
          isReplacedByIncomingMessage = it.isReplacedByIncomingMessage
        )
      )
    }
  }

  private fun presentStoryRing() {
    if (SignalStore.story.isFeatureDisabled) {
      return
    }

    disposables += viewModel.storyRingState.subscribeBy {
      binding.conversationTitleView.conversationTitleView.setStoryRingFromState(it)
    }

    binding.conversationTitleView.conversationTitleView.setOnStoryRingClickListener {
      val recipient: Recipient = viewModel.recipientSnapshot ?: return@setOnStoryRingClickListener
      val args = StoryViewerArgs.Builder(recipient.id, recipient.shouldHideStory)
        .isFromQuote(true)
        .build()

      startActivity(StoryViewerActivity.createIntent(requireContext(), args))
    }
  }

  private fun presentInputReadyState(inputReadyState: InputReadyState) {
    presentConversationTitle(inputReadyState.conversationRecipient)

    val disabledInputView = binding.conversationDisabledInput

    var inputDisabled = true
    when {
      inputReadyState.isClientExpired || inputReadyState.isUnauthorized -> disabledInputView.showAsExpiredOrUnauthorized(inputReadyState.isClientExpired, inputReadyState.isUnauthorized)
      !inputReadyState.messageRequestState.isAccepted -> disabledInputView.showAsMessageRequest(inputReadyState.conversationRecipient, inputReadyState.messageRequestState)
      inputReadyState.isActiveGroup == false -> disabledInputView.showAsNoLongerAMember()
      inputReadyState.isRequestingMember == true -> disabledInputView.showAsRequestingMember()
      inputReadyState.isAnnouncementGroup == true && inputReadyState.isAdmin == false -> disabledInputView.showAsAnnouncementGroupAdminsOnly()
      inputReadyState.conversationRecipient.isReleaseNotes -> disabledInputView.showAsReleaseNotesChannel(inputReadyState.conversationRecipient)
      inputReadyState.shouldShowInviteToSignal() -> disabledInputView.showAsInviteToSignal(requireContext(), inputReadyState.conversationRecipient, inputReadyState.threadContainsSms)
      else -> inputDisabled = false
    }

    inputPanel.setHideForMessageRequestState(inputDisabled)

    if (inputDisabled) {
      WindowUtil.setNavigationBarColor(requireActivity(), disabledInputView.color)
    } else {
      disabledInputView.clear()
    }

    composeText.setMessageSendType(MessageSendType.SignalMessageSendType)
  }

  private fun presentIdentityRecordsState(identityRecordsState: IdentityRecordsState) {
    if (!identityRecordsState.isGroup) {
      binding.conversationTitleView.root.setVerified(identityRecordsState.isVerified)
    }

    if (identityRecordsState.isUnverified) {
      binding.conversationBanner.showUnverifiedBanner(identityRecordsState.identityRecords)
    } else {
      binding.conversationBanner.clearUnverifiedBanner()
    }
  }

  private fun presentRequestReviewState(requestReviewState: RequestReviewState) {
    if (requestReviewState.shouldShowReviewBanner()) {
      binding.conversationBanner.showReviewBanner(requestReviewState)
    } else {
      binding.conversationBanner.clearRequestReview()
    }
  }

  private fun setMedia(uri: Uri, mediaType: SlideFactory.MediaType, width: Int = 0, height: Int = 0, borderless: Boolean = false, videoGif: Boolean = false) {
    val recipientId: RecipientId = viewModel.recipientSnapshot?.id ?: return

    if (mediaType == SlideFactory.MediaType.VCARD) {
      conversationActivityResultContracts.launchContactShareEditor(uri, viewModel.recipientSnapshot!!.chatColors)
    } else if (mediaType == SlideFactory.MediaType.IMAGE || mediaType == SlideFactory.MediaType.GIF || mediaType == SlideFactory.MediaType.VIDEO) {
      val mimeType = MediaUtil.getMimeType(requireContext(), uri) ?: mediaType.toFallbackMimeType()
      val media = Media(
        uri,
        mimeType,
        0,
        width,
        height,
        0,
        0,
        borderless,
        videoGif,
        Optional.empty(),
        Optional.empty(),
        Optional.empty()
      )
      conversationActivityResultContracts.launchMediaEditor(listOf(media), recipientId, composeText.textTrimmed)
    } else {
      attachmentManager.setMedia(Glide.with(this), uri, mediaType, MediaConstraints.getPushMediaConstraints(), width, height)
    }
  }

  private fun calculateCharactersRemaining() {
    val messageBody: String = binding.conversationInputPanel.embeddedTextEditor.textTrimmed.toString()
    val charactersLeftView: TextView = binding.conversationInputSpaceLeft
    val characterState = MessageSendType.SignalMessageSendType.calculateCharacters(messageBody)

    if (characterState.charactersRemaining <= 15 || characterState.messagesSpent > 1) {
      charactersLeftView.text = String.format(
        Locale.getDefault(),
        "%d/%d (%d)",
        characterState.charactersRemaining,
        characterState.maxTotalMessageSize,
        characterState.messagesSpent
      )
      charactersLeftView.visibility = View.VISIBLE
    } else {
      charactersLeftView.visibility = View.GONE
    }
  }

  private fun registerForResults() {
    addToContactsLauncher = registerForActivityResult(AddToContactsContract()) {}
    conversationActivityResultContracts = ConversationActivityResultContracts(this, ActivityResultCallbacks())
  }

  private fun onRecipientChanged(recipient: Recipient) {
    presentWallpaper(recipient.wallpaper)
    presentConversationTitle(recipient)
    presentChatColors(recipient.chatColors)
    invalidateOptionsMenu()

    updateMessageRequestAcceptedState(!viewModel.hasMessageRequestState)
  }

  private fun updateMessageRequestAcceptedState(isMessageRequestAccepted: Boolean) {
    if (binding.conversationItemRecycler.isInLayout) {
      binding.conversationItemRecycler.doAfterNextLayout {
        adapter.setMessageRequestIsAccepted(isMessageRequestAccepted)
      }
    } else {
      adapter.setMessageRequestIsAccepted(isMessageRequestAccepted)
    }
  }

  private fun invalidateOptionsMenu() {
    if (searchMenuItem?.isActionViewExpanded != true || !isSearchRequested) {
      binding.toolbar.invalidateMenu()
    }
  }

  private fun presentActionBarMenu() {
    if (!args.conversationScreenType.isInPopup) {
      optionsMenuCallback = ConversationOptionsMenuCallback()
      menuProvider = ConversationOptionsMenu.Provider(optionsMenuCallback, disposables)
      binding.toolbar.addMenuProvider(menuProvider!!)
      invalidateOptionsMenu()
    }

    when (args.conversationScreenType) {
      ConversationScreenType.NORMAL -> presentNavigationIconForNormal()
      ConversationScreenType.BUBBLE,
      ConversationScreenType.POPUP -> presentNavigationIconForBubble()
    }
  }

  private fun presentNavigationIconForNormal() {
    binding.toolbar.setNavigationIcon(R.drawable.ic_arrow_left_24)
    binding.toolbar.setNavigationContentDescription(R.string.ConversationFragment__content_description_back_button)
    binding.toolbar.setNavigationOnClickListener {
      requireActivity().finishAfterTransition()
    }
  }

  private fun presentNavigationIconForBubble() {
    binding.toolbar.navigationIcon = DrawableUtil.tint(
      ContextUtil.requireDrawable(requireContext(), R.drawable.ic_notification),
      ContextCompat.getColor(requireContext(), R.color.signal_accent_primary)
    )

    binding.toolbar.setNavigationContentDescription(R.string.ConversationFragment__content_description_launch_signal_button)

    binding.toolbar.setNavigationOnClickListener {
      startActivity(MainActivity.clearTop(requireContext()))
    }
  }

  private fun presentConversationTitle(recipient: Recipient?) {
    if (recipient == null) {
      return
    }

    val titleView = binding.conversationTitleView.root

    titleView.setTitle(Glide.with(this), recipient)
    if (recipient.expiresInSeconds > 0) {
      titleView.showExpiring(recipient)
    } else {
      titleView.clearExpiring()
    }

    if (!args.conversationScreenType.isInPopup) {
      titleView.setOnClickListener {
        optionsMenuCallback.handleConversationSettings()
      }
    }

    if (recipient.isSystemContact) {
      titleView.setOnLongClickListener {
        startActivity(Intent(Intent.ACTION_VIEW, recipient.contactUri))
        return@setOnLongClickListener true
      }
    }
  }

  private fun presentWallpaper(chatWallpaper: ChatWallpaper?) {
    if (chatWallpaper != null) {
      chatWallpaper.loadInto(binding.conversationWallpaper)
      ChatWallpaperDimLevelUtil.applyDimLevelForNightMode(binding.conversationWallpaperDim, chatWallpaper)
    } else {
      binding.conversationWallpaperDim.visible = false
    }

    val toolbarTint = ContextCompat.getColor(
      requireContext(),
      if (chatWallpaper != null) {
        R.color.signal_colorNeutralInverse
      } else {
        R.color.signal_colorOnSurface
      }
    )

    binding.toolbar.setTitleTextColor(toolbarTint)
    binding.toolbar.setActionItemTint(toolbarTint)

    val wallpaperEnabled = chatWallpaper != null
    binding.conversationWallpaper.visible = wallpaperEnabled
    binding.scrollToBottom.setWallpaperEnabled(wallpaperEnabled)
    binding.scrollToMention.setWallpaperEnabled(wallpaperEnabled)
    binding.conversationDisabledInput.setWallpaperEnabled(wallpaperEnabled)
    inputPanel.setWallpaperEnabled(wallpaperEnabled)

    val stateChanged = adapter.onHasWallpaperChanged(wallpaperEnabled)
    conversationItemDecorations.hasWallpaper = wallpaperEnabled
    if (stateChanged) {
      binding.conversationItemRecycler.invalidateItemDecorations()
    }

    val navColor = if (wallpaperEnabled) {
      R.color.conversation_navigation_wallpaper
    } else {
      R.color.signal_colorBackground
    }

    binding.scrollDateHeader.setBackgroundResource(
      if (wallpaperEnabled) R.drawable.sticky_date_header_background_wallpaper else R.drawable.sticky_date_header_background
    )

    binding.scrollDateHeader.setTextColor(
      ContextCompat.getColor(
        requireContext(),
        if (wallpaperEnabled) R.color.sticky_header_foreground_wallpaper else R.color.signal_colorOnSurfaceVariant
      )
    )

    WindowUtil.setNavigationBarColor(requireActivity(), ContextCompat.getColor(requireContext(), navColor))
  }

  private fun presentChatColors(chatColors: ChatColors) {
    recyclerViewColorizer.setChatColors(chatColors)
    binding.scrollToMention.setUnreadCountBackgroundTint(chatColors.asSingleColor())
    binding.scrollToBottom.setUnreadCountBackgroundTint(chatColors.asSingleColor())
    binding.conversationInputPanel.buttonToggle.background.apply {
      colorFilter = PorterDuffColorFilter(chatColors.asSingleColor(), PorterDuff.Mode.MULTIPLY)
      invalidateSelf()
    }
  }

  private fun presentScrollButtons(scrollButtonState: ConversationScrollButtonState) {
    Log.d(TAG, "Update scroll state $scrollButtonState")
    binding.scrollToBottom.setUnreadCount(scrollButtonState.unreadCount)
    binding.scrollToMention.isShown = scrollButtonState.hasMentions && scrollButtonState.showScrollButtons
    binding.scrollToBottom.isShown = scrollButtonState.showScrollButtons
  }

  private fun presentGroupCallJoinButton() {
    binding.conversationGroupCallJoin.setOnClickListener {
      handleVideoCall()
    }

    disposables += groupCallViewModel
      .state
      .distinctUntilChanged()
      .subscribeBy {
        binding.conversationGroupCallJoin.visible = it.ongoingCall
        binding.conversationGroupCallJoin.setText(if (it.hasCapacity) R.string.ConversationActivity_join else R.string.ConversationActivity_full)
        invalidateOptionsMenu()
      }
  }

  private fun handleVideoCall() {
    val recipient = viewModel.recipientSnapshot ?: return
    if (!recipient.isGroup) {
      CommunicationActions.startVideoCall(this, recipient)
      return
    }

    val hasActiveGroupCall: Single<Boolean> = groupCallViewModel.state.map { it.ongoingCall }.firstOrError()
    val isNonAdminInAnnouncementGroup: Boolean = conversationGroupViewModel.isNonAdminInAnnouncementGroup()
    val cannotCreateGroupCall = hasActiveGroupCall.map { active ->
      recipient to (recipient.isPushV2Group && !active && isNonAdminInAnnouncementGroup)
    }

    disposables += cannotCreateGroupCall
      .observeOn(AndroidSchedulers.mainThread())
      .subscribe { (recipient, notAllowed) ->
        if (notAllowed) {
          ConversationDialogs.displayCannotStartGroupCallDueToPermissionsDialog(requireContext())
        } else {
          CommunicationActions.startVideoCall(this, recipient)
        }
      }
  }

  private fun handleBlockJoinRequest(recipient: Recipient) {
    disposables += conversationGroupViewModel.blockJoinRequests(recipient).subscribeBy { result ->
      if (result.isFailure()) {
        val failureReason = GroupErrors.getUserDisplayMessage((result as GroupBlockJoinRequestResult.Failure).reason)
        Toast.makeText(requireContext(), failureReason, Toast.LENGTH_SHORT).show()
      } else {
        Toast.makeText(requireContext(), R.string.ConversationFragment__blocked, Toast.LENGTH_SHORT).show()
      }
    }
  }

  private fun handleShareOrDraftData(data: ShareOrDraftData) {
    shareDataTimestampViewModel.timestamp = args.shareDataTimestamp

    when (data) {
      is ShareOrDraftData.SendKeyboardImage -> sendMessageWithoutComposeInput(slide = data.slide, clearCompose = false)
      is ShareOrDraftData.SendSticker -> sendMessageWithoutComposeInput(slide = data.slide, clearCompose = true)
      is ShareOrDraftData.SetText -> composeText.setDraftText(data.text)
      is ShareOrDraftData.SetLocation -> attachmentManager.setLocation(data.location, MediaConstraints.getPushMediaConstraints())
      is ShareOrDraftData.SetEditMessage -> {
        composeText.setDraftText(data.draftText)
        inputPanel.enterEditMessageMode(Glide.with(this), data.messageEdit, true)
      }

      is ShareOrDraftData.SetMedia -> {
        composeText.setDraftText(data.text)
        setMedia(data.media, data.mediaType)
      }

      is ShareOrDraftData.SetQuote -> {
        composeText.setDraftText(data.draftText)
        handleReplyToMessage(data.quote)
      }

      is ShareOrDraftData.StartSendMedia -> {
        val recipientId = viewModel.recipientSnapshot?.id ?: return
        conversationActivityResultContracts.launchMediaEditor(data.mediaList, recipientId, data.text)
      }
    }
  }

  private fun handleScheduledMessagesCountChange(count: Int) {
    if (count <= 0) {
      scheduledMessagesStub.visibility = View.GONE
      reShowScheduleMessagesBar = false
    } else {
      scheduledMessagesStub.get().apply {
        visibility = View.VISIBLE

        findViewById<View>(R.id.scheduled_messages_show_all)
          .setOnClickListener {
            val recipient = viewModel.recipientSnapshot ?: return@setOnClickListener
            container.runAfterAllHidden(composeText) {
              ScheduledMessagesBottomSheet.show(childFragmentManager, args.threadId, recipient.id)
            }
          }

        findViewById<TextView>(R.id.scheduled_messages_text).text = resources.getQuantityString(R.plurals.conversation_scheduled_messages_bar__number_of_messages, count, count)
      }
      reShowScheduleMessagesBar = true
    }
  }

  private fun handleSendEditMessage() {
    if (!inputPanel.inEditMessageMode()) {
      Log.w(TAG, "Not in edit message mode, unknown state, forcing re-exit")
      inputPanel.exitEditMessageMode()
      return
    }

    if (SignalStore.uiHints.hasNotSeenEditMessageBetaAlert()) {
      Dialogs.showEditMessageBetaDialog(requireContext()) { handleSendEditMessage() }
      return
    }

    val editMessage = inputPanel.editMessage
    if (editMessage == null) {
      Log.w(TAG, "No edit message found, forcing exit")
      inputPanel.exitEditMessageMode()
      return
    }

    if (!MessageConstraintsUtil.isWithinMaxEdits(editMessage)) {
      Log.i(TAG, "Too many edits to the message")
      Dialogs.showAlertDialog(requireContext(), null, resources.getQuantityString(R.plurals.ConversationActivity_edit_message_too_many_edits, MessageConstraintsUtil.MAX_EDIT_COUNT, MessageConstraintsUtil.MAX_EDIT_COUNT))
      return
    }

    if (!isValidEditMessageSend(editMessage, System.currentTimeMillis())) {
      Log.i(TAG, "Edit message no longer valid")
      val editDurationHours = getEditMessageThresholdHours()
      Dialogs.showAlertDialog(requireContext(), null, resources.getQuantityString(R.plurals.ConversationActivity_edit_message_too_old, editDurationHours, editDurationHours))
      return
    }

    sendMessage()
  }

  private fun getVoiceNoteMediaController() = requireListener<VoiceNoteMediaControllerOwner>().voiceNoteMediaController

  private fun initializeConversationThreadUi() {
    layoutManager = ConversationLayoutManager(requireContext())
    binding.conversationItemRecycler.setHasFixedSize(false)
    binding.conversationItemRecycler.layoutManager = layoutManager
    scrollListener = ScrollListener()
    binding.conversationItemRecycler.addOnScrollListener(scrollListener!!)

    clickListener = ConversationItemClickListener()
    adapter = ConversationAdapterV2(
      lifecycleOwner = viewLifecycleOwner,
      requestManager = Glide.with(this),
      clickListener = clickListener,
      hasWallpaper = args.wallpaper != null,
      colorizer = colorizer,
      startExpirationTimeout = viewModel::startExpirationTimeout,
      chatColorsDataProvider = viewModel::chatColorsSnapshot,
      displayDialogFragment = { it.show(childFragmentManager, null) }
    )

    typingIndicatorAdapter = ConversationTypingIndicatorAdapter(Glide.with(this))

    scrollToPositionDelegate = ScrollToPositionDelegate(
      recyclerView = binding.conversationItemRecycler,
      canJumpToPosition = adapter::canJumpToPosition
    )

    adapter.setPagingController(viewModel.pagingController)

    recyclerViewColorizer = RecyclerViewColorizer(binding.conversationItemRecycler)
    recyclerViewColorizer.setChatColors(args.chatColors)

    binding.conversationItemRecycler.adapter = ConcatAdapter(typingIndicatorAdapter, adapter)
    multiselectItemDecoration = MultiselectItemDecoration(
      requireContext()
    ) { viewModel.wallpaperSnapshot }

    openableGiftItemDecoration = OpenableGiftItemDecoration(requireContext())
    binding.conversationItemRecycler.addItemDecoration(openableGiftItemDecoration)

    binding.conversationItemRecycler.addItemDecoration(multiselectItemDecoration)
    viewLifecycleOwner.lifecycle.addObserver(multiselectItemDecoration)

    giphyMp4ProjectionRecycler = initializeGiphyMp4()

    val layoutTransitionListener = BubbleLayoutTransitionListener(binding.conversationItemRecycler)
    viewLifecycleOwner.lifecycle.addObserver(layoutTransitionListener)

    binding.conversationItemRecycler.itemAnimator = ConversationItemAnimator(
      isInMultiSelectMode = adapter.selectedItems::isNotEmpty,
      shouldPlayMessageAnimations = {
        animationsAllowed && scrollToPositionDelegate.isListCommitted() && binding.conversationItemRecycler.scrollState == RecyclerView.SCROLL_STATE_IDLE
      },
      isParentFilled = {
        binding.conversationItemRecycler.canScrollVertically(1) || binding.conversationItemRecycler.canScrollVertically(-1)
      },
      shouldUseSlideAnimation = { viewHolder ->
        true
      }
    )

    threadHeaderMarginDecoration = ThreadHeaderMarginDecoration()
    binding.conversationItemRecycler.addItemDecoration(threadHeaderMarginDecoration)

    conversationItemDecorations = ConversationItemDecorations(hasWallpaper = args.wallpaper != null)
    binding.conversationItemRecycler.addItemDecoration(conversationItemDecorations, 0)
  }

  private fun initializeGiphyMp4(): GiphyMp4ProjectionRecycler {
    val maxPlayback = GiphyMp4PlaybackPolicy.maxSimultaneousPlaybackInConversation()
    val holders = GiphyMp4ProjectionPlayerHolder.injectVideoViews(
      requireContext(),
      viewLifecycleOwner.lifecycle,
      binding.conversationVideoContainer,
      maxPlayback
    )

    val callback = GiphyMp4ProjectionRecycler(holders)
    GiphyMp4PlaybackController.attach(binding.conversationItemRecycler, callback, maxPlayback)
    binding.conversationItemRecycler.addItemDecoration(
      GiphyMp4ItemDecoration(callback),
      0
    )
    return callback
  }

  private fun initializeSearch() {
    searchViewModel.searchResults.observe(viewLifecycleOwner) { result ->
      if (result == null) {
        return@observe
      }

      if (result.results.isNotEmpty()) {
        val messageResult = result.results[result.position]
        disposables += viewModel
          .moveToDate(messageResult.receivedTimestampMs)
          .observeOn(AndroidSchedulers.mainThread())
          .subscribeBy {
            moveToPosition(it)
          }
      }

      searchNav.setData(result.position, result.results.size)
    }

    searchNav.setEventListener(SearchEventListener())

    disposables += viewModel.searchQuery.subscribeBy {
      adapter.updateSearchQuery(it)
    }
  }

  private fun initializeLinkPreviews() {
    linkPreviewViewModel.linkPreviewState
      .observeOn(AndroidSchedulers.mainThread())
      .subscribeBy { state ->
        if (state.isLoading) {
          inputPanel.setLinkPreviewLoading()
        } else if (state.hasLinks() && !state.linkPreview.isPresent) {
          inputPanel.setLinkPreviewNoPreview(state.error)
        } else {
          inputPanel.setLinkPreview(Glide.with(this), state.linkPreview)
        }

        updateToggleButtonState()
      }
      .addTo(disposables)
  }

  private fun initializeMediaKeyboard() {
    val isSystemEmojiPreferred = SignalStore.settings.isPreferSystemEmoji
    val keyboardMode: TextSecurePreferences.MediaKeyboardMode = TextSecurePreferences.getMediaKeyboardMode(requireContext())
    val stickerIntro: Boolean = !TextSecurePreferences.hasSeenStickerIntroTooltip(requireContext())

    inputPanel.showMediaKeyboardToggle(true)

    val keyboardPage = when (keyboardMode) {
      TextSecurePreferences.MediaKeyboardMode.EMOJI -> if (isSystemEmojiPreferred) KeyboardPage.STICKER else KeyboardPage.EMOJI
      TextSecurePreferences.MediaKeyboardMode.STICKER -> KeyboardPage.STICKER
      TextSecurePreferences.MediaKeyboardMode.GIF -> if (RemoteConfig.gifSearchAvailable) KeyboardPage.GIF else KeyboardPage.STICKER
    }

    inputPanel.setMediaKeyboardToggleMode(keyboardPage)
    keyboardPagerViewModel.switchToPage(keyboardPage)

    if (stickerIntro) {
      TextSecurePreferences.setMediaKeyboardMode(requireContext(), TextSecurePreferences.MediaKeyboardMode.STICKER)
      inputPanel.setMediaKeyboardToggleMode(KeyboardPage.STICKER)
      conversationTooltips.displayStickerIntroductionTooltip(inputPanel.mediaKeyboardToggleAnchorView) {
        EventBus.getDefault().removeStickyEvent(StickerPackInstallEvent::class.java)
      }
    }
  }

  private fun initializeStickerSuggestions() {
    stickerViewModel.stickers
      .subscribeBy(onNext = inputPanel::setStickerSuggestions)
      .addTo(disposables)
  }

  private fun updateLinkPreviewState() {
    if (viewModel.isPushAvailable && !attachmentManager.isAttachmentPresent && context != null && inputPanel.editMessage?.hasNonTextSlide() != true) {
      linkPreviewViewModel.onEnabled()
      linkPreviewViewModel.onTextChanged(composeText.textTrimmed.toString(), composeText.selectionStart, composeText.selectionEnd)
    } else {
      linkPreviewViewModel.onUserCancel()
    }
  }

  private fun updateToggleButtonState() {
    val buttonToggle: AnimatingToggle = binding.conversationInputPanel.buttonToggle
    val quickAttachment: HidingLinearLayout = binding.conversationInputPanel.quickAttachmentToggle
    val inlineAttachment: HidingLinearLayout = binding.conversationInputPanel.inlineAttachmentContainer

    when {
      inputPanel.isRecordingInLockedMode -> {
        buttonToggle.display(sendButton)
        quickAttachment.show()
        inlineAttachment.hide()
      }

      inputPanel.inEditMessageMode() -> {
        buttonToggle.display(sendEditButton)
        quickAttachment.hide()
        inlineAttachment.hide()
      }

      draftViewModel.voiceNoteDraft != null -> {
        buttonToggle.display(sendButton)
        quickAttachment.hide()
        inlineAttachment.hide()
      }

      composeText.text.isNullOrBlank() && !attachmentManager.isAttachmentPresent -> {
        buttonToggle.display(binding.conversationInputPanel.attachButton)
        quickAttachment.show()
        inlineAttachment.hide()
      }

      else -> {
        buttonToggle.display(sendButton)
        quickAttachment.hide()

        if (!attachmentManager.isAttachmentPresent && !linkPreviewViewModel.hasLinkPreviewUi) {
          inlineAttachment.show()
        } else {
          inlineAttachment.hide()
        }
      }
    }
  }

  private fun sendSticker(
    stickerRecord: StickerRecord,
    clearCompose: Boolean
  ) {
    val stickerLocator = StickerLocator(stickerRecord.packId, stickerRecord.packKey, stickerRecord.stickerId, stickerRecord.emoji)
    val slide = StickerSlide(
      requireContext(),
      stickerRecord.uri,
      stickerRecord.size,
      stickerLocator,
      stickerRecord.contentType
    )

    sendMessageWithoutComposeInput(slide = slide, clearCompose = clearCompose)

    viewModel.updateStickerLastUsedTime(stickerRecord, System.currentTimeMillis().milliseconds)
  }

  private fun sendMessageWithoutComposeInput(
    slide: Slide? = null,
    contacts: List<Contact> = emptyList(),
    quote: QuoteModel? = null,
    clearCompose: Boolean = true
  ) {
    sendMessage(
      slideDeck = slide?.let { SlideDeck().apply { addSlide(slide) } },
      contacts = contacts,
      clearCompose = clearCompose,
      body = "",
      mentions = emptyList(),
      bodyRanges = null,
      messageToEdit = null,
      quote = quote,
      linkPreviews = emptyList(),
      bypassPreSendSafetyNumberCheck = true
    )
  }

  private fun sendMessage(
    body: String = composeText.editableText.toString(),
    mentions: List<Mention> = composeText.mentions,
    bodyRanges: BodyRangeList? = composeText.styling,
    messageToEdit: MessageId? = inputPanel.editMessageId,
    quote: QuoteModel? = inputPanel.quote.orNull(),
    scheduledDate: Long = -1,
    slideDeck: SlideDeck? = if (attachmentManager.isAttachmentPresent) attachmentManager.buildSlideDeck() else null,
    contacts: List<Contact> = emptyList(),
    clearCompose: Boolean = true,
    linkPreviews: List<LinkPreview> = linkPreviewViewModel.onSend(),
    preUploadResults: List<MessageSender.PreUploadResult> = emptyList(),
    bypassPreSendSafetyNumberCheck: Boolean = false,
    isViewOnce: Boolean = false,
    afterSendComplete: () -> Unit = {}
  ) {
    val threadRecipient = viewModel.recipientSnapshot

    if (threadRecipient == null) {
      Log.w(TAG, "Unable to send due to invalid thread recipient")
      toast(R.string.ConversationActivity_recipient_is_not_a_valid_sms_or_email_address_exclamation, Toast.LENGTH_LONG)
      return
    }

    if (scheduledDate != -1L && ReenableScheduledMessagesDialogFragment.showIfNeeded(requireContext(), childFragmentManager, null, scheduledDate)) {
      return
    }

    if (SignalStore.uiHints.hasNotSeenTextFormattingAlert() && bodyRanges != null && bodyRanges.ranges.isNotEmpty()) {
      Dialogs.showFormattedTextDialog(requireContext()) {
        sendMessage(body, mentions, bodyRanges, messageToEdit, quote, scheduledDate, slideDeck, contacts, clearCompose, linkPreviews, preUploadResults, bypassPreSendSafetyNumberCheck, isViewOnce, afterSendComplete)
      }
      return
    }

    if (inputPanel.isRecordingInLockedMode) {
      inputPanel.releaseRecordingLock()
      return
    }

    if (slideDeck == null) {
      val voiceNote: DraftTable.Draft? = draftViewModel.voiceNoteDraft
      if (voiceNote != null) {
        sendMessageWithoutComposeInput(slide = AudioSlide.createFromVoiceNoteDraft(voiceNote), clearCompose = true)
        return
      }
    }

    if (body.isNullOrBlank() && slideDeck?.containsMediaSlide() != true && preUploadResults.isEmpty() && contacts.isEmpty()) {
      Log.i(TAG, "Unable to send due to empty message")
      toast(R.string.ConversationActivity_message_is_empty_exclamation)
      return
    }

    if (viewModel.identityRecordsState.hasRecentSafetyNumberChange() && !bypassPreSendSafetyNumberCheck) {
      Log.i(TAG, "Unable to send due to SNC")
      handleRecentSafetyNumberChange(viewModel.identityRecordsState.getRecentSafetyNumberChangeRecords())
      return
    }

    val metricId = viewModel.recipientSnapshot?.let { if (it.isGroup) SignalLocalMetrics.GroupMessageSend.start() else SignalLocalMetrics.IndividualMessageSend.start() }

    val send: Completable = viewModel.sendMessage(
      metricId = metricId,
      threadRecipient = threadRecipient,
      body = body,
      slideDeck = slideDeck,
      scheduledDate = scheduledDate,
      messageToEdit = messageToEdit,
      quote = quote,
      mentions = mentions,
      bodyRanges = bodyRanges,
      contacts = contacts,
      linkPreviews = linkPreviews,
      preUploadResults = preUploadResults,
      isViewOnce = isViewOnce
    )

    disposables += send
      .doOnSubscribe {
        if (clearCompose) {
          composeTextEventsListener?.typingStatusEnabled = false
          composeText.setText("")
          composeTextEventsListener?.typingStatusEnabled = true
          attachmentManager.clear(Glide.with(this@ConversationFragment), false)
          inputPanel.clearQuote()
        }
        scrollToPositionDelegate.markListCommittedVersion()
      }
      .subscribeBy(
        onComplete = {
          onSendComplete()
          afterSendComplete()
        }
      )
  }

  private fun onSendComplete() {
    if (isDetached || activity?.isFinishing == true) {
      return
    }

    scrollToPositionDelegate.resetScrollPositionAfterMarkListVersionSurpassed()
    attachmentManager.cleanup()

    updateLinkPreviewState()

    draftViewModel.onSendComplete()

    inputPanel.exitEditMessageMode()

    if (args.conversationScreenType.isInPopup) {
      activity?.finish()
    }
  }

  private fun handleRecentSafetyNumberChange(changedRecords: List<IdentityRecord>) {
    val recipient = viewModel.recipientSnapshot ?: return
    SafetyNumberBottomSheet
      .forIdentityRecordsAndDestination(changedRecords, RecipientSearchKey(recipient.id, false))
      .show(childFragmentManager)
  }

  private fun toast(@StringRes toastTextId: Int, toastDuration: Int = Toast.LENGTH_SHORT) {
    ThreadUtil.runOnMain {
      if (context != null) {
        Toast.makeText(context, toastTextId, toastDuration).show()
      } else {
        Log.w(TAG, "Dropping toast without context.")
      }
    }
  }

  private fun snackbar(
    @StringRes text: Int,
    anchor: View = binding.conversationItemRecycler,
    @Duration duration: Int = Snackbar.LENGTH_LONG
  ) {
    Snackbar.make(anchor, text, duration).show()
  }

  private fun maybeShowSwipeToReplyTooltip() {
    if (!TextSecurePreferences.hasSeenSwipeToReplyTooltip(requireContext())) {
      val tooltipText = if (ViewUtil.isLtr(requireContext())) {
        R.string.ConversationFragment_you_can_swipe_to_the_right_reply
      } else {
        R.string.ConversationFragment_you_can_swipe_to_the_left_reply
      }

      snackbar(tooltipText)

      TextSecurePreferences.setHasSeenSwipeToReplyTooltip(requireContext(), true)
    }
  }

  private fun calculateSelectedItemCount(): String {
    val count = adapter.selectedItems.map(MultiselectPart::conversationMessage).distinct().count()
    return requireContext().resources.getQuantityString(R.plurals.conversation_context__s_selected, count, count)
  }

  private fun getSelectedConversationMessage(): ConversationMessage {
    val records = adapter.selectedItems.map(MultiselectPart::conversationMessage).distinct().toSet()
    if (records.size == 1) {
      return records.first()
    }

    error("More than one conversation message in set.")
  }

  private fun setCorrectActionModeMenuVisibility() {
    val selectedParts = adapter.selectedItems

    if (actionMode != null && selectedParts.isEmpty()) {
      actionMode?.finish()
      return
    }

    setBottomActionBarVisibility(true)

    val recipient = viewModel.recipientSnapshot ?: return
    val menuState = MenuState.getMenuState(
      recipient,
      selectedParts,
      viewModel.hasMessageRequestState,
      conversationGroupViewModel.isNonAdminInAnnouncementGroup()
    )

    val items = arrayListOf<ActionItem>()

    if (menuState.shouldShowReplyAction()) {
      items.add(
        ActionItem(R.drawable.symbol_reply_24, resources.getString(R.string.conversation_selection__menu_reply)) {
          maybeShowSwipeToReplyTooltip()
          handleReplyToMessage(getSelectedConversationMessage())
          actionMode?.finish()
        }
      )
    }

    if (menuState.shouldShowEditAction()) {
      items.add(
        ActionItem(R.drawable.symbol_edit_24, resources.getString(R.string.conversation_selection__menu_edit)) {
          handleEditMessage(getSelectedConversationMessage())
          actionMode?.finish()
        }
      )
    }

    if (menuState.shouldShowForwardAction()) {
      items.add(
        ActionItem(R.drawable.symbol_forward_24, resources.getString(R.string.conversation_selection__menu_forward)) {
          handleForwardMessageParts(selectedParts)
        }
      )
    }

    if (menuState.shouldShowSaveAttachmentAction()) {
      items.add(
        ActionItem(R.drawable.symbol_save_android_24, getResources().getString(R.string.conversation_selection__menu_save)) {
          handleSaveAttachment(getSelectedConversationMessage().messageRecord as MmsMessageRecord)
          actionMode?.finish()
        }
      )
    }

    if (menuState.shouldShowCopyAction()) {
      items.add(
        ActionItem(R.drawable.symbol_copy_android_24, getResources().getString(R.string.conversation_selection__menu_copy)) {
          handleCopyMessage(selectedParts)
          actionMode?.finish()
        }
      )
    }

    if (menuState.shouldShowDetailsAction()) {
      items.add(
        ActionItem(R.drawable.symbol_info_24, getResources().getString(R.string.conversation_selection__menu_message_details)) {
          handleDisplayDetails(getSelectedConversationMessage())
          actionMode?.finish()
        }
      )
    }

    if (menuState.shouldShowDeleteAction()) {
      items.add(
        ActionItem(R.drawable.symbol_trash_24, getResources().getString(R.string.conversation_selection__menu_delete)) {
          handleDeleteMessages(selectedParts, checkFastDeleteForMe = true)
          actionMode?.finish()
        }
      )
    }

    bottomActionBar.setItems(items)
  }

  private fun setBottomActionBarVisibility(isVisible: Boolean) {
    val isCurrentlyVisible = bottomActionBar.isVisible
    if (isVisible == isCurrentlyVisible) {
      return
    }

    val additionalScrollOffset = 54.dp
    if (isVisible) {
      ViewUtil.animateIn(bottomActionBar, bottomActionBar.enterAnimation)
      container.hideInput()
      inputPanel.setHideForSelection(true)
      animationsAllowed = false

      bottomActionBar.viewTreeObserver.addOnPreDrawListener(object : ViewTreeObserver.OnPreDrawListener {
        override fun onPreDraw(): Boolean {
          if (bottomActionBar.height == 0 && bottomActionBar.visible) {
            return false
          }
          bottomActionBar.viewTreeObserver.removeOnPreDrawListener(this)

          val bottomPadding = bottomActionBar.height + ((bottomActionBar.layoutParams as? ViewGroup.MarginLayoutParams)?.bottomMargin ?: 18.dp)
          ViewUtil.setPaddingBottom(binding.conversationItemRecycler, bottomPadding)
          binding.conversationItemRecycler.scrollBy(0, -(bottomPadding - additionalScrollOffset))
          animationsAllowed = true
          return false
        }
      })
    } else {
      ViewUtil.animateOut(bottomActionBar, bottomActionBar.exitAnimation)
        .addListener(object : ListenableFuture.Listener<Boolean> {
          override fun onSuccess(result: Boolean?) {
            val scrollOffset = binding.conversationItemRecycler.paddingBottom - additionalScrollOffset
            inputPanel.setHideForSelection(false)
            val bottomPadding = resources.getDimensionPixelSize(R.dimen.conversation_bottom_padding)
            ViewUtil.setPaddingBottom(binding.conversationItemRecycler, bottomPadding)
            binding.conversationItemRecycler.doOnPreDraw {
              it.scrollBy(0, scrollOffset)
            }
          }

          override fun onFailure(e: ExecutionException?) = Unit
        })
    }
  }

  private fun isUnopenedGift(itemView: View, messageRecord: MessageRecord): Boolean {
    if (itemView is OpenableGift) {
      val projection = (itemView as OpenableGift).getOpenableGiftProjection(false)
      if (projection != null) {
        projection.release()
        return !openableGiftItemDecoration.hasOpenedGiftThisSession(messageRecord.id)
      }
    }

    return false
  }

  private fun clearFocusedItem() {
    multiselectItemDecoration.setFocusedItem(null)
    binding.conversationItemRecycler.invalidateItemDecorations()
  }

  private fun handleReaction(
    conversationMessage: ConversationMessage,
    onActionSelectedListener: OnActionSelectedListener,
    selectedConversationModel: SelectedConversationModel,
    onHideListener: OnHideListener,
    motionEvent: MotionEvent?
  ) {
    reactionDelegate.setOnActionSelectedListener(onActionSelectedListener)
    reactionDelegate.setOnHideListener(onHideListener)
    reactionDelegate.show(requireActivity(), viewModel.recipientSnapshot!!, conversationMessage, conversationGroupViewModel.isNonAdminInAnnouncementGroup(), selectedConversationModel, motionEvent)
    composeText.clearFocus()
  }

  //region Message Request Helpers

  @SuppressLint("CheckResult")
  private fun onReportSpam() {
    val recipient = viewModel.recipientSnapshot
    if (recipient == null) {
      Log.w(TAG, "[onBlockClicked] No recipient!")
      return
    }

    BlockUnblockDialog.showReportSpamFor(
      requireContext(),
      lifecycle,
      recipient,
      {
        messageRequestViewModel
          .onReportSpam()
          .doOnSubscribe { binding.conversationDisabledInput.showBusy() }
          .doOnTerminate { binding.conversationDisabledInput.hideBusy() }
          .subscribeBy {
            Log.d(TAG, "report spam complete")
            toast(R.string.ConversationFragment_reported_as_spam)
          }
      },
      if (recipient.isBlocked) {
        null
      } else {
        Runnable {
          messageRequestViewModel
            .onBlockAndReportSpam()
            .doOnSubscribe { binding.conversationDisabledInput.showBusy() }
            .doOnTerminate { binding.conversationDisabledInput.hideBusy() }
            .subscribeBy { result ->
              when (result) {
                is Result.Success -> {
                  Log.d(TAG, "report spam complete")
                  toast(R.string.ConversationFragment_reported_as_spam_and_blocked)
                }
                is Result.Failure -> {
                  Log.d(TAG, "report spam failed ${result.failure}")
                  toast(GroupErrors.getUserDisplayMessage(result.failure))
                }
              }
            }
        }
      }
    )
  }

  @SuppressLint("CheckResult")
  private fun onBlock() {
    val recipient = viewModel.recipientSnapshot
    if (recipient == null) {
      Log.w(TAG, "[onBlockClicked] No recipient!")
      return
    }

    BlockUnblockDialog.showBlockFor(
      requireContext(),
      lifecycle,
      recipient
    ) {
      messageRequestViewModel
        .onBlock()
        .subscribeWithShowProgress("block")
    }
  }

  @SuppressLint("CheckResult")
  private fun onUnblock() {
    val recipient = viewModel.recipientSnapshot
    if (recipient == null) {
      Log.w(TAG, "[onUnblockClicked] No recipient!")
      return
    }

    BlockUnblockDialog.showUnblockFor(
      requireContext(),
      lifecycle,
      recipient
    ) {
      messageRequestViewModel
        .onUnblock()
        .subscribeWithShowProgress("unblock")
    }
  }

  private fun onMessageRequestAccept() {
    messageRequestViewModel
      .onAccept()
      .subscribeWithShowProgress("accept message request")
      .addTo(disposables)
  }

  private fun onDeleteConversation() {
    val recipient = viewModel.recipientSnapshot
    if (recipient == null) {
      Log.w(TAG, "[onDeleteConversation] No recipient!")
      return
    }

    ConversationDialogs.displayDeleteDialog(requireContext(), recipient) {
      messageRequestViewModel
        .onDelete()
        .doAfterSuccess { activity?.finish() }
        .subscribeWithShowProgress("delete message request")
    }
  }

  private fun Single<Result<Unit, GroupChangeFailureReason>>.subscribeWithShowProgress(logMessage: String): Disposable {
    return doOnSubscribe { binding.conversationDisabledInput.showBusy() }
      .doOnTerminate { binding.conversationDisabledInput.hideBusy() }
      .subscribeBy { result ->
        when (result) {
          is Result.Success -> Log.d(TAG, "$logMessage complete")
          is Result.Failure -> {
            Log.d(TAG, "$logMessage failed ${result.failure}")
            toast(GroupErrors.getUserDisplayMessage(result.failure))
          }
        }
      }
  }

  private inner class BackPressedDelegate : OnBackPressedCallback(true) {
    override fun handleOnBackPressed() {
      Log.d(TAG, "onBackPressed()")
      if (reactionDelegate.isShowing) {
        reactionDelegate.hide()
      } else if (isSearchRequested) {
        searchMenuItem?.collapseActionView()
      } else if (args.conversationScreenType.isInBubble) {
        isEnabled = false
        requireActivity().onBackPressed()
      } else {
        requireActivity().finish()
      }
    }
  }

  // endregion

  //region Message action handling

  private fun handleReplyToMessage(conversationMessage: ConversationMessage) {
    if (isSearchRequested) {
      searchMenuItem?.collapseActionView()
    }

    if (inputPanel.inEditMessageMode()) {
      inputPanel.exitEditMessageMode()
    }

    val (slideDeck, body) = viewModel.getSlideDeckAndBodyForReply(requireContext(), conversationMessage)
    val author = conversationMessage.messageRecord.fromRecipient

    inputPanel.setQuote(
      Glide.with(this),
      conversationMessage.messageRecord.dateSent,
      author,
      body,
      slideDeck,
      conversationMessage.messageRecord.getRecordQuoteType()
    )

    inputPanel.clickOnComposeInput()
  }

  private fun handleEditMessage(conversationMessage: ConversationMessage) {
    if (isSearchRequested) {
      searchMenuItem?.collapseActionView()
    }

    viewModel.resolveMessageToEdit(conversationMessage)
      .subscribeBy { updatedMessage ->
        inputPanel.enterEditMessageMode(Glide.with(this), updatedMessage, false)
      }
      .addTo(disposables)
  }

  private fun handleForwardMessageParts(messageParts: Set<MultiselectPart>) {
    inputPanel.clearQuote()

    MultiselectForwardFragmentArgs.create(requireContext(), messageParts) { args ->
      MultiselectForwardFragment.showBottomSheet(childFragmentManager, args)
    }
  }

  private fun handleSaveAttachment(record: MmsMessageRecord) {
    if (record.isViewOnce) {
      error("Cannot save a view-once message")
    }

    val attachments = SaveAttachmentUtil.getAttachmentsForRecord(record)

    SaveAttachmentUtil.showWarningDialog(requireContext(), attachments.size) { _, _ ->
      if (StorageUtil.canWriteToMediaStore()) {
        performAttachmentSave(attachments)
      } else {
        Permissions.with(this)
          .request(Manifest.permission.WRITE_EXTERNAL_STORAGE)
          .ifNecessary()
          .withPermanentDenialDialog(getString(R.string.MediaPreviewActivity_signal_needs_the_storage_permission_in_order_to_write_to_external_storage_but_it_has_been_permanently_denied))
          .onAnyDenied { toast(R.string.MediaPreviewActivity_unable_to_write_to_external_storage_without_permission, toastDuration = Toast.LENGTH_LONG) }
          .onAllGranted { performAttachmentSave(attachments) }
          .execute()
      }
    }
  }

  private fun performAttachmentSave(attachments: Set<SaveAttachmentUtil.SaveAttachment>) {
    val progressDialog = ProgressCardDialogFragment.create()
    progressDialog.arguments = ProgressCardDialogFragmentArgs.Builder(
      resources.getQuantityString(R.plurals.ConversationFragment_saving_n_attachments_to_sd_card, attachments.size, attachments.size)
    ).build().toBundle()

    SaveAttachmentUtil.saveAttachments(attachments)
      .subscribeOn(Schedulers.io())
      .observeOn(AndroidSchedulers.mainThread())
      .doOnSubscribe { progressDialog.show(parentFragmentManager, null) }
      .doOnTerminate { progressDialog.dismissAllowingStateLoss() }
      .subscribeBy { it.toast(requireContext()) }
      .addTo(disposables)
  }

  private fun handleCopyMessage(messageParts: Set<MultiselectPart>) {
    handleCopyMessage(messageParts, SignalStore.settings().isCopyTextOpensPopup())
  }

  private fun handleCopyMessage(messageParts: Set<MultiselectPart>, popup: Boolean) {  
    if (!popup) {
      viewModel.copyToClipboard(requireContext(), messageParts).subscribe().addTo(disposables)
    } else {
      viewModel
        .getAsText(requireContext(), messageParts)
        .observeOn(AndroidSchedulers.mainThread())
        .doOnSuccess {
          // https://stackoverflow.com/questions/7197939/copy-text-from-android-alertdialog
          val v = EditText(requireContext())
          v.setText(it)

          MaterialAlertDialogBuilder(requireContext())
            .setView(v)
            .setPositiveButton("Close", null)
            .setNegativeButton("Copy All") { d, _ ->
              Util.copyToClipboard(requireContext(), it)
              d.dismiss()
            }
            .show()
        }
        .subscribe()
        .addTo(disposables)
    }
  }

  private fun handleResend(conversationMessage: ConversationMessage) {
    viewModel.resendMessage(conversationMessage).subscribe()
  }

  private fun handleEnterMultiselect(conversationMessage: ConversationMessage) {
    val parts = conversationMessage.multiselectCollection.toSet()
    parts.forEach { adapter.toggleSelection(it) }
    binding.conversationItemRecycler.invalidateItemDecorations()
    actionMode = (requireActivity() as AppCompatActivity).startSupportActionMode(actionModeCallback)
  }

  private fun handleViewPaymentDetails(conversationMessage: ConversationMessage) {
    val record: MmsMessageRecord = conversationMessage.messageRecord as? MmsMessageRecord ?: return
    val payment = record.payment
    if (payment == null || record.isPaymentTombstone) {
      showPaymentTombstoneLearnMoreDialog()
      return
    }
    if (record.isPaymentNotification) {
      startActivity(PaymentsActivity.navigateToPaymentDetails(requireContext(), payment.uuid))
    }
  }

  private fun showPaymentTombstoneLearnMoreDialog() {
    val dialogBuilder = MaterialAlertDialogBuilder(requireContext())
    dialogBuilder
      .setTitle(R.string.PaymentTombstoneLearnMoreDialog_title)
      .setMessage(R.string.PaymentTombstoneLearnMoreDialog_message)
      .setPositiveButton(android.R.string.ok, null)

    dialogBuilder.show()
  }

  private fun handleDisplayDetails(conversationMessage: ConversationMessage) {
    val recipientSnapshot = viewModel.recipientSnapshot ?: return
    MessageDetailsFragment.create(conversationMessage.messageRecord, recipientSnapshot.id).show(childFragmentManager, null)
  }

  private fun handleDeleteMessages(messageParts: Set<MultiselectPart>, forceDeleteForMe: Boolean = false, checkFastDeleteForMe: Boolean = false) {
    if (DeleteSyncEducationDialog.shouldShow()) {
      DeleteSyncEducationDialog
        .show(childFragmentManager)
        .subscribe { handleDeleteMessages(messageParts) }
        .addTo(disposables)

      return
    }

    val records = messageParts.map(MultiselectPart::getMessageRecord).toSet()

    disposables += DeleteDialog.show(
      context = requireContext(),
<<<<<<< HEAD
      messageRecords = records,
      message = if (TextSecurePreferences.isMultiDevice(requireContext()) && FeatureFlags.deleteSyncEnabled()) {
        resources.getQuantityString(R.plurals.ConversationFragment_delete_on_linked_warning, records.size)
      } else {
        null
      },
      forceDeleteForMe = forceDeleteForMe,
      checkFastDeleteForMe = checkFastDeleteForMe
=======
      messageRecords = records
>>>>>>> 93ec322b
    ).observeOn(AndroidSchedulers.mainThread())
      .subscribe { (deleted: Boolean, deleted2: Boolean) ->
        if (deleted2) {
          adapter.clearMostRecentSelectedIfNecessary(records)
        }
        if (!deleted) return@subscribe
        val editMessageId = inputPanel.editMessageId?.id
        if (editMessageId != null && records.any { it.id == editMessageId }) {
          inputPanel.exitEditMessageMode()
        }
      }
  }

  private inner class SwipeAvailabilityProvider(val action: String) : ConversationItemSwipeCallback.SwipeAvailabilityProvider, ConversationItemSwipeCallback.OnSwipeListener {
    override fun isSwipeAvailable(conversationMessage: ConversationMessage): Boolean {
      if (action == SwipeActionTypes.REPLY) {
        val recipient = viewModel.recipientSnapshot ?: return false

        return actionMode == null && MenuState.canReplyToMessage(
          recipient,
          MenuState.isActionMessage(conversationMessage.messageRecord),
          conversationMessage.messageRecord,
          viewModel.hasMessageRequestState,
          conversationGroupViewModel.isNonAdminInAnnouncementGroup()
        )
      }
      else if (action == SwipeActionTypes.DELETE || action == SwipeActionTypes.DELETE_NO_PROMPT) {
        return actionMode == null && MenuState.canDeleteMessage(conversationMessage.messageRecord)
      }
      else if (action == SwipeActionTypes.COPY_TEXT || action == SwipeActionTypes.COPY_TEXT_POPUP) {
        return actionMode == null && MenuState.canCopyMessage(conversationMessage.messageRecord)
      }
      else if (action == SwipeActionTypes.FORWARD || action == SwipeActionTypes.NOTE_TO_SELF) {
        return actionMode == null && MenuState.canForwardMessage(conversationMessage.messageRecord)
      }
      else if (action == SwipeActionTypes.MESSAGE_DETAILS) {
        return actionMode == null && MenuState.canShowMessageDetails(conversationMessage.messageRecord)
      }
      else if (action == SwipeActionTypes.MULTI_SELECT || action == SwipeActionTypes.SHOW_OPTIONS) {
        return actionMode == null
      }
      // includes SwipeActionTypes.NONE and any other string
      return false
    }

    override fun onSwipe(conversationMessage: ConversationMessage, element: InteractiveConversationElement, motionEvent: MotionEvent) {
      when (action) {
        SwipeActionTypes.REPLY -> handleReplyToMessage(conversationMessage)
        SwipeActionTypes.DELETE -> handleDeleteMessages(conversationMessage.multiselectCollection.toSet(), checkFastDeleteForMe = false)
        SwipeActionTypes.DELETE_NO_PROMPT -> handleDeleteMessages(conversationMessage.multiselectCollection.toSet(), forceDeleteForMe = true)
        SwipeActionTypes.COPY_TEXT -> handleCopyMessage(conversationMessage.multiselectCollection.toSet(), false)
        SwipeActionTypes.COPY_TEXT_POPUP -> handleCopyMessage(conversationMessage.multiselectCollection.toSet(), true)
        SwipeActionTypes.FORWARD -> handleForwardMessageParts(conversationMessage.multiselectCollection.toSet())
        SwipeActionTypes.NOTE_TO_SELF -> handleForwardMessagePartsNoteToSelf(conversationMessage.multiselectCollection.toSet())
        SwipeActionTypes.MESSAGE_DETAILS -> handleDisplayDetails(conversationMessage)
        SwipeActionTypes.MULTI_SELECT -> handleEnterMultiselect(conversationMessage)
        SwipeActionTypes.SHOW_OPTIONS -> if (element is View && element is Multiselectable) clickListener.onItemLongClick2(element, element.getMultiselectPartForLatestTouch(), motionEvent)
        // includes SwipeActionTypes.NONE and any other string
        else -> Unit
      }
    }
  }

  private fun handleForwardMessagePartsNoteToSelf(messageParts: Set<MultiselectPart>) {
    inputPanel.clearQuote()

    MultiselectForwardFragmentArgs.create(requireContext(), messageParts) { args ->
      MultiselectForwardRepository.sendNoteToSelf(requireActivity(), args)
    }
  }

  //endregion

  //region Scroll Handling

  private fun moveToStartPosition(meta: ConversationData) {
    if (meta.getStartPosition() == 0) {
      layoutManager.scrollToPositionWithOffset(0, 0) {
        animationsAllowed = true
        markReadHelper.stopIgnoringViewReveals(MarkReadHelper.getLatestTimestamp(adapter, layoutManager).orNull())
      }
    } else {
      binding.toolbar.viewTreeObserver.addOnGlobalLayoutListener(StartPositionScroller(meta))
    }
  }

  /** Helper to scroll the conversation to the correct position and offset based on toolbar height and the type of position */
  private inner class StartPositionScroller(private val meta: ConversationData) : ViewTreeObserver.OnGlobalLayoutListener {

    override fun onGlobalLayout() {
      if (!isAdded || view == null) {
        return
      }

      val rect = Rect()
      binding.toolbar.getGlobalVisibleRect(rect)
      val toolbarOffset = rect.bottom
      binding.toolbar.viewTreeObserver.removeOnGlobalLayoutListener(this)

      val offset = when {
        meta.getStartPosition() == 0 -> 0
        meta.shouldJumpToMessage() -> (binding.conversationItemRecycler.height - toolbarOffset) / 4
        meta.shouldScrollToLastSeen() -> binding.conversationItemRecycler.height - toolbarOffset
        else -> binding.conversationItemRecycler.height
      }

      Log.d(TAG, "Scrolling to start position ${meta.getStartPosition()}")
      layoutManager.scrollToPositionWithOffset(meta.getStartPosition(), offset) {
        animationsAllowed = true
        markReadHelper.stopIgnoringViewReveals(MarkReadHelper.getLatestTimestamp(adapter, layoutManager).orNull())
        if (meta.shouldJumpToMessage()) {
          binding.conversationItemRecycler.post {
            adapter.pulseAtPosition(meta.getStartPosition())
          }
        }
      }
    }
  }

  /**
   * Requests a jump to the desired position, and ensures that the position desired will be visible on the screen.
   */
  private fun moveToPosition(position: Int) {
    scrollToPositionDelegate.requestScrollPosition(
      position = position,
      smooth = true,
      scrollStrategy = jumpAndPulseScrollStrategy
    )
  }

  private fun scrollToNextMention() {
    disposables += viewModel.getNextMentionPosition().subscribeBy {
      moveToPosition(it)
    }
  }

  private fun isScrolledToBottom(): Boolean {
    return !binding.conversationItemRecycler.canScrollVertically(1)
  }

  private fun isScrolledPastButtonThreshold(): Boolean {
    return layoutManager.findFirstVisibleItemPosition() > 4
  }

  private fun shouldScrollToBottom(): Boolean {
    return isScrolledToBottom() || layoutManager.findFirstVisibleItemPosition() <= 0
  }

  private fun closeChatSearch() {
    isSearchRequested = false
    searchViewModel.onSearchClosed()
    searchNav.visible = false
    inputPanel.setHideForSearch(false)
    viewModel.setSearchQuery(null)
    binding.conversationDisabledInput.visible = true
    invalidateOptionsMenu()
  }

  /**
   * Controls animation and visibility of the scrollDateHeader.
   */
  private inner class ScrollDateHeaderHelper {

    private val slideIn = AnimationUtils.loadAnimation(
      requireContext(),
      R.anim.slide_from_top
    ).apply {
      duration = SCROLL_HEADER_ANIMATION_DURATION
    }

    private val slideOut = AnimationUtils.loadAnimation(
      requireContext(),
      R.anim.conversation_scroll_date_header_slide_to_top
    ).apply {
      duration = SCROLL_HEADER_ANIMATION_DURATION
    }

    private var pendingHide = false

    fun show() {
      if (binding.scrollDateHeader.text.isNullOrEmpty()) {
        return
      }

      if (pendingHide) {
        pendingHide = false
      } else {
        ViewUtil.animateIn(binding.scrollDateHeader, slideIn)
      }
    }

    fun bind(message: ConversationMessage?) {
      if (message != null) {
        binding.scrollDateHeader.text = DateUtils.getConversationDateHeaderString(requireContext(), Locale.getDefault(), message.conversationTimestamp)
      }
    }

    fun hide() {
      pendingHide = true

      val header = binding.scrollDateHeader

      header.postDelayed({
        if (pendingHide) {
          pendingHide = false
          ViewUtil.animateOut(header, slideOut)
        }
      }, SCROLL_HEADER_CLOSE_DELAY)
    }
  }

  private inner class ScrollListener : RecyclerView.OnScrollListener() {

    private var wasAtBottom = true
    private val scrollDateHeaderHelper = ScrollDateHeaderHelper()

    override fun onScrolled(recyclerView: RecyclerView, dx: Int, dy: Int) {
      if (isScrolledToBottom()) {
        viewModel.setShowScrollButtonsForScrollPosition(showScrollButtons = false, willScrollToBottomOnNewMessage = true)
      } else if (isScrolledPastButtonThreshold()) {
        viewModel.setShowScrollButtonsForScrollPosition(showScrollButtons = true, willScrollToBottomOnNewMessage = false)
      } else {
        viewModel.setShowScrollButtonsForScrollPosition(showScrollButtons = false, willScrollToBottomOnNewMessage = shouldScrollToBottom())
      }

      presentComposeDivider()

      val message = adapter.getConversationMessage(layoutManager.findLastVisibleItemPosition())
      scrollDateHeaderHelper.bind(message)

      val timestamp = MarkReadHelper.getLatestTimestamp(adapter, layoutManager)
      timestamp.ifPresent(markReadHelper::onViewsRevealed)
    }

    override fun onScrollStateChanged(recyclerView: RecyclerView, newState: Int) {
      if (newState != RecyclerView.SCROLL_STATE_IDLE) {
        scrollDateHeaderHelper.show()
      } else {
        scrollDateHeaderHelper.hide()
      }
    }

    private fun presentComposeDivider() {
      val isAtBottom = isScrolledToBottom()
      if (isAtBottom && !wasAtBottom) {
        ViewUtil.fadeOut(binding.composeDivider, 50, View.INVISIBLE)
      } else if (wasAtBottom && !isAtBottom) {
        ViewUtil.fadeIn(binding.composeDivider, 500)
      }

      wasAtBottom = isAtBottom
    }
  }

  private inner class DataObserver : RecyclerView.AdapterDataObserver() {
    override fun onItemRangeInserted(positionStart: Int, itemCount: Int) {
      if (positionStart == 0 && shouldScrollToBottom()) {
        layoutManager.scrollToPositionWithOffset(0, 0)
        scrollListener?.onScrolled(binding.conversationItemRecycler, 0, 0)
      }
    }

    override fun onItemRangeRemoved(positionStart: Int, itemCount: Int) {
      if (actionMode == null) {
        return
      }

      val expired: Set<MultiselectPart> = adapter
        .selectedItems
        .filter { it.isExpired() }
        .toSet()

      adapter.removeFromSelection(expired)

      if (adapter.selectedItems.isEmpty()) {
        actionMode?.finish()
      } else {
        actionMode?.setTitle(calculateSelectedItemCount())
      }
    }

    override fun onItemRangeChanged(positionStart: Int, itemCount: Int) {
      scrollListener?.onScrolled(binding.conversationItemRecycler, 0, 0)
    }
  }

  //endregion Scroll Handling

  // region Conversation Callbacks

  private inner class ConversationItemClickListener : ConversationAdapter.ItemClickListener {
    override fun onQuoteClicked(messageRecord: MmsMessageRecord) {
      val quote: Quote? = messageRecord.quote
      if (quote == null) {
        Log.w(TAG, "onQuoteClicked: Received an event but there is no quote.")
        return
      }

      if (quote.isOriginalMissing) {
        Log.i(TAG, "onQuoteClicked: Original message is missing.")
        toast(R.string.ConversationFragment_quoted_message_not_found)
        return
      }

      val parentStoryId = messageRecord.parentStoryId
      if (parentStoryId != null) {
        startActivity(
          StoryViewerActivity.createIntent(
            requireContext(),
            StoryViewerArgs.Builder(quote.author, Recipient.resolved(quote.author).shouldHideStory)
              .withStoryId(parentStoryId.asMessageId().id)
              .isFromQuote(true)
              .build()
          )
        )

        return
      }

      disposables += viewModel.getQuotedMessagePosition(quote)
        .subscribeBy {
          if (it >= 0) {
            moveToPosition(it)
          } else {
            toast(R.string.ConversationFragment_quoted_message_no_longer_available)
          }
        }
    }

    override fun onLinkPreviewClicked(linkPreview: LinkPreview) {
      val activity = activity ?: return
      CommunicationActions.openBrowserLink(activity, linkPreview.url)
    }

    override fun onQuotedIndicatorClicked(messageRecord: MessageRecord) {
      context ?: return
      activity ?: return
      val recipientId = viewModel.recipientSnapshot?.id ?: return

      container.runAfterAllHidden(composeText) {
        MessageQuotesBottomSheet.show(
          childFragmentManager,
          MessageId(messageRecord.id),
          recipientId
        )
      }
    }

    override fun onMoreTextClicked(conversationRecipientId: RecipientId, messageId: Long, isMms: Boolean) {
      context ?: return
      LongMessageFragment.create(messageId, isMms).show(childFragmentManager, null)
    }

    override fun onStickerClicked(stickerLocator: StickerLocator) {
      context ?: return
      startActivity(StickerPackPreviewActivity.getIntent(stickerLocator.packId, stickerLocator.packKey))
    }

    override fun onViewOnceMessageClicked(messageRecord: MmsMessageRecord) {
      if (!messageRecord.isViewOnce) {
        error("Non-revealable message clicked.")
      }

      if (!ViewOnceUtil.isViewable(messageRecord)) {
        val toastText = if (messageRecord.isOutgoing) {
          R.string.ConversationFragment_view_once_media_is_deleted_after_sending
        } else {
          R.string.ConversationFragment_you_already_viewed_this_message
        }

        toast(toastText)
        return
      }

      disposables += viewModel.getTemporaryViewOnceUri(messageRecord).subscribeBy(
        onSuccess = {
          container.hideAll(composeText)
          startActivity(ViewOnceMessageActivity.getIntent(requireContext(), messageRecord.id, it))
        },
        onComplete = {
          toast(R.string.ConversationFragment_failed_to_open_message)
        }
      )
    }

    override fun onSharedContactDetailsClicked(contact: Contact, avatarTransitionView: View) {
      val activity = activity ?: return
      ViewCompat.setTransitionName(avatarTransitionView, "avatar")
      val bundle = ActivityOptionsCompat.makeSceneTransitionAnimation(activity, avatarTransitionView, "avatar").toBundle()
      ActivityCompat.startActivity(activity, SharedContactDetailsActivity.getIntent(activity, contact), bundle)
    }

    override fun onAddToContactsClicked(contact: Contact) {
      disposables += AddToContactsContract.createIntentAndLaunch(
        this@ConversationFragment,
        addToContactsLauncher,
        contact
      )
    }

    override fun onMessageSharedContactClicked(choices: MutableList<Recipient>) {
      val context = context ?: return
      ContactUtil.selectRecipientThroughDialog(context, choices, Locale.getDefault()) { recipient: Recipient ->
        CommunicationActions.startConversation(context, recipient, null)
      }
    }

    override fun onInviteSharedContactClicked(choices: MutableList<Recipient>) {
      val context = context ?: return
      ContactUtil.selectRecipientThroughDialog(context, choices, Locale.getDefault()) { recipient: Recipient ->
        CommunicationActions.composeSmsThroughDefaultApp(
          context,
          recipient,
          getString(R.string.InviteActivity_lets_switch_to_signal, getString(R.string.install_url))
        )
      }
    }

    override fun onReactionClicked(multiselectPart: MultiselectPart, messageId: Long, isMms: Boolean) {
      context ?: return
      val reactionsTag = "REACTIONS"
      if (parentFragmentManager.findFragmentByTag(reactionsTag) == null) {
        ReactionsBottomSheetDialogFragment.create(messageId, isMms, if (SignalStore.settings().isShowReactionTimestamps()) Locale.getDefault() else null)
                                          .show(childFragmentManager, reactionsTag)
      }
    }

    override fun onGroupMemberClicked(recipientId: RecipientId, groupId: GroupId) {
      context ?: return
      RecipientBottomSheetDialogFragment.show(childFragmentManager, recipientId, groupId)
    }

    override fun onItemDoubleClick(item: MultiselectPart) {
      Log.d(TAG, "onItemDoubleClick")
      onDoubleTapToEdit(item.conversationMessage)
    }

    private fun onDoubleTapToEdit(conversationMessage: ConversationMessage) {
      if (!isValidEditMessageSend(conversationMessage.getMessageRecord(), System.currentTimeMillis())) {
        return
      }

      if (SignalStore.uiHints.hasSeenDoubleTapEditEducationSheet) {
        onDoubleTapEditEducationSheetNext(conversationMessage)
        return
      }

      DoubleTapEditEducationSheet(conversationMessage).show(childFragmentManager, DoubleTapEditEducationSheet.KEY)
    }

    override fun onPaymentTombstoneClicked() {
      this@ConversationFragment.showPaymentTombstoneLearnMoreDialog()
    }

    override fun onMessageWithErrorClicked(messageRecord: MessageRecord) {
      val recipientId = viewModel.recipientSnapshot?.id ?: return
      if (messageRecord.isIdentityMismatchFailure) {
        SafetyNumberBottomSheet
          .forMessageRecord(requireContext(), messageRecord)
          .show(childFragmentManager)
      } else if (messageRecord.hasFailedWithNetworkFailures()) {
        ConversationDialogs.displayMessageCouldNotBeSentDialog(requireContext(), messageRecord)
      } else {
        MessageDetailsFragment.create(messageRecord, recipientId).show(childFragmentManager, null)
      }
    }

    override fun onMessageWithRecaptchaNeededClicked(messageRecord: MessageRecord) {
      RecaptchaProofBottomSheetFragment.show(childFragmentManager)
    }

    override fun onIncomingIdentityMismatchClicked(recipientId: RecipientId) {
      SafetyNumberBottomSheet.forRecipientId(recipientId).show(parentFragmentManager)
    }

    override fun onRegisterVoiceNoteCallbacks(onPlaybackStartObserver: Observer<VoiceNotePlaybackState>) {
      getVoiceNoteMediaController()
        .voiceNotePlaybackState
        .observe(viewLifecycleOwner, onPlaybackStartObserver)
    }

    override fun onUnregisterVoiceNoteCallbacks(onPlaybackStartObserver: Observer<VoiceNotePlaybackState>) {
      getVoiceNoteMediaController()
        .voiceNotePlaybackState
        .removeObserver(onPlaybackStartObserver)
    }

    override fun onVoiceNotePause(uri: Uri) {
      getVoiceNoteMediaController().pausePlayback(uri)
    }

    override fun onVoiceNotePlay(uri: Uri, messageId: Long, position: Double) {
      getVoiceNoteMediaController().startConsecutivePlayback(uri, messageId, position)
    }

    override fun onVoiceNoteSeekTo(uri: Uri, position: Double) {
      getVoiceNoteMediaController().seekToPosition(uri, position)
    }

    override fun onVoiceNotePlaybackSpeedChanged(uri: Uri, speed: Float) {
      getVoiceNoteMediaController().setPlaybackSpeed(uri, speed)
    }

    override fun onGroupMigrationLearnMoreClicked(membershipChange: GroupMigrationMembershipChange) {
      GroupsV1MigrationInfoBottomSheetDialogFragment.show(parentFragmentManager, membershipChange)
    }

    override fun onChatSessionRefreshLearnMoreClicked() {
      ConversationDialogs.displayChatSessionRefreshLearnMoreDialog(requireContext())
    }

    override fun onBadDecryptLearnMoreClicked(author: RecipientId) {
      val isGroup = viewModel.recipientSnapshot?.isGroup ?: return
      val recipientName = Recipient.resolved(author).getDisplayName(requireContext())
      BadDecryptLearnMoreDialog.show(parentFragmentManager, recipientName, isGroup)
    }

    override fun onSafetyNumberLearnMoreClicked(recipient: Recipient) {
      ConversationDialogs.displaySafetyNumberLearnMoreDialog(this@ConversationFragment, recipient)
    }

    override fun onJoinGroupCallClicked() {
      val activity = activity ?: return
      val recipient = viewModel.recipientSnapshot ?: return
      CommunicationActions.startVideoCall(activity, recipient)
    }

    override fun onInviteFriendsToGroupClicked(groupId: GroupId.V2) {
      GroupLinkInviteFriendsBottomSheetDialogFragment.show(requireActivity().supportFragmentManager, groupId)
    }

    @SuppressLint("NotifyDataSetChanged")
    override fun onEnableCallNotificationsClicked() {
      EnableCallNotificationSettingsDialog.fixAutomatically(requireContext())
      if (EnableCallNotificationSettingsDialog.shouldShow(requireContext())) {
        EnableCallNotificationSettingsDialog.show(childFragmentManager)
      } else {
        adapter.notifyDataSetChanged()
      }
    }

    override fun onPlayInlineContent(conversationMessage: ConversationMessage?) {
      adapter.playInlineContent(conversationMessage)
    }

    override fun onInMemoryMessageClicked(messageRecord: InMemoryMessageRecord) {
      ConversationDialogs.displayInMemoryMessageDialog(requireContext(), messageRecord)
    }

    override fun onViewGroupDescriptionChange(groupId: GroupId?, description: String, isMessageRequestAccepted: Boolean) {
      if (groupId != null) {
        GroupDescriptionDialog.show(childFragmentManager, groupId, description, isMessageRequestAccepted)
      }
    }

    override fun onChangeNumberUpdateContact(recipient: Recipient) {
      startActivity(RecipientExporter.export(recipient).asAddContactIntent())
    }

    override fun onCallToAction(action: String) {
      if ("gift_badge" == action) {
        startActivity(CheckoutFlowActivity.createIntent(requireContext(), InAppPaymentType.ONE_TIME_GIFT))
      } else if ("username_edit" == action) {
        startActivity(EditProfileActivity.getIntentForUsernameEdit(requireContext()))
      }
    }

    override fun onDonateClicked() {
      requireActivity()
        .supportFragmentManager
        .beginTransaction()
        .add(DonateToSignalFragment.Dialog.create(InAppPaymentType.ONE_TIME_DONATION), "one_time_nav")
        .commitNow()
    }

    override fun onBlockJoinRequest(recipient: Recipient) {
      MaterialAlertDialogBuilder(requireContext()).setTitle(R.string.ConversationFragment__block_request)
        .setMessage(getString(R.string.ConversationFragment__s_will_not_be_able_to_join_or_request_to_join_this_group_via_the_group_link, recipient.getDisplayName(requireContext())))
        .setNegativeButton(R.string.ConversationFragment__cancel, null)
        .setPositiveButton(R.string.ConversationFragment__block_request_button) { _, _ -> handleBlockJoinRequest(recipient) }
        .show()
    }

    override fun onRecipientNameClicked(target: RecipientId) {
      context ?: return
      disposables += viewModel.recipient.firstOrError().observeOn(AndroidSchedulers.mainThread()).subscribeBy {
        RecipientBottomSheetDialogFragment.show(
          parentFragmentManager,
          target,
          it.groupId.orElse(null)
        )
      }
    }

    override fun onInviteToSignalClicked() {
      InviteActions.inviteUserToSignal(
        requireContext(),
        this@ConversationFragment::startActivity
      )
    }

    override fun onActivatePaymentsClicked() {
      startActivity(Intent(requireContext(), PaymentsActivity::class.java))
    }

    override fun onSendPaymentClicked(recipientId: RecipientId) {
      val recipient = viewModel.recipientSnapshot ?: return
      AttachmentManager.selectPayment(this@ConversationFragment, recipient)
    }

    override fun onScheduledIndicatorClicked(view: View, conversationMessage: ConversationMessage) = Unit

    override fun onUrlClicked(url: String): Boolean {
      return CommunicationActions.handlePotentialGroupLinkUrl(requireActivity(), url) ||
        CommunicationActions.handlePotentialProxyLinkUrl(requireActivity(), url)
    }

    override fun onViewGiftBadgeClicked(messageRecord: MessageRecord) {
      if (!messageRecord.hasGiftBadge()) {
        return
      }

      if (messageRecord.isOutgoing) {
        ViewSentGiftBottomSheet.show(childFragmentManager, (messageRecord as MmsMessageRecord))
      } else {
        ViewReceivedGiftBottomSheet.show(childFragmentManager, (messageRecord as MmsMessageRecord))
      }
    }

    override fun onGiftBadgeRevealed(messageRecord: MessageRecord) {
      viewModel.markGiftBadgeRevealed(messageRecord)
    }

    override fun goToMediaPreview(parent: ConversationItem, sharedElement: View, args: MediaIntentFactory.MediaPreviewArgs) {
      if (this@ConversationFragment.args.conversationScreenType.isInBubble) {
        val recipient = viewModel.recipientSnapshot ?: return
        val intent = ConversationIntents.createBuilderSync(requireActivity(), recipient.id, viewModel.threadId)
          .withStartingPosition(binding.conversationItemRecycler.getChildAdapterPosition(parent))
          .build()

        requireActivity().startActivity(intent)
        requireActivity().startActivity(MediaIntentFactory.create(requireActivity(), args.skipSharedElementTransition(true)))
        return
      }

      if (args.isVideoGif) {
        val adapterPosition: Int = binding.conversationItemRecycler.getChildAdapterPosition(parent)
        val holder: GiphyMp4ProjectionPlayerHolder? = giphyMp4ProjectionRecycler.getCurrentHolder(adapterPosition)
        if (holder != null) {
          parent.showProjectionArea()
          holder.hide()
        }
      }

      container.hideAll(composeText)

      sharedElement.transitionName = MediaPreviewV2Activity.SHARED_ELEMENT_TRANSITION_NAME
      requireActivity().setExitSharedElementCallback(MaterialContainerTransformSharedElementCallback())
      val options = ActivityOptions.makeSceneTransitionAnimation(requireActivity(), sharedElement, MediaPreviewV2Activity.SHARED_ELEMENT_TRANSITION_NAME)
      requireActivity().startActivity(MediaIntentFactory.create(requireActivity(), args), options.toBundle())
    }

    override fun onEditedIndicatorClicked(conversationMessage: ConversationMessage) {
      val messageRecord = conversationMessage.messageRecord
      if (conversationMessage.messageRecord.isOutgoing) {
        if (!doubleTapToEditDebouncer.onClick { EditMessageHistoryDialog.show(childFragmentManager, messageRecord.toRecipient.id, messageRecord) }) {
          onDoubleTapToEdit(conversationMessage)
        }
      } else {
        EditMessageHistoryDialog.show(childFragmentManager, messageRecord.fromRecipient.id, messageRecord)
      }
    }

    override fun onItemClick(item: MultiselectPart) {
      if (actionMode != null) {
        adapter.toggleSelection(item)
        binding.conversationItemRecycler.invalidateItemDecorations()

        if (adapter.selectedItems.isEmpty()) {
          actionMode?.finish()
        } else {
          setCorrectActionModeMenuVisibility()
          actionMode?.title = calculateSelectedItemCount()
        }
      }
    }

    override fun onItemLongClick(itemView: View, item: MultiselectPart) {
      onItemLongClick2(itemView, item, null)
    }

    fun onItemLongClick2(itemView: View, item: MultiselectPart, motionEvent: MotionEvent? = null) {
      Log.d(TAG, "onItemLongClick")
      if (actionMode != null) {
        if (SignalStore.settings().isRangeMultiSelect()) {
          adapter.toggleFromMostRecentSelectedTo(item.getMessageRecord())
          binding.conversationItemRecycler.invalidateItemDecorations()
          setCorrectActionModeMenuVisibility()
          actionMode?.setTitle(calculateSelectedItemCount())
        }
        return
      }

      val messageRecord = item.getMessageRecord()
      val recipient = viewModel.recipientSnapshot ?: return

      if (isUnopenedGift(itemView, messageRecord)) {
        return
      }

      if ((motionEvent != null || !SignalStore.settings().isLongPressMultiSelect()) &&
        messageRecord.isValidReactionTarget() &&
        !recipient.isBlocked &&
        !viewModel.hasMessageRequestState &&
        (!recipient.isGroup || recipient.isActiveGroup) &&
        adapter.selectedItems.isEmpty()
      ) {
        multiselectItemDecoration.setFocusedItem(MultiselectPart.Message(item.conversationMessage))
        binding.conversationItemRecycler.invalidateItemDecorations()
        binding.reactionsShade.visibility = View.VISIBLE
        binding.conversationItemRecycler.suppressLayout(true)

        val target: InteractiveConversationElement? = if (itemView is InteractiveConversationElement) {
          itemView
        } else {
          val viewHolder = binding.conversationItemRecycler.getChildViewHolder(itemView)
          if (viewHolder is InteractiveConversationElement) {
            viewHolder
          } else {
            null
          }
        }

        if (target != null) {
          val audioUri = messageRecord.getAudioUriForLongClick()
          if (audioUri != null) {
            getVoiceNoteMediaController().pausePlayback(audioUri)
          }

          val childAdapterPosition = target.getAdapterPosition(binding.conversationItemRecycler)
          var mp4Holder: GiphyMp4ProjectionPlayerHolder? = null
          var videoBitmap: Bitmap? = null
          if (childAdapterPosition != RecyclerView.NO_POSITION) {
            mp4Holder = giphyMp4ProjectionRecycler.getCurrentHolder(childAdapterPosition)
            if (mp4Holder?.isVisible == true) {
              mp4Holder.pause()
              videoBitmap = mp4Holder.bitmap
              mp4Holder.hide()
            }
          }

          val snapshot = ConversationItemSelection.snapshotView(target, binding.conversationItemRecycler, messageRecord, videoBitmap)

          val focusedView = if (container.isInputShowing || !container.isKeyboardShowing) null else itemView.rootView.findFocus()
          val bodyBubble = target.bubbleView
          val selectedConversationModel = SelectedConversationModel(
            bitmap = snapshot,
            itemX = itemView.x,
            itemY = itemView.y + binding.conversationItemRecycler.translationY,
            bubbleY = bodyBubble.y,
            bubbleWidth = bodyBubble.width,
            audioUri = audioUri,
            isOutgoing = messageRecord.isOutgoing,
            focusedView = focusedView,
            snapshotMetrics = target.getSnapshotStrategy()?.snapshotMetrics ?: InteractiveConversationElement.SnapshotMetrics(
              snapshotOffset = bodyBubble.x,
              contextMenuPadding = bodyBubble.x
            )
          )

          bodyBubble.visibility = View.INVISIBLE
          target.reactionsView.visibility = View.INVISIBLE

          val quotedIndicatorVisible = target.quotedIndicatorView?.visibility == View.VISIBLE
          if (quotedIndicatorVisible) {
            ViewUtil.fadeOut(target.quotedIndicatorView!!, 150, View.INVISIBLE)
          }

          container.hideKeyboard(composeText, keepHeightOverride = true)

          viewModel.setHideScrollButtonsForReactionOverlay(true)

          val targetViews: InteractiveConversationElement = target
          handleReaction(
            item.conversationMessage,
            ReactionsToolbarListener(item.conversationMessage),
            selectedConversationModel,
            object : OnHideListener {
              override fun startHide(focusedView: View?) {
                multiselectItemDecoration.hideShade(binding.conversationItemRecycler)
                ViewUtil.fadeOut(binding.reactionsShade, resources.getInteger(R.integer.reaction_scrubber_hide_duration), View.GONE)

                if (focusedView == composeText) {
                  container.showSoftkey(composeText)
                }
              }

              override fun onHide() {
                if (!lifecycle.currentState.isAtLeast(Lifecycle.State.STARTED) || activity == null || activity?.isFinishing == true) {
                  return
                }

                binding.conversationItemRecycler.suppressLayout(false)
                if (selectedConversationModel.audioUri != null) {
                  getVoiceNoteMediaController().resumePlayback(selectedConversationModel.audioUri, messageRecord.getId())
                }

                WindowUtil.setLightStatusBarFromTheme(requireActivity())
                WindowUtil.setLightNavigationBarFromTheme(requireActivity())

                clearFocusedItem()

                if (mp4Holder != null) {
                  mp4Holder.show()
                  mp4Holder.resume()
                }

                bodyBubble.visibility = View.VISIBLE
                targetViews.reactionsView.visibility = View.VISIBLE

                if (quotedIndicatorVisible && targetViews.quotedIndicatorView != null) {
                  ViewUtil.fadeIn(targetViews.quotedIndicatorView!!, 150)
                }

                viewModel.setHideScrollButtonsForReactionOverlay(false)
              }
            },
            motionEvent
          )
        }
      } else {
        clearFocusedItem()
        adapter.toggleSelection(item)
        binding.conversationItemRecycler.invalidateItemDecorations()

        actionMode = (requireActivity() as AppCompatActivity).startSupportActionMode(actionModeCallback)
      }
    }

    override fun onShowGroupDescriptionClicked(groupName: String, description: String, shouldLinkifyWebLinks: Boolean) {
      GroupDescriptionDialog.show(childFragmentManager, groupName, description, shouldLinkifyWebLinks)
    }

    override fun onJoinCallLink(callLinkRootKey: CallLinkRootKey) {
      CommunicationActions.startVideoCall(this@ConversationFragment, callLinkRootKey)
    }

    override fun onShowSafetyTips(forGroup: Boolean) {
      SafetyTipsBottomSheetDialog.show(childFragmentManager, forGroup)
    }

    override fun onReportSpamLearnMoreClicked() {
      MaterialAlertDialogBuilder(requireContext())
        .setTitle(R.string.ConversationFragment_reported_spam)
        .setMessage(R.string.ConversationFragment_reported_spam_message)
        .setPositiveButton(android.R.string.ok, null)
        .show()
    }

    override fun onMessageRequestAcceptOptionsClicked() {
      val recipient: Recipient? = viewModel.recipientSnapshot

      if (recipient != null) {
        MaterialAlertDialogBuilder(requireContext())
          .setMessage(getString(R.string.ConversationFragment_you_accepted_a_message_request_from_s, recipient.getDisplayName(requireContext())))
          .setPositiveButton(R.string.ConversationFragment_block) { _, _ -> onBlock() }
          .setNegativeButton(R.string.ConversationFragment_report_spam) { _, _ -> onReportSpam() }
          .setNeutralButton(R.string.ConversationFragment__cancel, null)
          .show()
      }
    }

    private fun MessageRecord.getAudioUriForLongClick(): Uri? {
      val playbackState = getVoiceNoteMediaController().voiceNotePlaybackState.value
      if (playbackState == null || !playbackState.isPlaying) {
        return null
      }

      if (hasAudio() || !isMms) {
        return null
      }

      val uri = (this as MmsMessageRecord).slideDeck.audioSlide?.uri
      return uri.takeIf { it == playbackState.uri }
    }
  }

  private inner class ConversationOptionsMenuCallback : ConversationOptionsMenu.Callback {

    override fun getSnapshot(): ConversationOptionsMenu.Snapshot {
      val recipient: Recipient? = viewModel.recipientSnapshot
      return ConversationOptionsMenu.Snapshot(
        recipient = recipient,
        isPushAvailable = viewModel.isPushAvailable,
        canShowAsBubble = viewModel.canShowAsBubble(requireContext()),
        isActiveGroup = recipient?.isActiveGroup == true,
        isActiveV2Group = recipient?.let { it.isActiveGroup && it.isPushV2Group } == true,
        isInActiveGroup = recipient?.isActiveGroup == false,
        hasActiveGroupCall = groupCallViewModel.hasOngoingGroupCallSnapshot,
        distributionType = args.distributionType,
        threadId = args.threadId,
        messageRequestState = viewModel.messageRequestState,
        isInBubble = args.conversationScreenType.isInBubble
      )
    }

    override fun isTextHighlighted(): Boolean {
      return composeText.isTextHighlighted
    }

    override fun onOptionsMenuCreated(menu: Menu) {
      searchMenuItem = menu.findItem(R.id.menu_search)

      val searchView: SearchView = searchMenuItem!!.actionView as SearchView
      val queryListener: SearchView.OnQueryTextListener = object : SearchView.OnQueryTextListener {
        override fun onQueryTextSubmit(query: String): Boolean {
          searchViewModel.onQueryUpdated(query, args.threadId, true)
          searchNav.showLoading()
          viewModel.setSearchQuery(query)
          return true
        }

        override fun onQueryTextChange(newText: String): Boolean {
          searchViewModel.onQueryUpdated(newText, args.threadId, false)
          searchNav.showLoading()
          viewModel.setSearchQuery(newText)
          return true
        }
      }

      searchMenuItem!!.setOnActionExpandListener(object : MenuItem.OnActionExpandListener {
        override fun onMenuItemActionExpand(item: MenuItem): Boolean {
          searchView.setIncognitoKeyboardEnabled(TextSecurePreferences.isIncognitoKeyboardEnabled(requireContext()))
          searchView.setOnQueryTextListener(queryListener)
          isSearchRequested = true
          searchViewModel.onSearchOpened()
          searchNav.visible = true
          searchNav.setData(0, 0)
          inputPanel.setHideForSearch(true)
          viewModel.onChatSearchOpened()
          binding.conversationDisabledInput.visible = false

          (0 until menu.size()).forEach {
            if (menu.getItem(it) != searchMenuItem) {
              menu.getItem(it).isVisible = false
            }
          }

          return true
        }

        override fun onMenuItemActionCollapse(item: MenuItem): Boolean {
          searchView.setOnQueryTextListener(null)
          closeChatSearch()
          return true
        }
      })

      searchView.maxWidth = Integer.MAX_VALUE

      if (isSearchRequested) {
        if (searchMenuItem!!.expandActionView()) {
          searchViewModel.onSearchOpened()
        }
      }

      val toolbarTextAndIconColor = ContextCompat.getColor(
        requireContext(),
        if (viewModel.wallpaperSnapshot != null) {
          R.color.signal_colorNeutralInverse
        } else {
          R.color.signal_colorOnSurface
        }
      )

      binding.toolbar.setActionItemTint(toolbarTextAndIconColor)
    }

    override fun handleVideo() {
      this@ConversationFragment.handleVideoCall()
    }

    override fun handleDial() {
      val recipient: Recipient = viewModel.recipientSnapshot ?: return
      CommunicationActions.startVoiceCall(this@ConversationFragment, recipient)
    }

    override fun handleViewMedia() {
      startActivity(MediaOverviewActivity.forThread(requireContext(), args.threadId))
    }

    override fun handleAddShortcut() {
      val recipient: Recipient = viewModel.recipientSnapshot ?: return
      Log.i(TAG, "Creating home screen shortcut for recipient ${recipient.id}")

      if (pinnedShortcutReceiver == null) {
        pinnedShortcutReceiver = object : BroadcastReceiver() {
          override fun onReceive(context: Context, intent: Intent?) {
            toast(
              toastTextId = R.string.ConversationActivity_added_to_home_screen,
              toastDuration = Toast.LENGTH_LONG
            )
          }
        }

        requireActivity().registerReceiver(pinnedShortcutReceiver, IntentFilter(ACTION_PINNED_SHORTCUT))
      }

      viewModel.getContactPhotoIcon(requireContext(), Glide.with(this@ConversationFragment))
        .subscribe { infoCompat ->
          val intent = Intent(ACTION_PINNED_SHORTCUT)
          val callback = PendingIntent.getBroadcast(requireContext(), 902, intent, PendingIntentFlags.mutable())
          ShortcutManagerCompat.requestPinShortcut(requireContext(), infoCompat, callback.intentSender)
        }
        .addTo(disposables)
    }

    override fun handleSearch() {
      searchViewModel.onSearchOpened()
    }

    override fun handleAddToContacts() {
      val recipient = viewModel.recipientSnapshot?.takeIf { it.isIndividual } ?: return

      AddToContactsContract.createIntentAndLaunch(
        fragment = this@ConversationFragment,
        launcher = addToContactsLauncher,
        recipient = recipient
      )
    }

    override fun handleDisplayGroupRecipients() {
      val recipientSnapshot = viewModel.recipientSnapshot?.takeIf { it.isGroup } ?: return
      GroupMembersDialog(requireActivity(), recipientSnapshot).display()
    }

    override fun handleManageGroup() {
      val recipient = viewModel.recipientSnapshot ?: return
      val intent = ConversationSettingsActivity.forGroup(requireContext(), recipient.requireGroupId())
      val bundle = ConversationSettingsActivity.createTransitionBundle(
        requireContext(),
        binding.conversationTitleView.root.findViewById(R.id.contact_photo_image),
        binding.toolbar
      )

      ActivityCompat.startActivity(requireContext(), intent, bundle)
    }

    override fun handleLeavePushGroup() {
      val recipient = viewModel.recipientSnapshot
      if (recipient == null) {
        toast(R.string.ConversationActivity_invalid_recipient, toastDuration = Toast.LENGTH_LONG)
        return
      }

      LeaveGroupDialog.handleLeavePushGroup(
        requireActivity(),
        recipient.requireGroupId().requirePush()
      ) { requireActivity().finish() }
    }

    override fun handleInviteLink() {
      val recipient = viewModel.recipientSnapshot ?: return

      InviteActions.inviteUserToSignal(
        context = requireContext(),
        launchIntent = this@ConversationFragment::startActivity
      )
    }

    override fun handleMuteNotifications() {
      MuteDialog.show(requireContext(), viewModel::muteConversation)
    }

    override fun handleUnmuteNotifications() {
      viewModel.muteConversation(0L)
    }

    override fun handleConversationSettings() {
      val recipient = viewModel.recipientSnapshot ?: return
      if (recipient.isGroup) {
        handleManageGroup()
        return
      }

      if (viewModel.hasMessageRequestState && !recipient.isBlocked) {
        return
      }

      val intent = ConversationSettingsActivity.forRecipient(requireContext(), recipient.id)
      val bundle = ConversationSettingsActivity.createTransitionBundle(
        requireActivity(),
        binding.conversationTitleView.root.findViewById(R.id.contact_photo_image),
        binding.toolbar
      )

      ActivityCompat.startActivity(requireActivity(), intent, bundle)
    }

    override fun handleSelectMessageExpiration() {
      val recipient = viewModel.recipientSnapshot ?: return
      if (recipient.isPushGroup && !recipient.isActiveGroup) {
        return
      }

      startActivity(RecipientDisappearingMessagesActivity.forRecipient(requireContext(), recipient.id))
    }

    override fun handleCreateBubble() {
      val recipientId = viewModel.recipientSnapshot?.id ?: return

      BubbleUtil.displayAsBubble(requireContext(), recipientId, args.threadId)
      requireActivity().finish()
    }

    override fun handleGoHome() {
      requireActivity().finish()
    }

    override fun showExpiring(recipient: Recipient) = Unit
    override fun clearExpiring() = Unit

    override fun handleFormatText(id: Int) {
      composeText.handleFormatText(id)
    }

    override fun handleBlock() {
      onBlock()
    }

    override fun handleUnblock() {
      onUnblock()
    }

    override fun handleReportSpam() {
      onReportSpam()
    }

    override fun handleMessageRequestAccept() {
      onMessageRequestAccept()
    }

    override fun handleDeleteConversation() {
      onDeleteConversation()
    }
  }

  private inner class OnReactionsSelectedListener : ConversationReactionOverlay.OnReactionSelectedListener {
    override fun onReactionSelected(messageRecord: MessageRecord, emoji: String?) {
      reactionDelegate.hide()

      if (emoji != null) {
        disposables += viewModel.updateReaction(messageRecord, emoji).subscribe()
      }
    }

    override fun onCustomReactionSelected(messageRecord: MessageRecord, hasAddedCustomEmoji: Boolean, holdDuration: Long) {
      reactionDelegate.hide()
      disposables += viewModel.updateCustomReaction(messageRecord, hasAddedCustomEmoji, holdDuration)
        .observeOn(AndroidSchedulers.mainThread())
        .subscribeBy(
          onSuccess = {
            ReactWithAnyEmojiBottomSheetDialogFragment
              .createForMessageRecord(messageRecord, -1)
              .show(childFragmentManager, BottomSheetUtil.STANDARD_BOTTOM_SHEET_FRAGMENT_TAG)
          }
        )
    }
  }

  private inner class MotionEventRelayDrain(lifecycleOwner: LifecycleOwner) : MotionEventRelay.Drain {
    private val lifecycle = lifecycleOwner.lifecycle

    override fun accept(motionEvent: MotionEvent): Boolean {
      return if (lifecycle.currentState.isAtLeast(Lifecycle.State.RESUMED)) {
        reactionDelegate.applyTouchEvent(motionEvent)
      } else {
        false
      }
    }
  }

  private inner class ReactionsToolbarListener(
    private val conversationMessage: ConversationMessage
  ) : OnActionSelectedListener {
    override fun onActionSelected(action: ConversationReactionOverlay.Action) {
      when (action) {
        ConversationReactionOverlay.Action.REPLY -> handleReplyToMessage(conversationMessage)
        ConversationReactionOverlay.Action.EDIT -> handleEditMessage(conversationMessage)
        ConversationReactionOverlay.Action.FORWARD -> handleForwardMessageParts(conversationMessage.multiselectCollection.toSet())
        ConversationReactionOverlay.Action.RESEND -> handleResend(conversationMessage)
        ConversationReactionOverlay.Action.DOWNLOAD -> handleSaveAttachment(conversationMessage.messageRecord as MmsMessageRecord)
        ConversationReactionOverlay.Action.COPY -> handleCopyMessage(conversationMessage.multiselectCollection.toSet())
        ConversationReactionOverlay.Action.MULTISELECT -> handleEnterMultiselect(conversationMessage)
        ConversationReactionOverlay.Action.PAYMENT_DETAILS -> handleViewPaymentDetails(conversationMessage)
        ConversationReactionOverlay.Action.VIEW_INFO -> handleDisplayDetails(conversationMessage)
        ConversationReactionOverlay.Action.DELETE -> handleDeleteMessages(conversationMessage.multiselectCollection.toSet(), checkFastDeleteForMe = true)
      }
    }
  }

  inner class ActionModeCallback : ActionMode.Callback {
    override fun onCreateActionMode(mode: ActionMode, menu: Menu): Boolean {
      mode.title = calculateSelectedItemCount()

      searchMenuItem?.collapseActionView()
      binding.toolbar.visible = false
      if (scheduledMessagesStub.isVisible) {
        reShowScheduleMessagesBar = true
        scheduledMessagesStub.visibility = View.GONE
      }

      setCorrectActionModeMenuVisibility()
      return true
    }

    override fun onPrepareActionMode(mode: ActionMode, menu: Menu): Boolean = false

    override fun onActionItemClicked(mode: ActionMode, item: MenuItem): Boolean = false

    override fun onDestroyActionMode(mode: ActionMode) {
      adapter.clearSelection()
      setBottomActionBarVisibility(false)

      binding.toolbar.visible = true
      if (reShowScheduleMessagesBar) {
        scheduledMessagesStub.visibility = View.VISIBLE
        reShowScheduleMessagesBar = false
      }

      binding.conversationItemRecycler.invalidateItemDecorations()
      actionMode = null
    }
  }
  // endregion Conversation Callbacks

  //region Activity Results Callbacks

  private inner class ActivityResultCallbacks : ConversationActivityResultContracts.Callbacks {
    override fun onSendContacts(contacts: List<Contact>) {
      sendMessageWithoutComposeInput(
        contacts = contacts,
        clearCompose = false
      )
    }

    override fun onMediaSend(result: MediaSendActivityResult?) {
      if (result == null) {
        return
      }

      val recipientSnapshot = viewModel.recipientSnapshot
      if (result.recipientId != recipientSnapshot?.id) {
        Log.w(TAG, "Result's recipientId did not match ours! Result: " + result.recipientId + ", Ours: " + recipientSnapshot?.id)
        toast(R.string.ConversationActivity_error_sending_media)
        return
      }

      if (result.isPushPreUpload) {
        sendPreUploadMediaMessage(result)
        return
      }

      val slides: List<Slide> = result.nonUploadedMedia.mapNotNull {
        when {
          MediaUtil.isVideoType(it.mimeType) -> VideoSlide(requireContext(), it.uri, it.size, it.isVideoGif, it.width, it.height, it.caption.orNull(), it.transformProperties.orNull())
          MediaUtil.isGif(it.mimeType) -> GifSlide(requireContext(), it.uri, it.size, it.width, it.height, it.isBorderless, it.caption.orNull())
          MediaUtil.isImageType(it.mimeType) -> ImageSlide(requireContext(), it.uri, it.mimeType, it.size, it.width, it.height, it.isBorderless, it.caption.orNull(), null, it.transformProperties.orNull())
          else -> {
            Log.w(TAG, "Asked to send an unexpected mimeType: '${it.mimeType}'. Skipping.")
            null
          }
        }
      }

      sendMessage(
        body = result.body,
        mentions = result.mentions,
        bodyRanges = result.bodyRanges,
        messageToEdit = null,
        quote = if (result.isViewOnce) null else inputPanel.quote.orNull(),
        scheduledDate = result.scheduledTime,
        slideDeck = SlideDeck().apply { slides.forEach { addSlide(it) } },
        contacts = emptyList(),
        clearCompose = true,
        linkPreviews = emptyList(),
        isViewOnce = result.isViewOnce
      ) {
        viewModel.deleteSlideData(slides)
      }
    }

    private fun sendPreUploadMediaMessage(result: MediaSendActivityResult) {
      sendMessage(
        body = result.body,
        mentions = result.mentions,
        bodyRanges = result.bodyRanges,
        messageToEdit = null,
        quote = if (result.isViewOnce) null else inputPanel.quote.orNull(),
        scheduledDate = result.scheduledTime,
        slideDeck = null,
        contacts = emptyList(),
        clearCompose = true,
        linkPreviews = emptyList(),
        preUploadResults = result.preUploadResults,
        isViewOnce = result.isViewOnce
      )
    }

    override fun onContactSelect(uri: Uri?) {
      val recipient = viewModel.recipientSnapshot
      if (uri != null && recipient != null) {
        conversationActivityResultContracts.launchContactShareEditor(uri, recipient.chatColors)
      }
    }

    override fun onLocationSelected(place: SignalPlace?, uri: Uri?) {
      if (place != null && uri != null) {
        attachmentManager.setLocation(place, uri)
        draftViewModel.setLocationDraft(place)
      } else {
        Log.w(TAG, "Location missing thumbnail")
      }
    }

    override fun onFileSelected(uri: Uri?) {
      if (uri != null) {
        setMedia(uri, SlideFactory.MediaType.DOCUMENT)
      }
    }
  }

  //endregion

  private class LastScrolledPositionUpdater(
    val adapter: ConversationAdapterV2,
    val layoutManager: LinearLayoutManager,
    val viewModel: ConversationViewModel
  ) : DefaultLifecycleObserver {
    override fun onPause(owner: LifecycleOwner) {
      val lastVisiblePosition = layoutManager.findLastVisibleItemPosition()
      val firstVisiblePosition = layoutManager.findFirstCompletelyVisibleItemPosition()
      val lastVisibleMessageTimestamp = if (firstVisiblePosition > 0 && lastVisiblePosition != RecyclerView.NO_POSITION) {
        adapter.getLastVisibleConversationMessage(lastVisiblePosition)?.messageRecord?.dateReceived ?: 0L
      } else {
        0L
      }

      viewModel.setLastScrolled(lastVisibleMessageTimestamp)
    }
  }

  //region Conversation Banner Callbacks

  private inner class ConversationBannerListener : ConversationBannerView.Listener {
    override fun updateAppAction() {
      PlayStoreUtil.openPlayStoreOrOurApkDownloadPage(requireContext())
    }

    override fun reRegisterAction() {
      startActivity(RegistrationNavigationActivity.newIntentForReRegistration(requireContext()))
    }

    override fun reviewJoinRequestsAction() {
      viewModel.recipientSnapshot?.let { recipient ->
        val intent = ManagePendingAndRequestingMembersActivity.newIntent(requireContext(), recipient.requireGroupId().requireV2())
        startActivity(intent)
      }
    }

    override fun gv1SuggestionsAction(actionId: Int) {
      if (actionId == R.id.reminder_action_gv1_suggestion_add_members) {
        conversationGroupViewModel.groupRecordSnapshot?.let { groupRecord ->
          GroupsV1MigrationSuggestionsDialog.show(requireActivity(), groupRecord.id.requireV2(), groupRecord.gv1MigrationSuggestions)
        }
      } else if (actionId == R.id.reminder_action_gv1_suggestion_no_thanks) {
        conversationGroupViewModel.onSuggestedMembersBannerDismissed()
      }
    }

    @SuppressLint("InlinedApi")
    override fun changeBubbleSettingAction(disableSetting: Boolean) {
      SignalStore.tooltips.markBubbleOptOutTooltipSeen()

      if (disableSetting) {
        val intent = Intent(Settings.ACTION_APP_NOTIFICATION_BUBBLE_SETTINGS)
          .putExtra(Settings.EXTRA_APP_PACKAGE, requireContext().packageName)
          .addFlags(Intent.FLAG_ACTIVITY_NEW_TASK)
        startActivity(intent)
      }
    }

    override fun onUnverifiedBannerClicked(unverifiedIdentities: List<IdentityRecord>) {
      if (unverifiedIdentities.size == 1) {
        VerifyIdentityActivity.startOrShowExchangeMessagesDialog(requireContext(), unverifiedIdentities[0], false)
      } else {
        val unverifiedNames = unverifiedIdentities
          .map { Recipient.resolved(it.recipientId).getDisplayName(requireContext()) }
          .toTypedArray()

        MaterialAlertDialogBuilder(requireContext())
          .setIcon(R.drawable.symbol_error_triangle_fill_24)
          .setTitle(R.string.ConversationFragment__no_longer_verified)
          .setItems(unverifiedNames) { _, which: Int -> VerifyIdentityActivity.startOrShowExchangeMessagesDialog(requireContext(), unverifiedIdentities[which], false) }
          .show()
      }
    }

    override fun onUnverifiedBannerDismissed(unverifiedIdentities: List<IdentityRecord>) {
      viewModel.resetVerifiedStatusToDefault(unverifiedIdentities)
    }

    override fun onRequestReviewIndividual(recipientId: RecipientId) {
      ReviewCardDialogFragment.createForReviewRequest(recipientId).show(childFragmentManager, null)
    }

    override fun onReviewGroupMembers(groupId: GroupId.V2) {
      ReviewCardDialogFragment.createForReviewMembers(groupId).show(childFragmentManager, null)
    }

    override fun onDismissReview() {
      viewModel.onDismissReview()
    }
  }

  //endregion

  //region Disabled Input Callbacks

  private inner class DisabledInputListener : DisabledInputView.Listener {
    override fun onUpdateAppClicked() {
      PlayStoreUtil.openPlayStoreOrOurApkDownloadPage(requireContext())
    }

    override fun onReRegisterClicked() {
      startActivity(RegistrationNavigationActivity.newIntentForReRegistration(requireContext()))
    }

    override fun onCancelGroupRequestClicked() {
      conversationGroupViewModel
        .cancelJoinRequest()
        .subscribeBy { result ->
          when (result) {
            is Result.Success -> Log.d(TAG, "Cancel request complete")
            is Result.Failure -> {
              Log.d(TAG, "Cancel join request failed ${result.failure}")
              toast(GroupErrors.getUserDisplayMessage(result.failure))
            }
          }
        }
        .addTo(disposables)
    }

    override fun onShowAdminsBottomSheetDialog() {
      viewModel.recipientSnapshot?.let { recipient ->
        ShowAdminsBottomSheetDialog.show(childFragmentManager, recipient.requireGroupId().requireV2())
      }
    }

    override fun onAcceptMessageRequestClicked() {
      onMessageRequestAccept()
    }

    override fun onDeleteClicked() {
      onDeleteConversation()
    }

    override fun onBlockClicked() {
      onBlock()
    }

    override fun onUnblockClicked() {
      onUnblock()
    }

    override fun onReportSpamClicked() {
      onReportSpam()
    }

    override fun onInviteToSignal(recipient: Recipient) {
      InviteActions.inviteUserToSignal(
        context = requireContext(),
        launchIntent = this@ConversationFragment::startActivity
      )
    }

    override fun onUnmuteReleaseNotesChannel() {
      viewModel.muteConversation(0L)
    }
  }

  //endregion

  //region Compose + Send Callbacks

  private inner class SendButtonListener : View.OnClickListener, OnEditorActionListener, SendButton.ScheduledSendListener {
    override fun onClick(v: View) {
      sendMessage()
    }

    override fun onEditorAction(v: TextView, actionId: Int, event: KeyEvent?): Boolean {
      if (actionId == EditorInfo.IME_ACTION_SEND) {
        if (inputPanel.isInEditMode) {
          sendEditButton.performClick()
        } else {
          sendButton.performClick()
        }
        return true
      }
      return false
    }

    override fun onSendScheduled() {
      ScheduleMessageContextMenu.show(sendButton, (requireView() as ViewGroup)) { time ->
        if (time == -1L) {
          showSchedule(childFragmentManager)
        } else {
          sendMessage(scheduledDate = time)
        }
      }
    }

    override fun canSchedule(): Boolean {
      return !(inputPanel.isRecordingInLockedMode || draftViewModel.voiceNoteDraft != null)
    }
  }

  private inner class ComposeTextEventsListener :
    View.OnKeyListener,
    View.OnClickListener,
    TextWatcher,
    OnFocusChangeListener,
    ComposeText.CursorPositionChangedListener,
    ComposeText.StylingChangedListener {

    private var beforeLength = 0
    private var previousText = ""

    var typingStatusEnabled = true

    override fun onKey(v: View, keyCode: Int, event: KeyEvent): Boolean {
      if (event.action == KeyEvent.ACTION_DOWN) {
        if (keyCode == KeyEvent.KEYCODE_ENTER) {
          if (SignalStore.settings.isEnterKeySends || event.isCtrlPressed) {
            sendButton.dispatchKeyEvent(KeyEvent(KeyEvent.ACTION_DOWN, KeyEvent.KEYCODE_ENTER))
            sendButton.dispatchKeyEvent(KeyEvent(KeyEvent.ACTION_UP, KeyEvent.KEYCODE_ENTER))
            return true
          }
        }
      }
      return false
    }

    override fun onClick(v: View) {
      container.showSoftkey(composeText)
    }

    override fun beforeTextChanged(s: CharSequence, start: Int, count: Int, after: Int) {
      beforeLength = composeText.textTrimmed.length
    }

    override fun afterTextChanged(s: Editable) {
      calculateCharactersRemaining()
      if (composeText.textTrimmed.isEmpty() || beforeLength == 0) {
        composeText.postDelayed({
          if (lifecycle.currentState.isAtLeast(Lifecycle.State.CREATED)) {
            updateToggleButtonState()
          }
        }, 50)
      }

      if (!inputPanel.inEditMessageMode()) {
        stickerViewModel.onInputTextUpdated(s.toString())
      } else {
        stickerViewModel.onInputTextUpdated("")
      }
    }

    override fun onFocusChange(v: View, hasFocus: Boolean) {
      if (hasFocus) { // && container.getCurrentInput() == emojiDrawerStub.get()) {
        container.showSoftkey(composeText)
      }
    }

    override fun onCursorPositionChanged(start: Int, end: Int) {
      linkPreviewViewModel.onTextChanged(composeText.textTrimmed.toString(), start, end)
    }

    override fun onTextChanged(s: CharSequence, start: Int, before: Int, count: Int) {
      handleSaveDraftOnTextChange(composeText.textTrimmed)
      handleTypingIndicatorOnTextChange(s.toString())
    }

    private fun handleSaveDraftOnTextChange(text: CharSequence) {
      textDraftSaveDebouncer.publish {
        if (inputPanel.inEditMessageMode()) {
          draftViewModel.setMessageEditDraft(inputPanel.editMessageId!!, text.toString(), MentionAnnotation.getMentionsFromAnnotations(text), getStyling(text))
        } else {
          draftViewModel.setTextDraft(text.toString(), MentionAnnotation.getMentionsFromAnnotations(text), getStyling(text))
        }
      }
    }

    private fun handleTypingIndicatorOnTextChange(text: String) {
      val recipient = viewModel.recipientSnapshot

      if (recipient == null || !typingStatusEnabled || recipient.isBlocked || recipient.isSelf) {
        return
      }

      val typingStatusSender = AppDependencies.typingStatusSender
      if (text.length == 0) {
        typingStatusSender.onTypingStoppedWithNotify(args.threadId)
      } else if (text.length < previousText.length && previousText.contains(text)) {
        typingStatusSender.onTypingStopped(args.threadId)
      } else {
        typingStatusSender.onTypingStarted(args.threadId)
      }

      previousText = text
    }

    override fun onStylingChanged() {
      handleSaveDraftOnTextChange(composeText.textTrimmed)
    }
  }

  //endregion Compose + Send Callbacks

  //region Input Panel Callbacks

  private inner class InputPanelListener : InputPanel.Listener {
    override fun onVoiceNoteDraftPlay(audioUri: Uri, progress: Double) {
      getVoiceNoteMediaController().startSinglePlaybackForDraft(audioUri, args.threadId, progress)
    }

    override fun onVoiceNoteDraftSeekTo(audioUri: Uri, progress: Double) {
      getVoiceNoteMediaController().seekToPosition(audioUri, progress)
    }

    override fun onVoiceNoteDraftPause(audioUri: Uri) {
      getVoiceNoteMediaController().pausePlayback(audioUri)
    }

    override fun onVoiceNoteDraftDelete(audioUri: Uri) {
      getVoiceNoteMediaController().stopPlaybackAndReset(audioUri)
      draftViewModel.deleteVoiceNoteDraft()
    }

    override fun onRecorderStarted() {
      voiceMessageRecordingDelegate.onRecorderStarted()
    }

    override fun onRecorderLocked() {
      updateToggleButtonState()
      voiceMessageRecordingDelegate.onRecorderLocked()
    }

    override fun onRecorderFinished() {
      updateToggleButtonState()
      voiceMessageRecordingDelegate.onRecorderFinished()
    }

    override fun onRecorderCanceled(byUser: Boolean) {
      if (lifecycle.currentState.isAtLeast(Lifecycle.State.CREATED)) {
        updateToggleButtonState()
      }
      voiceMessageRecordingDelegate.onRecorderCanceled(byUser)
    }

    override fun onRecorderPermissionRequired() {
      Permissions
        .with(this@ConversationFragment)
        .request(Manifest.permission.RECORD_AUDIO)
        .ifNecessary()
        .withRationaleDialog(getString(R.string.ConversationActivity_allow_access_microphone), getString(R.string.ConversationActivity_to_send_voice_messages_allow_signal_access_to_your_microphone), R.drawable.ic_mic_24)
        .withPermanentDenialDialog(getString(R.string.ConversationActivity_signal_requires_the_microphone_permission_in_order_to_send_audio_messages), null, R.string.ConversationActivity_allow_access_microphone, R.string.ConversationActivity_signal_to_send_audio_messages, this@ConversationFragment.parentFragmentManager)
        .onAnyDenied { Toast.makeText(this@ConversationFragment.requireContext(), R.string.ConversationActivity_signal_needs_microphone_access_voice_message, Toast.LENGTH_LONG).show() }
        .execute()
    }

    override fun onEmojiToggle() {
      container.toggleInput(MediaKeyboardFragmentCreator, composeText, showSoftKeyOnHide = true)
    }

    override fun onLinkPreviewCanceled() {
      linkPreviewViewModel.onUserCancel()
    }

    override fun onStickerSuggestionSelected(sticker: StickerRecord) {
      sendSticker(
        stickerRecord = sticker,
        clearCompose = true
      )
    }

    override fun onQuoteChanged(id: Long, author: RecipientId) {
      draftViewModel.setQuoteDraft(id, author)
    }

    override fun onQuoteCleared() {
      draftViewModel.clearQuoteDraft()
    }

    override fun onEnterEditMode() {
      updateToggleButtonState()
      previousPages = keyboardPagerViewModel.pages().value
      keyboardPagerViewModel.setOnlyPage(KeyboardPage.EMOJI)
      onKeyboardChanged(KeyboardPage.EMOJI)
      stickerViewModel.onInputTextUpdated("")
      updateLinkPreviewState()
    }

    override fun onExitEditMode() {
      updateToggleButtonState()
      draftViewModel.deleteMessageEditDraft()
      if (previousPages != null) {
        keyboardPagerViewModel.setPages(previousPages!!)
        previousPages = null
      }
      updateLinkPreviewState()
    }

    override fun onQuickCameraToggleClicked() {
      val recipientId = viewModel.recipientSnapshot?.id ?: return
      composeText.clearFocus()
      conversationActivityResultContracts.launchCamera(recipientId, inputPanel.quote.isPresent)
    }
  }

  private inner class InputPanelMediaListener : InputPanel.MediaListener {
    override fun onMediaSelected(uri: Uri, contentType: String?) {
      if (MediaUtil.isGif(contentType) || MediaUtil.isImageType(contentType)) {
        disposables += viewModel.getKeyboardImageDetails(uri)
          .observeOn(AndroidSchedulers.mainThread())
          .subscribeBy(
            onSuccess = {
              sendKeyboardImage(uri, contentType!!, it)
            },
            onComplete = {
              sendKeyboardImage(uri, contentType!!, null)
            }
          )
      } else if (MediaUtil.isVideoType(contentType)) {
        setMedia(uri, SlideFactory.MediaType.VIDEO)
      } else {
        setMedia(uri, SlideFactory.MediaType.AUDIO)
      }
    }

    private fun sendKeyboardImage(uri: Uri, contentType: String, keyboardImageDetails: KeyboardUtil.ImageDetails?) {
      if (keyboardImageDetails == null || !keyboardImageDetails.hasTransparency) {
        setMedia(uri, requireNotNull(SlideFactory.MediaType.from(contentType)))
        return
      }

      val slide: Slide = when {
        MediaUtil.isGif(contentType) -> GifSlide(requireContext(), uri, 0, keyboardImageDetails.width, keyboardImageDetails.height, true, null)
        MediaUtil.isImageType(contentType) -> ImageSlide(requireContext(), uri, contentType, 0, keyboardImageDetails.width, keyboardImageDetails.height, true, null, null)
        else -> null
      } ?: error("Only images are supported!")

      sendMessageWithoutComposeInput(slide = slide)
    }
  }

  //endregion

  //region Attachment + Media Keyboard

  private inner class AttachmentManagerListener : AttachmentManager.AttachmentListener {
    override fun onAttachmentChanged() {
      updateToggleButtonState()
      updateLinkPreviewState()
    }

    override fun onLocationRemoved() {
      draftViewModel.clearLocationDraft()
    }
  }

  private object AttachmentKeyboardFragmentCreator : InputAwareConstraintLayout.FragmentCreator {
    override val id: Int = 1
    override fun create(): Fragment = AttachmentKeyboardFragment()
  }

  private inner class AttachmentKeyboardFragmentListener : FragmentResultListener {
    @Suppress("DEPRECATION")
    override fun onFragmentResult(requestKey: String, result: Bundle) {
      val recipient = viewModel.recipientSnapshot ?: return
      val button: AttachmentKeyboardButton? = result.getSerializable(AttachmentKeyboardFragment.BUTTON_RESULT) as? AttachmentKeyboardButton
      val media: Media? = result.getParcelable(AttachmentKeyboardFragment.MEDIA_RESULT)

      if (button != null) {
        when (button) {
          AttachmentKeyboardButton.GALLERY -> conversationActivityResultContracts.launchGallery(recipient.id, composeText.textTrimmed, inputPanel.quote.isPresent)
          AttachmentKeyboardButton.CONTACT -> conversationActivityResultContracts.launchSelectContact()
          AttachmentKeyboardButton.LOCATION -> conversationActivityResultContracts.launchSelectLocation(recipient.chatColors)
          AttachmentKeyboardButton.PAYMENT -> AttachmentManager.selectPayment(this@ConversationFragment, recipient)
          AttachmentKeyboardButton.FILE -> {
            if (!conversationActivityResultContracts.launchSelectFile()) {
              toast(R.string.AttachmentManager_cant_open_media_selection, Toast.LENGTH_LONG)
            }
          }
        }
      } else if (media != null) {
        conversationActivityResultContracts.launchMediaEditor(listOf(media), recipient.id, composeText.textTrimmed)
      }

      container.hideInput()
    }
  }

  private object MediaKeyboardFragmentCreator : InputAwareConstraintLayout.FragmentCreator {
    override val id: Int = 2
    override fun create(): Fragment = KeyboardPagerFragment()
  }

  private inner class KeyboardEvents : OnBackPressedCallback(false), InputAwareConstraintLayout.Listener, InsetAwareConstraintLayout.KeyboardStateListener {
    override fun handleOnBackPressed() {
      container.hideInput()
    }

    override fun onInputShown() {
      isEnabled = true
    }

    override fun onInputHidden() {
      isEnabled = false
    }

    override fun onKeyboardShown() = Unit

    override fun onKeyboardHidden() {
      closeEmojiSearch()

      if (searchMenuItem?.isActionViewExpanded == true && searchMenuItem?.actionView?.hasFocus() == true) {
        searchMenuItem?.actionView?.clearFocus()
      }
    }
  }

  //endregion

  //region Event Bus

  @Subscribe(threadMode = ThreadMode.POSTING)
  fun onIdentityRecordUpdate(event: IdentityRecord?) {
    viewModel.updateIdentityRecordsInBackground()
  }

  @Subscribe(threadMode = ThreadMode.MAIN, sticky = true)
  fun onStickerPackInstalled(event: StickerPackInstallEvent?) {
    if (event == null) {
      return
    }

    if (!TextSecurePreferences.hasSeenStickerIntroTooltip(requireContext())) {
      return
    }

    EventBus.getDefault().removeStickyEvent(event)

    if (!inputPanel.isStickerMode) {
      conversationTooltips.displayStickerPackInstalledTooltip(inputPanel.mediaKeyboardToggleAnchorView, event)
    }
  }

  @Subscribe(threadMode = ThreadMode.MAIN, sticky = true)
  fun onGroupCallPeekEvent(groupCallPeekEvent: GroupCallPeekEvent) {
    groupCallViewModel.onGroupCallPeekEvent(groupCallPeekEvent)
  }

  @Subscribe(threadMode = ThreadMode.MAIN)
  fun onReminderUpdateEvent(reminderUpdateEvent: ReminderUpdateEvent) {
    viewModel.refreshReminder()
  }

  @Subscribe(threadMode = ThreadMode.MAIN)
  fun onRecaptchaRequiredEvent(recaptchaRequiredEvent: RecaptchaRequiredEvent) {
    RecaptchaProofBottomSheetFragment.show(childFragmentManager)
  }

  //endregion

  private inner class SearchEventListener : ConversationSearchBottomBar.EventListener {
    override fun onSearchMoveUpPressed() {
      searchViewModel.onMoveUp()
    }

    override fun onSearchMoveDownPressed() {
      searchViewModel.onMoveDown()
    }

    override fun onDatePickerSelected() {
      disposables += viewModel.getEarliestMessageSentDate().subscribe { earliestDate ->
        val local = LocalDateTime.now()
          .atMidnight()
          .atUTC()
          .toMillis()
        val datePicker =
          MaterialDatePicker.Builder
            .datePicker()
            .setTitleText(getString(R.string.ScheduleMessageTimePickerBottomSheet__select_date_title))
            .setSelection(local)
            .setCalendarConstraints(
              CalendarConstraints.Builder()
                .setValidator(viewModel.jumpToDateValidator)
                .setStart(earliestDate)
                .setEnd(local)
                .build()
            )
            .build()

        datePicker.addOnDismissListener {
          datePicker.clearOnDismissListeners()
          datePicker.clearOnPositiveButtonClickListeners()
        }

        datePicker.addOnPositiveButtonClickListener { selectedDate ->
          if (selectedDate != null) {
            disposables += viewModel
              .moveToDate(selectedDate)
              .observeOn(AndroidSchedulers.mainThread())
              .subscribeBy { position ->
                moveToPosition(position - 1)
                closeChatSearch()
              }
          }
        }

        datePicker.show(childFragmentManager, "DATE_PICKER")
      }
    }
  }

  private inner class ToolbarDependentMarginListener(private val toolbar: Toolbar) : ViewTreeObserver.OnGlobalLayoutListener {

    init {
      toolbar.viewTreeObserver.addOnGlobalLayoutListener(this)
    }

    override fun onGlobalLayout() {
      if (!isAdded || view == null) {
        return
      }

      val rect = Rect()
      toolbar.getGlobalVisibleRect(rect)
      threadHeaderMarginDecoration.toolbarMargin = rect.bottom + 16.dp
      binding.conversationItemRecycler.invalidateItemDecorations()
      toolbar.viewTreeObserver.removeOnGlobalLayoutListener(this)
    }
  }

  private inner class ThreadHeaderMarginDecoration : RecyclerView.ItemDecoration() {
    var toolbarMargin: Int = 0

    override fun getItemOffsets(outRect: Rect, view: View, parent: RecyclerView, state: RecyclerView.State) {
      super.getItemOffsets(outRect, view, parent, state)
      if (view is ConversationHeaderView) {
        outRect.top = toolbarMargin
      }
    }
  }

  private inner class VoiceMessageRecordingSessionCallbacks : VoiceMessageRecordingDelegate.SessionCallback {
    override fun onSessionWillBegin() {
      getVoiceNoteMediaController().pausePlayback()
    }

    override fun sendVoiceNote(draft: VoiceNoteDraft) {
      val audioSlide = AudioSlide(draft.uri, draft.size, MediaUtil.AUDIO_AAC, true)

      sendMessageWithoutComposeInput(
        slide = audioSlide,
        quote = inputPanel.quote.orNull()
      )
    }

    override fun cancelEphemeralVoiceNoteDraft(draft: VoiceNoteDraft) {
      draftViewModel.cancelEphemeralVoiceNoteDraft(draft.asDraft())
    }

    override fun saveEphemeralVoiceNoteDraft(draft: VoiceNoteDraft) {
      draftViewModel.saveEphemeralVoiceNoteDraft(draft.asDraft())
    }
  }

  private inner class VoiceNotePlayerViewListener : VoiceNotePlayerView.Listener {
    override fun onCloseRequested(uri: Uri) {
      getVoiceNoteMediaController().stopPlaybackAndReset(uri)
    }

    override fun onSpeedChangeRequested(uri: Uri, speed: Float) {
      getVoiceNoteMediaController().setPlaybackSpeed(uri, speed)
    }

    override fun onPlay(uri: Uri, messageId: Long, position: Double) {
      getVoiceNoteMediaController().startSinglePlayback(uri, messageId, position)
    }

    override fun onPause(uri: Uri) {
      getVoiceNoteMediaController().pausePlayback(uri)
    }

    override fun onNavigateToMessage(threadId: Long, threadRecipientId: RecipientId, senderId: RecipientId, messageTimestamp: Long, messagePositionInThread: Long) {
      if (threadId != viewModel.threadId) {
        startActivity(
          ConversationIntents.createBuilderSync(requireActivity(), threadRecipientId, threadId)
            .withStartingPosition(messagePositionInThread.toInt())
            .build()
        )
      } else {
        viewModel
          .moveToMessage(messageTimestamp, senderId)
          .subscribeBy {
            moveToPosition(it)
          }
          .addTo(disposables)
      }
    }
  }

  override fun onDoubleTapEditEducationSheetNext(conversationMessage: ConversationMessage) {
    handleEditMessage(conversationMessage)
  }
}<|MERGE_RESOLUTION|>--- conflicted
+++ resolved
@@ -1027,8 +1027,8 @@
       .subscribeBy { presentRequestReviewState(it) }
       .addTo(disposables)
 
-    val sRight = SwipeAvailabilityProvider(SignalStore.settings().swipeToRightAction.let { if (it == SwipeActionTypes.DEFAULT) SwipeActionTypes.DEFAULT_FOR_RIGHT else it })
-    val sLeft = SwipeAvailabilityProvider(SignalStore.settings().swipeToLeftAction.let { if (it == SwipeActionTypes.DEFAULT) SwipeActionTypes.DEFAULT_FOR_LEFT else it })
+    val sRight = SwipeAvailabilityProvider(SignalStore.settings.swipeToRightAction.let { if (it == SwipeActionTypes.DEFAULT) SwipeActionTypes.DEFAULT_FOR_RIGHT else it })
+    val sLeft = SwipeAvailabilityProvider(SignalStore.settings.swipeToLeftAction.let { if (it == SwipeActionTypes.DEFAULT) SwipeActionTypes.DEFAULT_FOR_LEFT else it })
 
     ConversationItemSwipeCallback(
       sRight,
@@ -2365,7 +2365,7 @@
   }
 
   private fun handleCopyMessage(messageParts: Set<MultiselectPart>) {
-    handleCopyMessage(messageParts, SignalStore.settings().isCopyTextOpensPopup())
+    handleCopyMessage(messageParts, SignalStore.settings.isCopyTextOpensPopup())
   }
 
   private fun handleCopyMessage(messageParts: Set<MultiselectPart>, popup: Boolean) {  
@@ -2446,18 +2446,9 @@
 
     disposables += DeleteDialog.show(
       context = requireContext(),
-<<<<<<< HEAD
       messageRecords = records,
-      message = if (TextSecurePreferences.isMultiDevice(requireContext()) && FeatureFlags.deleteSyncEnabled()) {
-        resources.getQuantityString(R.plurals.ConversationFragment_delete_on_linked_warning, records.size)
-      } else {
-        null
-      },
       forceDeleteForMe = forceDeleteForMe,
       checkFastDeleteForMe = checkFastDeleteForMe
-=======
-      messageRecords = records
->>>>>>> 93ec322b
     ).observeOn(AndroidSchedulers.mainThread())
       .subscribe { (deleted: Boolean, deleted2: Boolean) ->
         if (deleted2) {
@@ -2880,7 +2871,7 @@
       context ?: return
       val reactionsTag = "REACTIONS"
       if (parentFragmentManager.findFragmentByTag(reactionsTag) == null) {
-        ReactionsBottomSheetDialogFragment.create(messageId, isMms, if (SignalStore.settings().isShowReactionTimestamps()) Locale.getDefault() else null)
+        ReactionsBottomSheetDialogFragment.create(messageId, isMms, if (SignalStore.settings.isShowReactionTimestamps()) Locale.getDefault() else null)
                                           .show(childFragmentManager, reactionsTag)
       }
     }
@@ -3152,7 +3143,7 @@
     fun onItemLongClick2(itemView: View, item: MultiselectPart, motionEvent: MotionEvent? = null) {
       Log.d(TAG, "onItemLongClick")
       if (actionMode != null) {
-        if (SignalStore.settings().isRangeMultiSelect()) {
+        if (SignalStore.settings.isRangeMultiSelect()) {
           adapter.toggleFromMostRecentSelectedTo(item.getMessageRecord())
           binding.conversationItemRecycler.invalidateItemDecorations()
           setCorrectActionModeMenuVisibility()
@@ -3168,7 +3159,7 @@
         return
       }
 
-      if ((motionEvent != null || !SignalStore.settings().isLongPressMultiSelect()) &&
+      if ((motionEvent != null || !SignalStore.settings.isLongPressMultiSelect()) &&
         messageRecord.isValidReactionTarget() &&
         !recipient.isBlocked &&
         !viewModel.hasMessageRequestState &&

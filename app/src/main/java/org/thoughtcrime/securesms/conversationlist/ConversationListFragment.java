--- conflicted
+++ resolved
@@ -553,11 +553,6 @@
 
   @Override
   public void onPrepareOptionsMenu(Menu menu) {
-<<<<<<< HEAD
-    final boolean bInsights = Util.isDefaultSmsProvider(requireContext()) && !TextSecurePreferences.isHideInsights(requireContext());
-    menu.findItem(R.id.menu_insights).setVisible(bInsights);
-=======
->>>>>>> f25a716d
     menu.findItem(R.id.menu_clear_passphrase).setVisible(!TextSecurePreferences.isPasswordDisabled(requireContext()));
 
     ConversationFilterRequest request             = viewModel.getConversationFilterRequest();

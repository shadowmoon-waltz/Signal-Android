--- conflicted
+++ resolved
@@ -399,22 +399,12 @@
     MediaItem mediaItem = getCurrentMediaItem();
 
     if (mediaItem != null) {
-<<<<<<< HEAD
-      Intent composeIntent = new Intent(this, ShareActivity.class);
-      composeIntent.putExtra(Intent.EXTRA_STREAM, mediaItem.uri);
-      if (mediaItem.attachment.isVideoGif()) {
-        composeIntent.putExtra(ShareIntents.EXTRA_VIDEO_GIF, true);
-      }
-      composeIntent.setType(mediaItem.type);
-      startActivity(composeIntent);
-=======
       MultiselectForwardFragmentArgs.create(
           this,
           mediaItem.uri,
           mediaItem.type,
           args -> MultiselectForwardFragment.showBottomSheet(getSupportFragmentManager(), args)
       );
->>>>>>> d11e8ec0
     }
   }
 

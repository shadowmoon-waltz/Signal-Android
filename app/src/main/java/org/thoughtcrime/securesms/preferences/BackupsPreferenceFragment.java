package org.thoughtcrime.securesms.preferences;

import android.Manifest;
import android.app.Activity;
import android.content.Context;
import android.content.Intent;
import android.net.Uri;
import android.os.Build;
import android.os.Bundle;
import android.text.format.DateFormat;
import android.text.method.LinkMovementMethod;
import android.view.LayoutInflater;
import android.view.View;
import android.view.ViewGroup;
import android.widget.EditText;
import android.widget.ProgressBar;
import android.widget.TextView;

import androidx.annotation.NonNull;
import androidx.annotation.Nullable;
import androidx.annotation.RequiresApi;
import androidx.appcompat.app.AlertDialog;
import androidx.core.text.HtmlCompat;
import androidx.fragment.app.Fragment;

import com.google.android.material.timepicker.MaterialTimePicker;
import com.google.android.material.timepicker.TimeFormat;

import org.greenrobot.eventbus.EventBus;
import org.greenrobot.eventbus.Subscribe;
import org.greenrobot.eventbus.ThreadMode;
import org.signal.core.util.ThreadUtil;
import org.signal.core.util.logging.Log;
import org.thoughtcrime.securesms.R;
import org.thoughtcrime.securesms.backup.BackupDialog;
import org.thoughtcrime.securesms.backup.BackupEvent;
import org.thoughtcrime.securesms.database.NoExternalStorageException;
import org.thoughtcrime.securesms.dependencies.AppDependencies;
import org.thoughtcrime.securesms.jobs.LocalBackupJob;
import org.thoughtcrime.securesms.keyvalue.SignalStore;
import org.thoughtcrime.securesms.permissions.Permissions;
import org.thoughtcrime.securesms.service.LocalBackupListener;
import org.thoughtcrime.securesms.util.BackupUtil;
import org.thoughtcrime.securesms.util.DateUtils;
import org.thoughtcrime.securesms.util.JavaTimeExtensionsKt;
import org.thoughtcrime.securesms.util.StorageUtil;
import org.thoughtcrime.securesms.util.TextSecurePreferences;

import java.text.NumberFormat;
import java.time.LocalTime;
import java.util.Locale;
import java.util.Objects;

public class BackupsPreferenceFragment extends Fragment {

  private static final String TAG = Log.tag(BackupsPreferenceFragment.class);

  private static final short CHOOSE_BACKUPS_LOCATION_REQUEST_CODE = 26212;

  private View        create;
  private View        folder;
  private View        verify;
  private View        timer;
  private TextView    timeLabel;
  private TextView    toggle;
  private TextView    info;
  private TextView    summary;
  private TextView    folderName;
  private ProgressBar progress;
  private TextView    progressSummary;
  private View        interval;
  private TextView    intervalSummary;
  private TextView    intervalNext;

  private final NumberFormat formatter = NumberFormat.getInstance();

  @Override
  public @Nullable View onCreateView(@NonNull LayoutInflater inflater, @Nullable ViewGroup container, @Nullable Bundle savedInstanceState) {
    return inflater.inflate(R.layout.fragment_backups, container, false);
  }

  @Override
  public void onViewCreated(@NonNull View view, @Nullable Bundle savedInstanceState) {
    create          = view.findViewById(R.id.fragment_backup_create);
    folder          = view.findViewById(R.id.fragment_backup_folder);
    verify          = view.findViewById(R.id.fragment_backup_verify);
    timer           = view.findViewById(R.id.fragment_backup_time);
    timeLabel       = view.findViewById(R.id.fragment_backup_time_value);
    toggle          = view.findViewById(R.id.fragment_backup_toggle);
    info            = view.findViewById(R.id.fragment_backup_info);
    summary         = view.findViewById(R.id.fragment_backup_create_summary);
    folderName      = view.findViewById(R.id.fragment_backup_folder_name);
    progress        = view.findViewById(R.id.fragment_backup_progress);
    progressSummary = view.findViewById(R.id.fragment_backup_progress_summary);
    interval        = view.findViewById(R.id.fragment_backup_interval);
    intervalSummary = view.findViewById(R.id.fragment_backup_interval_summary);
    intervalNext = view.findViewById(R.id.fragment_backup_interval_next);

    toggle.setOnClickListener(unused -> onToggleClicked());
    create.setOnClickListener(unused -> onCreateClicked());
    verify.setOnClickListener(unused -> BackupDialog.showVerifyBackupPassphraseDialog(requireContext()));
    timer.setOnClickListener(unused -> pickTime());
    interval.setOnClickListener(unused -> onIntervalClicked());

    formatter.setMinimumFractionDigits(1);
    formatter.setMaximumFractionDigits(1);

    EventBus.getDefault().register(this);
  }

  @Override
  public void onResume() {
    super.onResume();

    setBackupStatus();
    setBackupSummary();
    setInfo();
    setIntervalSummary();
    setIntervalNext();
  }

  @Override
  public void onDestroyView() {
    super.onDestroyView();
    EventBus.getDefault().unregister(this);
  }

  @Override
  public void onRequestPermissionsResult(int requestCode, @NonNull String[] permissions, @NonNull int[] grantResults) {
    Permissions.onRequestPermissionsResult(this, requestCode, permissions, grantResults);
  }

  @Override
  public void onActivityResult(int requestCode, int resultCode, @Nullable Intent data) {
    if (Build.VERSION.SDK_INT >= 29                         &&
        requestCode == CHOOSE_BACKUPS_LOCATION_REQUEST_CODE &&
        resultCode == Activity.RESULT_OK                    &&
        data != null                                        &&
        data.getData() != null)
    {
      BackupDialog.showEnableBackupDialog(requireContext(),
                                          data,
                                          StorageUtil.getDisplayPath(requireContext(), data.getData()),
                                          this::setBackupsEnabled);
    } else {
      Log.w(TAG, "Unknown activity result. code: " + requestCode + " resultCode: " + resultCode + " data present: " + (data != null));
    }
  }

  @Subscribe(threadMode = ThreadMode.MAIN)
  public void onEvent(BackupEvent event) {
    if (event.getType() == BackupEvent.Type.PROGRESS || event.getType() == BackupEvent.Type.PROGRESS_VERIFYING) {
      create.setEnabled(false);
      summary.setText(getString(event.getType() == BackupEvent.Type.PROGRESS ? R.string.BackupsPreferenceFragment__in_progress
                                                                             : R.string.BackupsPreferenceFragment__verifying_backup));
      progress.setVisibility(View.VISIBLE);
      progressSummary.setVisibility(event.getCount() > 0 ? View.VISIBLE : View.GONE);

      if (event.getEstimatedTotalCount() == 0) {
        progress.setIndeterminate(true);
        progressSummary.setText(getString(R.string.BackupsPreferenceFragment__d_so_far, event.getCount()));
      } else {
        double completionPercentage = event.getCompletionPercentage();

        progress.setIndeterminate(false);
        progress.setMax(100);
        progress.setProgress((int) completionPercentage);
        progressSummary.setText(getString(R.string.BackupsPreferenceFragment__s_so_far, formatter.format(completionPercentage)));
      }
    } else if (event.getType() == BackupEvent.Type.FINISHED) {
      create.setEnabled(true);
      progress.setVisibility(View.GONE);
      progressSummary.setVisibility(View.GONE);
      setBackupSummary();
      ThreadUtil.runOnMainDelayed(this::setBackupSummary, 100);
    }
  }

  private void setBackupStatus() {
    if (SignalStore.settings().isBackupEnabled()) {
      if (BackupUtil.canUserAccessBackupDirectory(requireContext())) {
        setBackupsEnabled();
      } else {
        Log.w(TAG, "Cannot access backup directory. Disabling backups.");

        BackupUtil.disableBackups(requireContext());
        setBackupsDisabled();
      }
    } else {
      setBackupsDisabled();
    }
  }

  private void setBackupSummary() {
    summary.setText(getString(R.string.BackupsPreferenceFragment__last_backup, BackupUtil.getLastBackupTime(requireContext(), Locale.getDefault())));
  }

  private void setBackupFolderName() {
    folder.setVisibility(View.GONE);

    if (BackupUtil.canUserAccessBackupDirectory(requireContext())) {
      if (BackupUtil.isUserSelectionRequired(requireContext()) &&
          BackupUtil.canUserAccessBackupDirectory(requireContext()))
      {
        Uri backupUri = Objects.requireNonNull(SignalStore.settings().getSignalBackupDirectory());

        folder.setVisibility(View.VISIBLE);
        folderName.setText(StorageUtil.getDisplayPath(requireContext(), backupUri));
      } else if (StorageUtil.canWriteInSignalStorageDir()) {
        try {
          folder.setVisibility(View.VISIBLE);
          folderName.setText(StorageUtil.getOrCreateBackupDirectory().getPath());
        } catch (NoExternalStorageException e) {
          Log.w(TAG, "Could not display folder name.", e);
        }
      }
    }
  }

  private void setInfo() {
    String link     = String.format("<a href=\"%s\">%s</a>", getString(R.string.backup_support_url), getString(R.string.BackupsPreferenceFragment__learn_more));
    String infoText = getString(R.string.BackupsPreferenceFragment__to_restore_a_backup, link);

    info.setText(HtmlCompat.fromHtml(infoText, 0));
    info.setMovementMethod(LinkMovementMethod.getInstance());
  }

  private void onToggleClicked() {
    if (BackupUtil.isUserSelectionRequired(requireContext())) {
      onToggleClickedApi29();
    } else {
      onToggleClickedLegacy();
    }
  }

  @RequiresApi(29)
  private void onToggleClickedApi29() {
    if (!SignalStore.settings().isBackupEnabled()) {
      BackupDialog.showChooseBackupLocationDialog(this, CHOOSE_BACKUPS_LOCATION_REQUEST_CODE);
    } else {
      BackupDialog.showDisableBackupDialog(requireContext(), this::setBackupsDisabled);
    }
  }

  private void onToggleClickedLegacy() {
    Permissions.with(this)
               .request(Manifest.permission.WRITE_EXTERNAL_STORAGE)
               .ifNecessary()
               .onAllGranted(() -> {
                 if (!SignalStore.settings().isBackupEnabled()) {
                   BackupDialog.showEnableBackupDialog(requireContext(), null, null, this::setBackupsEnabled);
                 } else {
                   BackupDialog.showDisableBackupDialog(requireContext(), this::setBackupsDisabled);
                 }
               })
               .withPermanentDenialDialog(getString(R.string.BackupsPreferenceFragment_signal_requires_external_storage_permission_in_order_to_create_backups))
               .execute();
  }

  private void onCreateClicked() {
    if (BackupUtil.isUserSelectionRequired(requireContext())) {
      onCreateClickedApi29();
    } else {
      onCreateClickedLegacy();
    }
  }

  @RequiresApi(29)
  private void onCreateClickedApi29() {
    Log.i(TAG, "Queueing backup...");
    LocalBackupJob.enqueue(true);
  }

  private void pickTime() {
    int timeFormat = DateFormat.is24HourFormat(requireContext()) ? TimeFormat.CLOCK_24H : TimeFormat.CLOCK_12H;
    final MaterialTimePicker timePickerFragment = new MaterialTimePicker.Builder()
        .setTimeFormat(timeFormat)
        .setHour(SignalStore.settings().getBackupHour())
        .setMinute(SignalStore.settings().getBackupMinute())
        .setTitleText(R.string.BackupsPreferenceFragment__set_backup_time)
        .build();
    timePickerFragment.addOnPositiveButtonClickListener(v -> {
      int hour = timePickerFragment.getHour();
      int minute = timePickerFragment.getMinute();
      SignalStore.settings().setBackupSchedule(hour, minute);
      updateTimeLabel();
      TextSecurePreferences.setNextBackupTime(requireContext(), 0);
      LocalBackupListener.schedule(requireContext());
    });
    timePickerFragment.show(getChildFragmentManager(), "TIME_PICKER");
  }

  private void onCreateClickedLegacy() {
    Permissions.with(this)
               .request(Manifest.permission.WRITE_EXTERNAL_STORAGE)
               .ifNecessary()
               .onAllGranted(() -> {
                 Log.i(TAG, "Queuing backup...");
                 LocalBackupJob.enqueue(true);
               })
               .withPermanentDenialDialog(getString(R.string.BackupsPreferenceFragment_signal_requires_external_storage_permission_in_order_to_create_backups))
               .execute();
  }

  private void updateTimeLabel() {
    final int backupHour   = SignalStore.settings().getBackupHour();
    final int backupMinute = SignalStore.settings().getBackupMinute();
    LocalTime time         = LocalTime.of(backupHour, backupMinute);
    timeLabel.setText(JavaTimeExtensionsKt.formatHours(time, requireContext()));
  }

  private void setBackupsEnabled() {
    toggle.setText(R.string.BackupsPreferenceFragment__turn_off);
    create.setVisibility(View.VISIBLE);
    verify.setVisibility(View.VISIBLE);
    timer.setVisibility(View.VISIBLE);
    interval.setVisibility(View.VISIBLE);
    updateTimeLabel();
    setBackupFolderName();
  }

  private void setBackupsDisabled() {
    toggle.setText(R.string.BackupsPreferenceFragment__turn_on);
    create.setVisibility(View.GONE);
    folder.setVisibility(View.GONE);
    verify.setVisibility(View.GONE);
    timer.setVisibility(View.GONE);
<<<<<<< HEAD
    interval.setVisibility(View.GONE);
    ApplicationDependencies.getJobManager().cancelAllInQueue(LocalBackupJob.QUEUE);
=======
    AppDependencies.getJobManager().cancelAllInQueue(LocalBackupJob.QUEUE);
>>>>>>> 329fc520
  }

  private void setIntervalSummary() {
    int days = SignalStore.settings().getBackupIntervalInDays();
    intervalSummary.setText(requireContext().getResources().getQuantityString(R.plurals.fork__backup_interval_format, days, days));
  }

  private void setIntervalNext() {
    long next = TextSecurePreferences.getNextBackupTime(requireContext());
    intervalNext.setText(getString(R.string.fork__next_backup_format, DateUtils.getTimeString(requireContext(), Locale.getDefault(), next)));
  }

  private void onIntervalClicked() {
    final Context context = requireContext();
    final EditText v = new EditText(context);
    final int days = SignalStore.settings().getBackupIntervalInDays();
    String daysStr = (days > 1) ? Integer.toString(days) : "1";
    v.setText(daysStr);
    new AlertDialog.Builder(context)
      .setTitle(R.string.fork__backup_interval_in_days)
      .setView(v)
      .setPositiveButton(android.R.string.ok, (d, i) -> {
        int newDays;
        try {
          newDays = Integer.parseInt(v.getText().toString());
        } catch (Throwable e) {
          newDays = 0;
        }
        d.dismiss();
        if (newDays > 0 && newDays != days) {
          TextSecurePreferences.setBackupIntervalInDays(context, newDays);
          SignalStore.settings().setBackupIntervalInDays(newDays);
          if (SignalStore.settings().isBackupEnabled() && BackupUtil.canUserAccessBackupDirectory(context)) {
            LocalBackupListener.setNextBackupTimeToIntervalFromPrevious(context, days);
            LocalBackupListener.schedule(context);
            setIntervalSummary();
            setIntervalNext();
          }
        } else {
          new AlertDialog.Builder(context)
            .setMessage(R.string.fork__backup_interval_invalid)
            .setPositiveButton(android.R.string.ok, (d2, i2) -> {
              d2.dismiss();
            })
            .show();
        }
      })
      .setNegativeButton(android.R.string.cancel, (d, i) -> {
        d.dismiss();
      })
      .show();
  }
}<|MERGE_RESOLUTION|>--- conflicted
+++ resolved
@@ -325,12 +325,8 @@
     folder.setVisibility(View.GONE);
     verify.setVisibility(View.GONE);
     timer.setVisibility(View.GONE);
-<<<<<<< HEAD
     interval.setVisibility(View.GONE);
-    ApplicationDependencies.getJobManager().cancelAllInQueue(LocalBackupJob.QUEUE);
-=======
     AppDependencies.getJobManager().cancelAllInQueue(LocalBackupJob.QUEUE);
->>>>>>> 329fc520
   }
 
   private void setIntervalSummary() {

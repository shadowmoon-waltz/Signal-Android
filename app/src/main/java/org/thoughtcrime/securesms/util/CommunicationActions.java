--- conflicted
+++ resolved
@@ -405,38 +405,7 @@
                .execute();
   }
 
-  private static void startVideoCallInternal2(@NonNull CallContext callContext, @NonNull Recipient recipient, boolean fromCallLink) {
-    ApplicationDependencies.getSignalCallManager().startPreJoinCall(recipient);
-
-    Intent activityIntent = new Intent(callContext.getContext(), WebRtcCallActivity.class);
-
-    activityIntent.setFlags(Intent.FLAG_ACTIVITY_NEW_TASK)
-        .putExtra(WebRtcCallActivity.EXTRA_ENABLE_VIDEO_IF_AVAILABLE, true)
-        .putExtra(WebRtcCallActivity.EXTRA_STARTED_FROM_CALL_LINK, fromCallLink);
-
-    callContext.startActivity(activityIntent);  
-  }
-
   private static void startVideoCallInternal(@NonNull CallContext callContext, @NonNull Recipient recipient, boolean fromCallLink) {
-<<<<<<< HEAD
-    // SW: TODO: add user-facing option to enable/disable audio-only call initialization by default
-    if (Permissions.hasAny(callContext.getContext(), Manifest.permission.RECORD_AUDIO)) {
-      startVideoCallInternal2(callContext, recipient, fromCallLink);
-      return;
-    }
-
-    callContext.getPermissionsBuilder()
-               .request(Manifest.permission.RECORD_AUDIO, Manifest.permission.CAMERA)
-               .ifNecessary()
-               .withRationaleDialog(callContext.getContext().getString(R.string.ConversationActivity_signal_needs_the_microphone_and_camera_permissions_in_order_to_call_s, recipient.getDisplayName(callContext.getContext())),
-                                    R.drawable.ic_mic_solid_24,
-                                    R.drawable.ic_video_solid_24_tinted)
-               .withPermanentDenialDialog(callContext.getContext().getString(R.string.ConversationActivity_signal_needs_the_microphone_and_camera_permissions_in_order_to_call_s, recipient.getDisplayName(callContext.getContext())))
-               .onAllGranted(() -> {
-                 startVideoCallInternal2(callContext, recipient, fromCallLink);
-               })
-               .execute();
-=======
     AppDependencies.getSignalCallManager().startPreJoinCall(recipient);
 
     Intent activityIntent = new Intent(callContext.getContext(), WebRtcCallActivity.class);
@@ -446,7 +415,6 @@
                   .putExtra(WebRtcCallActivity.EXTRA_STARTED_FROM_CALL_LINK, fromCallLink);
 
     callContext.startActivity(activityIntent);
->>>>>>> 329fc520
   }
 
   private static void handleE164Link(Activity activity, String e164) {

package org.thoughtcrime.securesms.util

import android.content.Context
import com.google.android.material.dialog.MaterialAlertDialogBuilder
import io.reactivex.rxjava3.core.Single
import io.reactivex.rxjava3.core.SingleEmitter
import org.signal.core.util.concurrent.SignalExecutors
import org.thoughtcrime.securesms.R
import org.thoughtcrime.securesms.database.SignalDatabase
import org.thoughtcrime.securesms.database.model.MessageRecord
import org.thoughtcrime.securesms.keyvalue.SignalStore
import org.thoughtcrime.securesms.sms.MessageSender
import org.thoughtcrime.securesms.util.task.ProgressDialogAsyncTask

object DeleteDialog {

  /**
   * Displays a deletion dialog for the given set of message records.
   *
   * @param context           Android Context
   * @param messageRecords    The message records to delete
   * @param title             The dialog title
   * @param message           The dialog message, or null
   * @param forceRemoteDelete Allow remote deletion, even if it would normally be disallowed
   * @param forceDeleteForMe  no prompt, go ahead and delete for me
   * @param checkFastDeleteForMe skip prompt if trashNoPromptForMe is true
   *
   * @return a Single, who's value is a pair that notes whether or not a deletion attempt
   * happened at all, as well as if a thread deletion occurred.
   */
  fun show(
    context: Context,
    messageRecords: Set<MessageRecord>,
    title: CharSequence = context.resources.getQuantityString(R.plurals.ConversationFragment_delete_selected_messages, messageRecords.size, messageRecords.size),
    message: CharSequence? = null,
<<<<<<< HEAD
    forceRemoteDelete: Boolean = false,
    forceDeleteForMe: Boolean = false,
    checkFastDeleteForMe: Boolean = false
  ): Single<Boolean> = Single.create { emitter ->
    if (forceDeleteForMe || (checkFastDeleteForMe && SignalStore.settings().isTrashNoPromptForMe())) {
      handleDeleteForMe(context, messageRecords, emitter)
      return@create
    }

=======
    forceRemoteDelete: Boolean = false
  ): Single<Pair<Boolean, Boolean>> = Single.create { emitter ->
>>>>>>> f25a716d
    val builder = MaterialAlertDialogBuilder(context)

    builder.setTitle(title)
    builder.setMessage(message)
    builder.setCancelable(true)

    val isNoteToSelfDelete = isNoteToSelfDelete(messageRecords)

    if (forceRemoteDelete) {
      builder.setPositiveButton(R.string.ConversationFragment_delete_for_everyone) { _, _ -> deleteForEveryone(messageRecords, emitter) }
    } else {
      builder.setPositiveButton(if (isNoteToSelfDelete) R.string.ConversationFragment_delete_on_this_device else R.string.ConversationFragment_delete_for_me) { _, _ ->
<<<<<<< HEAD
        handleDeleteForMe(context, messageRecords, emitter)
=======
        DeleteProgressDialogAsyncTask(context, messageRecords) {
          emitter.onSuccess(Pair(true, it))
        }.executeOnExecutor(SignalExecutors.BOUNDED)
>>>>>>> f25a716d
      }

      if (MessageConstraintsUtil.isValidRemoteDeleteSend(messageRecords, System.currentTimeMillis()) && (!isNoteToSelfDelete || TextSecurePreferences.isMultiDevice(context))) {
        builder.setNeutralButton(if (isNoteToSelfDelete) R.string.ConversationFragment_delete_everywhere else R.string.ConversationFragment_delete_for_everyone) { _, _ -> handleDeleteForEveryone(context, messageRecords, emitter) }
      }
    }

    builder.setNegativeButton(android.R.string.cancel) { _, _ -> emitter.onSuccess(Pair(false, false)) }
    builder.setOnCancelListener { emitter.onSuccess(Pair(false, false)) }
    builder.show()
  }

  private fun isNoteToSelfDelete(messageRecords: Set<MessageRecord>): Boolean {
    return messageRecords.all { messageRecord: MessageRecord -> messageRecord.isOutgoing && messageRecord.toRecipient.isSelf }
  }

<<<<<<< HEAD
  private fun handleDeleteForMe(context: Context, messageRecords: Set<MessageRecord>, emitter: SingleEmitter<Boolean>) {
    if (messageRecords.size > 1) {
      DeleteProgressDialogAsyncTask(context, messageRecords, emitter::onSuccess).executeOnExecutor(SignalExecutors.BOUNDED)
    } else {
      SignalExecutors.BOUNDED.execute { emitter.onSuccess(SignalDatabase.messages.deleteMessage(messageRecords.first().id)) }
    }
  }

  private fun handleDeleteForEveryone(context: Context, messageRecords: Set<MessageRecord>, emitter: SingleEmitter<Boolean>) {
    if (SignalStore.uiHints().hasConfirmedDeleteForEveryoneOnce() || isNoteToSelfDelete(messageRecords)) {
=======
  private fun handleDeleteForEveryone(context: Context, messageRecords: Set<MessageRecord>, emitter: SingleEmitter<Pair<Boolean, Boolean>>) {
    if (SignalStore.uiHints().hasConfirmedDeleteForEveryoneOnce()) {
>>>>>>> f25a716d
      deleteForEveryone(messageRecords, emitter)
    } else {
      MaterialAlertDialogBuilder(context)
        .setMessage(R.string.ConversationFragment_this_message_will_be_deleted_for_everyone_in_the_conversation)
        .setPositiveButton(R.string.ConversationFragment_delete_for_everyone) { _, _ ->
          SignalStore.uiHints().markHasConfirmedDeleteForEveryoneOnce()
          deleteForEveryone(messageRecords, emitter)
        }
        .setNegativeButton(android.R.string.cancel) { _, _ -> emitter.onSuccess(Pair(false, false)) }
        .setOnCancelListener { emitter.onSuccess(Pair(false, false)) }
        .show()
    }
  }

  private fun deleteForEveryone(messageRecords: Set<MessageRecord>, emitter: SingleEmitter<Pair<Boolean, Boolean>>) {
    SignalExecutors.BOUNDED.execute {
      messageRecords.forEach { message ->
        MessageSender.sendRemoteDelete(message.id)
      }

      emitter.onSuccess(Pair(true, false))
    }
  }

  private class DeleteProgressDialogAsyncTask(
    context: Context,
    private val messageRecords: Set<MessageRecord>,
    private val onDeletionCompleted: ((Boolean) -> Unit)
  ) : ProgressDialogAsyncTask<Void, Void, Boolean>(
    context,
    R.string.ConversationFragment_deleting,
    R.string.ConversationFragment_deleting_messages
  ) {
    override fun doInBackground(vararg params: Void?): Boolean {
      return messageRecords.map { record ->
        if (record.isMms) {
          SignalDatabase.messages.deleteMessage(record.id)
        } else {
          SignalDatabase.messages.deleteMessage(record.id)
        }
      }.any { it }
    }

    override fun onPostExecute(result: Boolean?) {
      super.onPostExecute(result)
      onDeletionCompleted(result == true)
    }
  }
}<|MERGE_RESOLUTION|>--- conflicted
+++ resolved
@@ -33,20 +33,15 @@
     messageRecords: Set<MessageRecord>,
     title: CharSequence = context.resources.getQuantityString(R.plurals.ConversationFragment_delete_selected_messages, messageRecords.size, messageRecords.size),
     message: CharSequence? = null,
-<<<<<<< HEAD
     forceRemoteDelete: Boolean = false,
     forceDeleteForMe: Boolean = false,
     checkFastDeleteForMe: Boolean = false
-  ): Single<Boolean> = Single.create { emitter ->
+  ): Single<Pair<Boolean, Boolean>> = Single.create { emitter ->
     if (forceDeleteForMe || (checkFastDeleteForMe && SignalStore.settings().isTrashNoPromptForMe())) {
       handleDeleteForMe(context, messageRecords, emitter)
       return@create
     }
 
-=======
-    forceRemoteDelete: Boolean = false
-  ): Single<Pair<Boolean, Boolean>> = Single.create { emitter ->
->>>>>>> f25a716d
     val builder = MaterialAlertDialogBuilder(context)
 
     builder.setTitle(title)
@@ -59,13 +54,7 @@
       builder.setPositiveButton(R.string.ConversationFragment_delete_for_everyone) { _, _ -> deleteForEveryone(messageRecords, emitter) }
     } else {
       builder.setPositiveButton(if (isNoteToSelfDelete) R.string.ConversationFragment_delete_on_this_device else R.string.ConversationFragment_delete_for_me) { _, _ ->
-<<<<<<< HEAD
         handleDeleteForMe(context, messageRecords, emitter)
-=======
-        DeleteProgressDialogAsyncTask(context, messageRecords) {
-          emitter.onSuccess(Pair(true, it))
-        }.executeOnExecutor(SignalExecutors.BOUNDED)
->>>>>>> f25a716d
       }
 
       if (MessageConstraintsUtil.isValidRemoteDeleteSend(messageRecords, System.currentTimeMillis()) && (!isNoteToSelfDelete || TextSecurePreferences.isMultiDevice(context))) {
@@ -82,21 +71,16 @@
     return messageRecords.all { messageRecord: MessageRecord -> messageRecord.isOutgoing && messageRecord.toRecipient.isSelf }
   }
 
-<<<<<<< HEAD
-  private fun handleDeleteForMe(context: Context, messageRecords: Set<MessageRecord>, emitter: SingleEmitter<Boolean>) {
+  private fun handleDeleteForMe(context: Context, messageRecords: Set<MessageRecord>, emitter: SingleEmitter<Pair<Boolean, Boolean>>) {
     if (messageRecords.size > 1) {
-      DeleteProgressDialogAsyncTask(context, messageRecords, emitter::onSuccess).executeOnExecutor(SignalExecutors.BOUNDED)
+      DeleteProgressDialogAsyncTask(context, messageRecords){ emitter.onSuccess(Pair(true, it)) }.executeOnExecutor(SignalExecutors.BOUNDED)
     } else {
-      SignalExecutors.BOUNDED.execute { emitter.onSuccess(SignalDatabase.messages.deleteMessage(messageRecords.first().id)) }
+      SignalExecutors.BOUNDED.execute { emitter.onSuccess(true, SignalDatabase.messages.deleteMessage(messageRecords.first().id)) }
     }
   }
 
-  private fun handleDeleteForEveryone(context: Context, messageRecords: Set<MessageRecord>, emitter: SingleEmitter<Boolean>) {
-    if (SignalStore.uiHints().hasConfirmedDeleteForEveryoneOnce() || isNoteToSelfDelete(messageRecords)) {
-=======
   private fun handleDeleteForEveryone(context: Context, messageRecords: Set<MessageRecord>, emitter: SingleEmitter<Pair<Boolean, Boolean>>) {
     if (SignalStore.uiHints().hasConfirmedDeleteForEveryoneOnce()) {
->>>>>>> f25a716d
       deleteForEveryone(messageRecords, emitter)
     } else {
       MaterialAlertDialogBuilder(context)

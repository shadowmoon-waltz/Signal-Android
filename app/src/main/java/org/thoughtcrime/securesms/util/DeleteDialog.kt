package org.thoughtcrime.securesms.util

import android.content.Context
import com.google.android.material.dialog.MaterialAlertDialogBuilder
import io.reactivex.rxjava3.core.Single
import io.reactivex.rxjava3.core.SingleEmitter
import org.signal.core.util.concurrent.SignalExecutors
import org.thoughtcrime.securesms.R
import org.thoughtcrime.securesms.database.SignalDatabase
import org.thoughtcrime.securesms.database.model.MessageRecord
import org.thoughtcrime.securesms.jobs.MultiDeviceDeleteSyncJob
import org.thoughtcrime.securesms.keyvalue.SignalStore
import org.thoughtcrime.securesms.recipients.Recipient
import org.thoughtcrime.securesms.sms.MessageSender
import org.thoughtcrime.securesms.util.task.ProgressDialogAsyncTask

object DeleteDialog {

  /**
   * Displays a deletion dialog for the given set of message records.
   *
   * @param context           Android Context
   * @param messageRecords    The message records to delete
   * @param title             The dialog title
   * @param message           The dialog message, or null
   * @param forceRemoteDelete Allow remote deletion, even if it would normally be disallowed
   * @param forceDeleteForMe  no prompt, go ahead and delete for me
   * @param checkFastDeleteForMe skip prompt if trashNoPromptForMe is true
   *
   * @return a Single, who's value is a pair that notes whether or not a deletion attempt
   * happened at all, as well as if a thread deletion occurred.
   */
  fun show(
    context: Context,
    messageRecords: Set<MessageRecord>,
<<<<<<< HEAD
    title: CharSequence = context.resources.getQuantityString(R.plurals.ConversationFragment_delete_selected_messages, messageRecords.size, messageRecords.size),
    message: CharSequence? = null,
    forceRemoteDelete: Boolean = false,
    forceDeleteForMe: Boolean = false,
    checkFastDeleteForMe: Boolean = false
=======
    title: CharSequence? = null,
    message: CharSequence = context.resources.getQuantityString(R.plurals.ConversationFragment_delete_selected_messages, messageRecords.size, messageRecords.size),
    forceRemoteDelete: Boolean = false
>>>>>>> 93ec322b
  ): Single<Pair<Boolean, Boolean>> = Single.create { emitter ->
    if (forceDeleteForMe || (checkFastDeleteForMe && SignalStore.settings().isTrashNoPromptForMe())) {
      handleDeleteForMe(context, messageRecords, emitter)
      return@create
    }

    val builder = MaterialAlertDialogBuilder(context)

    builder.setTitle(title)
    builder.setMessage(message)
    builder.setCancelable(true)

    val isNoteToSelfDelete = isNoteToSelfDelete(messageRecords)

    if (forceRemoteDelete) {
      builder.setPositiveButton(R.string.ConversationFragment_delete_for_everyone) { _, _ -> deleteForEveryone(messageRecords, emitter) }
    } else {
<<<<<<< HEAD
      builder.setPositiveButton(if (isNoteToSelfDelete) R.string.ConversationFragment_delete_on_this_device else R.string.ConversationFragment_delete_for_me) { _, _ ->
        handleDeleteForMe(context, messageRecords, emitter)
=======
      val deleteSyncEnabled = Recipient.self().deleteSyncCapability.isSupported

      val positiveButton = if (isNoteToSelfDelete) {
        if (deleteSyncEnabled) R.string.ConversationFragment_delete else R.string.ConversationFragment_delete_on_this_device
      } else {
        R.string.ConversationFragment_delete_for_me
      }

      builder.setPositiveButton(positiveButton) { _, _ ->
        DeleteProgressDialogAsyncTask(context, messageRecords) {
          emitter.onSuccess(Pair(true, it))
        }.executeOnExecutor(SignalExecutors.BOUNDED)
>>>>>>> 93ec322b
      }

      val canDeleteForEveryone = MessageConstraintsUtil.isValidRemoteDeleteSend(messageRecords, System.currentTimeMillis()) && !isNoteToSelfDelete
      val canDeleteForEveryoneInNoteToSelf = isNoteToSelfDelete && TextSecurePreferences.isMultiDevice(context) && !deleteSyncEnabled

      if (canDeleteForEveryone || canDeleteForEveryoneInNoteToSelf) {
        builder.setNeutralButton(if (isNoteToSelfDelete) R.string.ConversationFragment_delete_everywhere else R.string.ConversationFragment_delete_for_everyone) { _, _ -> handleDeleteForEveryone(context, messageRecords, emitter) }
      }
    }

    builder.setNegativeButton(android.R.string.cancel) { _, _ -> emitter.onSuccess(Pair(false, false)) }
    builder.setOnCancelListener { emitter.onSuccess(Pair(false, false)) }
    builder.show()
  }

  private fun isNoteToSelfDelete(messageRecords: Set<MessageRecord>): Boolean {
    return messageRecords.all { messageRecord: MessageRecord -> messageRecord.isOutgoing && messageRecord.toRecipient.isSelf }
  }

  private fun handleDeleteForMe(context: Context, messageRecords: Set<MessageRecord>, emitter: SingleEmitter<Pair<Boolean, Boolean>>) {
    if (messageRecords.size > 1) {
      DeleteProgressDialogAsyncTask(context, messageRecords){ emitter.onSuccess(Pair(true, it)) }.executeOnExecutor(SignalExecutors.BOUNDED)
    } else {
      SignalExecutors.BOUNDED.execute { emitter.onSuccess(Pair(true, SignalDatabase.messages.deleteMessage(messageRecords.first().id))) }
    }
  }

  private fun handleDeleteForEveryone(context: Context, messageRecords: Set<MessageRecord>, emitter: SingleEmitter<Pair<Boolean, Boolean>>) {
    if (SignalStore.uiHints.hasConfirmedDeleteForEveryoneOnce()) {
      deleteForEveryone(messageRecords, emitter)
    } else {
      MaterialAlertDialogBuilder(context)
        .setMessage(R.string.ConversationFragment_this_message_will_be_deleted_for_everyone_in_the_conversation)
        .setPositiveButton(R.string.ConversationFragment_delete_for_everyone) { _, _ ->
          SignalStore.uiHints.markHasConfirmedDeleteForEveryoneOnce()
          deleteForEveryone(messageRecords, emitter)
        }
        .setNegativeButton(android.R.string.cancel) { _, _ -> emitter.onSuccess(Pair(false, false)) }
        .setOnCancelListener { emitter.onSuccess(Pair(false, false)) }
        .show()
    }
  }

  private fun deleteForEveryone(messageRecords: Set<MessageRecord>, emitter: SingleEmitter<Pair<Boolean, Boolean>>) {
    SignalExecutors.BOUNDED.execute {
      messageRecords.forEach { message ->
        MessageSender.sendRemoteDelete(message.id)
      }

      emitter.onSuccess(Pair(true, false))
    }
  }

  private class DeleteProgressDialogAsyncTask(
    context: Context,
    private val messageRecords: Set<MessageRecord>,
    private val onDeletionCompleted: ((Boolean) -> Unit)
  ) : ProgressDialogAsyncTask<Void, Void, Boolean>(
    context,
    R.string.ConversationFragment_deleting,
    R.string.ConversationFragment_deleting_messages
  ) {
    override fun doInBackground(vararg params: Void?): Boolean {
      var threadDeleted = false

      messageRecords.forEach { record ->
        if (SignalDatabase.messages.deleteMessage(record.id)) {
          threadDeleted = true
        }
      }

      if (Recipient.self().deleteSyncCapability.isSupported) {
        MultiDeviceDeleteSyncJob.enqueueMessageDeletes(messageRecords)
      }

      return threadDeleted
    }

    override fun onPostExecute(result: Boolean?) {
      super.onPostExecute(result)
      onDeletionCompleted(result == true)
    }
  }
}<|MERGE_RESOLUTION|>--- conflicted
+++ resolved
@@ -33,19 +33,13 @@
   fun show(
     context: Context,
     messageRecords: Set<MessageRecord>,
-<<<<<<< HEAD
-    title: CharSequence = context.resources.getQuantityString(R.plurals.ConversationFragment_delete_selected_messages, messageRecords.size, messageRecords.size),
-    message: CharSequence? = null,
+    title: CharSequence? = null,
+    message: CharSequence = context.resources.getQuantityString(R.plurals.ConversationFragment_delete_selected_messages, messageRecords.size, messageRecords.size),
     forceRemoteDelete: Boolean = false,
     forceDeleteForMe: Boolean = false,
     checkFastDeleteForMe: Boolean = false
-=======
-    title: CharSequence? = null,
-    message: CharSequence = context.resources.getQuantityString(R.plurals.ConversationFragment_delete_selected_messages, messageRecords.size, messageRecords.size),
-    forceRemoteDelete: Boolean = false
->>>>>>> 93ec322b
   ): Single<Pair<Boolean, Boolean>> = Single.create { emitter ->
-    if (forceDeleteForMe || (checkFastDeleteForMe && SignalStore.settings().isTrashNoPromptForMe())) {
+    if (forceDeleteForMe || (checkFastDeleteForMe && SignalStore.settings.isTrashNoPromptForMe())) {
       handleDeleteForMe(context, messageRecords, emitter)
       return@create
     }
@@ -61,10 +55,6 @@
     if (forceRemoteDelete) {
       builder.setPositiveButton(R.string.ConversationFragment_delete_for_everyone) { _, _ -> deleteForEveryone(messageRecords, emitter) }
     } else {
-<<<<<<< HEAD
-      builder.setPositiveButton(if (isNoteToSelfDelete) R.string.ConversationFragment_delete_on_this_device else R.string.ConversationFragment_delete_for_me) { _, _ ->
-        handleDeleteForMe(context, messageRecords, emitter)
-=======
       val deleteSyncEnabled = Recipient.self().deleteSyncCapability.isSupported
 
       val positiveButton = if (isNoteToSelfDelete) {
@@ -74,10 +64,7 @@
       }
 
       builder.setPositiveButton(positiveButton) { _, _ ->
-        DeleteProgressDialogAsyncTask(context, messageRecords) {
-          emitter.onSuccess(Pair(true, it))
-        }.executeOnExecutor(SignalExecutors.BOUNDED)
->>>>>>> 93ec322b
+        handleDeleteForMe(context, messageRecords, emitter)
       }
 
       val canDeleteForEveryone = MessageConstraintsUtil.isValidRemoteDeleteSend(messageRecords, System.currentTimeMillis()) && !isNoteToSelfDelete
@@ -101,7 +88,13 @@
     if (messageRecords.size > 1) {
       DeleteProgressDialogAsyncTask(context, messageRecords){ emitter.onSuccess(Pair(true, it)) }.executeOnExecutor(SignalExecutors.BOUNDED)
     } else {
-      SignalExecutors.BOUNDED.execute { emitter.onSuccess(Pair(true, SignalDatabase.messages.deleteMessage(messageRecords.first().id))) }
+      SignalExecutors.BOUNDED.execute {
+        val threadDeleted = SignalDatabase.messages.deleteMessage(messageRecords.first().id)
+        if (Recipient.self().deleteSyncCapability.isSupported) {
+          MultiDeviceDeleteSyncJob.enqueueMessageDeletes(messageRecords)
+        }
+        emitter.onSuccess(Pair(true, threadDeleted))
+      }
     }
   }
 

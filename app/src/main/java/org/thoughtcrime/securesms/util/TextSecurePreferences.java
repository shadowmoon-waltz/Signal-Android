--- conflicted
+++ resolved
@@ -555,17 +555,6 @@
     return getBooleanPreference(context, ALWAYS_RELAY_CALLS_PREF, false);
   }
 
-<<<<<<< HEAD
-  public static boolean isFcmDisabled(Context context) {
-    return getBooleanPreference(context, GCM_DISABLED_PREF, false) || isForceWebsocketMode(context);
-  }
-
-  public static void setFcmDisabled(Context context, boolean disabled) {
-    setBooleanPreference(context, GCM_DISABLED_PREF, disabled);
-  }
-
-=======
->>>>>>> 018782e6
   public static boolean isWebrtcCallingEnabled(Context context) {
     return getBooleanPreference(context, WEBRTC_CALLING_PREF, false);
   }

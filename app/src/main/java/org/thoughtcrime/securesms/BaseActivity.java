package org.thoughtcrime.securesms;

import android.content.Context;
import android.content.Intent;
import android.content.res.Configuration;
import android.os.Bundle;
import android.view.View;
import android.view.WindowManager;

import androidx.annotation.NonNull;
import androidx.appcompat.app.ActionBar;
import androidx.appcompat.app.AppCompatActivity;
import androidx.appcompat.app.AppCompatDelegate;
import androidx.core.app.ActivityCompat;
import androidx.core.app.ActivityOptionsCompat;

import org.signal.core.util.logging.Log;
import org.thoughtcrime.securesms.dependencies.ApplicationDependencies;
import org.thoughtcrime.securesms.util.AppStartup;
import org.thoughtcrime.securesms.util.ConfigurationUtil;
import org.thoughtcrime.securesms.util.TextSecurePreferences;
import org.thoughtcrime.securesms.util.WindowUtil;
import org.thoughtcrime.securesms.util.dynamiclanguage.DynamicLanguageContextWrapper;

import java.util.Objects;

/**
 * Base class for all activities. The vast majority of activities shouldn't extend this directly.
 * Instead, they should extend {@link PassphraseRequiredActivity} so they're protected by
 * screen lock.
 */
public abstract class BaseActivity extends AppCompatActivity {
  private static final String TAG = Log.tag(BaseActivity.class);

  @Override
  protected void onCreate(Bundle savedInstanceState) {
    AppStartup.getInstance().onCriticalRenderEventStart();
    logEvent("onCreate()");
    super.onCreate(savedInstanceState);
    AppStartup.getInstance().onCriticalRenderEventEnd();
  }

  @Override
  protected void onResume() {
    super.onResume();
    WindowUtil.initializeScreenshotSecurity(this, getWindow());
  }

  @Override
  protected void onStart() {
    logEvent("onStart()");
    ApplicationDependencies.getShakeToReport().registerActivity(this);
    super.onStart();
  }

  @Override
  protected void onStop() {
    logEvent("onStop()");
    super.onStop();
  }

  @Override
  protected void onDestroy() {
    logEvent("onDestroy()");
    super.onDestroy();
  }

<<<<<<< HEAD
  private void initializeScreenshotSecurity() {
    if (TextSecurePreferences.isScreenSecurityEnabled2(this)) {
      getWindow().addFlags(WindowManager.LayoutParams.FLAG_SECURE);
    } else {
      getWindow().clearFlags(WindowManager.LayoutParams.FLAG_SECURE);
    }
  }

=======
>>>>>>> 8b23d9a6
  protected void startActivitySceneTransition(Intent intent, View sharedView, String transitionName) {
    Bundle bundle = ActivityOptionsCompat.makeSceneTransitionAnimation(this, sharedView, transitionName)
                                         .toBundle();
    ActivityCompat.startActivity(this, intent, bundle);
  }

  @Override
  protected void attachBaseContext(@NonNull Context newBase) {
    super.attachBaseContext(newBase);

    Configuration configuration      = new Configuration(newBase.getResources().getConfiguration());
    int           appCompatNightMode = getDelegate().getLocalNightMode() != AppCompatDelegate.MODE_NIGHT_UNSPECIFIED ? getDelegate().getLocalNightMode()
                                                                                                                     : AppCompatDelegate.getDefaultNightMode();

    configuration.uiMode      = (configuration.uiMode & ~Configuration.UI_MODE_NIGHT_MASK) | mapNightModeToConfigurationUiMode(newBase, appCompatNightMode);
    configuration.orientation = Configuration.ORIENTATION_UNDEFINED;

    applyOverrideConfiguration(configuration);
  }

  @Override
  public void applyOverrideConfiguration(@NonNull Configuration overrideConfiguration) {
    DynamicLanguageContextWrapper.prepareOverrideConfiguration(this, overrideConfiguration);
    super.applyOverrideConfiguration(overrideConfiguration);
  }

  private void logEvent(@NonNull String event) {
    Log.d(TAG, "[" + Log.tag(getClass()) + "] " + event);
  }

  public final @NonNull ActionBar requireSupportActionBar() {
    return Objects.requireNonNull(getSupportActionBar());
  }

  private static int mapNightModeToConfigurationUiMode(@NonNull Context context, @AppCompatDelegate.NightMode int appCompatNightMode) {
    if (appCompatNightMode == AppCompatDelegate.MODE_NIGHT_YES) {
      return Configuration.UI_MODE_NIGHT_YES;
    } else if (appCompatNightMode == AppCompatDelegate.MODE_NIGHT_NO) {
      return Configuration.UI_MODE_NIGHT_NO;
    }
    return ConfigurationUtil.getNightModeConfiguration(context.getApplicationContext());
  }
}<|MERGE_RESOLUTION|>--- conflicted
+++ resolved
@@ -65,17 +65,6 @@
     super.onDestroy();
   }
 
-<<<<<<< HEAD
-  private void initializeScreenshotSecurity() {
-    if (TextSecurePreferences.isScreenSecurityEnabled2(this)) {
-      getWindow().addFlags(WindowManager.LayoutParams.FLAG_SECURE);
-    } else {
-      getWindow().clearFlags(WindowManager.LayoutParams.FLAG_SECURE);
-    }
-  }
-
-=======
->>>>>>> 8b23d9a6
   protected void startActivitySceneTransition(Intent intent, View sharedView, String transitionName) {
     Bundle bundle = ActivityOptionsCompat.makeSceneTransitionAnimation(this, sharedView, transitionName)
                                          .toBundle();

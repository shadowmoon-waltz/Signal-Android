--- conflicted
+++ resolved
@@ -313,7 +313,6 @@
     }
   }
 
-<<<<<<< HEAD
   fun setIdentityKeysManually(publicKey: ByteArray, privateKey: ByteArray) {
     require(isPrimaryDevice) { "Must be a primary device!" }
     store
@@ -323,20 +322,6 @@
       .commit()
   }
 
-  /** When acting as a linked device, this method lets you store the identity keys sent from the primary device */
-  fun setAciIdentityKeysFromPrimaryDevice(aciKeys: IdentityKeyPair) {
-    synchronized(this) {
-      require(isLinkedDevice) { "Must be a linked device!" }
-      store
-        .beginWrite()
-        .putBlob(KEY_ACI_IDENTITY_PUBLIC_KEY, aciKeys.publicKey.serialize())
-        .putBlob(KEY_ACI_IDENTITY_PRIVATE_KEY, aciKeys.privateKey.serialize())
-        .commit()
-    }
-  }
-
-=======
->>>>>>> affe97a0
   /** Set an identity key pair for the PNI identity via change number. */
   fun setPniIdentityKeyAfterChangeNumber(key: IdentityKeyPair) {
     synchronized(this) {

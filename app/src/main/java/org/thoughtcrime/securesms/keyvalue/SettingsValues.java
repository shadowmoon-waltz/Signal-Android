package org.thoughtcrime.securesms.keyvalue;

import android.content.Context;
import android.net.Uri;
import android.provider.Settings;
import android.text.TextUtils;

import androidx.annotation.NonNull;
import androidx.annotation.Nullable;
import androidx.lifecycle.LiveData;

import org.signal.core.util.concurrent.SignalExecutors;
import org.thoughtcrime.securesms.database.DatabaseFactory;
import org.thoughtcrime.securesms.dependencies.ApplicationDependencies;
import org.thoughtcrime.securesms.preferences.widgets.NotificationPrivacyPreference;
import org.thoughtcrime.securesms.recipients.Recipient;
import org.thoughtcrime.securesms.storage.StorageSyncHelper;
import org.thoughtcrime.securesms.util.FeatureFlags;
import org.thoughtcrime.securesms.util.SingleLiveEvent;
import org.thoughtcrime.securesms.util.TextSecurePreferences;
import org.signal.core.util.logging.Log;
import org.thoughtcrime.securesms.webrtc.CallBandwidthMode;

import java.util.Arrays;
import java.util.List;

@SuppressWarnings("deprecation")
public final class SettingsValues extends SignalStoreValues {

  private static final String TAG = Log.tag(SettingsValues.class);

  public static final String LINK_PREVIEWS          = "settings.link_previews";
  public static final String KEEP_MESSAGES_DURATION = "settings.keep_messages_duration";

  public static final String PREFER_SYSTEM_CONTACT_PHOTOS = "settings.prefer.system.contact.photos";

  private static final String SIGNAL_BACKUP_DIRECTORY        = "settings.signal.backup.directory";
  private static final String SIGNAL_LATEST_BACKUP_DIRECTORY = "settings.signal.backup.directory,latest";

  private static final String CALL_BANDWIDTH_MODE = "settings.signal.call.bandwidth.mode";

  public static final String THREAD_TRIM_LENGTH  = "pref_trim_length";
  public static final String THREAD_TRIM_ENABLED = "pref_trim_threads";

  public static final  String THEME                                   = "settings.theme";
  public static final  String MESSAGE_FONT_SIZE                       = "settings.message.font.size";
  public static final  String LANGUAGE                                = "settings.language";
  public static final  String PREFER_SYSTEM_EMOJI                     = "settings.use.system.emoji";
  public static final  String ENTER_KEY_SENDS                         = "settings.enter.key.sends";
  public static final  String BACKUPS_ENABLED                         = "settings.backups.enabled";
  public static final  String SMS_DELIVERY_REPORTS_ENABLED            = "settings.sms.delivery.reports.enabled";
  public static final  String WIFI_CALLING_COMPATIBILITY_MODE_ENABLED = "settings.wifi.calling.compatibility.mode.enabled";
  public static final  String MESSAGE_NOTIFICATIONS_ENABLED           = "settings.message.notifications.enabled";
  public static final  String MESSAGE_NOTIFICATION_SOUND              = "settings.message.notifications.sound";
  public static final  String MESSAGE_VIBRATE_ENABLED                 = "settings.message.vibrate.enabled";
  public static final  String MESSAGE_LED_COLOR                       = "settings.message.led.color";
  public static final  String MESSAGE_LED_BLINK_PATTERN               = "settings.message.led.blink";
  public static final  String MESSAGE_IN_CHAT_SOUNDS_ENABLED          = "settings.message.in.chats.sounds.enabled";
  public static final  String MESSAGE_REPEAT_ALERTS                   = "settings.message.repeat.alerts";
  public static final  String MESSAGE_NOTIFICATION_PRIVACY            = "settings.message.notification.privacy";
  public static final  String CALL_NOTIFICATIONS_ENABLED              = "settings.call.notifications.enabled";
  public static final  String CALL_RINGTONE                           = "settings.call.ringtone";
  public static final  String CALL_VIBRATE_ENABLED                    = "settings.call.vibrate.enabled";
  public static final  String NOTIFY_WHEN_CONTACT_JOINS_SIGNAL        = "settings.notify.when.contact.joins.signal";
  private static final String DEFAULT_SMS                             = "settings.default_sms";
  private static final String UNIVERSAL_EXPIRE_TIMER                  = "settings.universal.expire.timer";

  public static final String HIDE_INSIGHTS                           = "settings.fork.hide.insights";
  public static final String SHOW_REACTION_TIMESTAMPS                = "settings.fork.show.reaction.timestamps";
  public static final String FORCE_WEBSOCKET_MODE                    = "settings.fork.force.websocket.mode";

  private final SingleLiveEvent<String> onConfigurationSettingChanged = new SingleLiveEvent<>();

  SettingsValues(@NonNull KeyValueStore store) {
    super(store);
  }

  @Override
  void onFirstEverAppLaunch() {
    if (!getStore().containsKey(LINK_PREVIEWS)) {
      getStore().beginWrite()
                .putBoolean(LINK_PREVIEWS, true)
                .apply();
    }
  }

  @Override
  @NonNull List<String> getKeysToIncludeInBackup() {
    return Arrays.asList(LINK_PREVIEWS,
                         KEEP_MESSAGES_DURATION,
                         PREFER_SYSTEM_CONTACT_PHOTOS,
                         CALL_BANDWIDTH_MODE,
                         THREAD_TRIM_LENGTH,
                         THREAD_TRIM_ENABLED,
                         LANGUAGE,
                         THEME,
                         MESSAGE_FONT_SIZE,
                         PREFER_SYSTEM_EMOJI,
                         ENTER_KEY_SENDS,
                         BACKUPS_ENABLED,
                         MESSAGE_NOTIFICATIONS_ENABLED,
                         MESSAGE_NOTIFICATION_SOUND,
                         MESSAGE_VIBRATE_ENABLED,
                         MESSAGE_LED_COLOR,
                         MESSAGE_LED_BLINK_PATTERN,
                         MESSAGE_IN_CHAT_SOUNDS_ENABLED,
                         MESSAGE_REPEAT_ALERTS,
                         MESSAGE_NOTIFICATION_PRIVACY,
                         CALL_NOTIFICATIONS_ENABLED,
                         CALL_RINGTONE,
                         CALL_VIBRATE_ENABLED,
                         NOTIFY_WHEN_CONTACT_JOINS_SIGNAL,
<<<<<<< HEAD
                         HIDE_INSIGHTS,
                         SHOW_REACTION_TIMESTAMPS,
                         FORCE_WEBSOCKET_MODE);
=======
                         UNIVERSAL_EXPIRE_TIMER);
>>>>>>> c582aca4
  }

  public @NonNull LiveData<String> getOnConfigurationSettingChanged() {
    return onConfigurationSettingChanged;
  }

  public boolean isLinkPreviewsEnabled() {
    return getBoolean(LINK_PREVIEWS, false);
  }

  public void setLinkPreviewsEnabled(boolean enabled) {
    putBoolean(LINK_PREVIEWS, enabled);
  }

  public @NonNull KeepMessagesDuration getKeepMessagesDuration() {
    return KeepMessagesDuration.fromId(getInteger(KEEP_MESSAGES_DURATION, 0));
  }

  public void setKeepMessagesForDuration(@NonNull KeepMessagesDuration duration) {
    putInteger(KEEP_MESSAGES_DURATION, duration.getId());
  }

  public boolean isTrimByLengthEnabled() {
    return getBoolean(THREAD_TRIM_ENABLED, false);
  }

  public void setThreadTrimByLengthEnabled(boolean enabled) {
    putBoolean(THREAD_TRIM_ENABLED, enabled);
  }

  public int getThreadTrimLength() {
    return getInteger(THREAD_TRIM_LENGTH, 500);
  }

  public void setThreadTrimLength(int length) {
    putInteger(THREAD_TRIM_LENGTH, length);
  }

  public void setSignalBackupDirectory(@NonNull Uri uri) {
    putString(SIGNAL_BACKUP_DIRECTORY, uri.toString());
    putString(SIGNAL_LATEST_BACKUP_DIRECTORY, uri.toString());
  }

  public void setPreferSystemContactPhotos(boolean preferSystemContactPhotos) {
    putBoolean(PREFER_SYSTEM_CONTACT_PHOTOS, preferSystemContactPhotos);
  }

  public boolean isPreferSystemContactPhotos() {
    return getBoolean(PREFER_SYSTEM_CONTACT_PHOTOS, false);
  }

  public @Nullable Uri getSignalBackupDirectory() {
    return getUri(SIGNAL_BACKUP_DIRECTORY);
  }

  public @Nullable Uri getLatestSignalBackupDirectory() {
    return getUri(SIGNAL_LATEST_BACKUP_DIRECTORY);
  }

  public void clearSignalBackupDirectory() {
    putString(SIGNAL_BACKUP_DIRECTORY, null);
  }

  public void setCallBandwidthMode(@NonNull CallBandwidthMode callBandwidthMode) {
    putInteger(CALL_BANDWIDTH_MODE, callBandwidthMode.getCode());
  }

  public @NonNull CallBandwidthMode getCallBandwidthMode() {
    return CallBandwidthMode.fromCode(getInteger(CALL_BANDWIDTH_MODE, CallBandwidthMode.HIGH_ALWAYS.getCode()));
  }

  public @NonNull String getTheme() {
    return getString(THEME, TextSecurePreferences.getTheme(ApplicationDependencies.getApplication()));
  }

  public void setTheme(@NonNull String theme) {
    putString(THEME, theme);
    onConfigurationSettingChanged.postValue(THEME);
  }

  public int getMessageFontSize() {
    return getInteger(MESSAGE_FONT_SIZE, TextSecurePreferences.getMessageBodyTextSize(ApplicationDependencies.getApplication()));
  }

  public void setMessageFontSize(int messageFontSize) {
    putInteger(MESSAGE_FONT_SIZE, messageFontSize);
  }

  public @NonNull String getLanguage() {
    return TextSecurePreferences.getLanguage(ApplicationDependencies.getApplication());
  }

  public void setLanguage(@NonNull String language) {
    TextSecurePreferences.setLanguage(ApplicationDependencies.getApplication(), language);
    onConfigurationSettingChanged.postValue(LANGUAGE);
  }

  public boolean isPreferSystemEmoji() {
    return getBoolean(PREFER_SYSTEM_EMOJI, TextSecurePreferences.isSystemEmojiPreferred(ApplicationDependencies.getApplication()));
  }

  public void setPreferSystemEmoji(boolean useSystemEmoji) {
    putBoolean(PREFER_SYSTEM_EMOJI, useSystemEmoji);
  }

  public boolean isEnterKeySends() {
    return getBoolean(ENTER_KEY_SENDS, TextSecurePreferences.isEnterSendsEnabled(ApplicationDependencies.getApplication()));
  }

  public void setEnterKeySends(boolean enterKeySends) {
    putBoolean(ENTER_KEY_SENDS, enterKeySends);
  }

  public boolean isBackupEnabled() {
    return getBoolean(BACKUPS_ENABLED, TextSecurePreferences.isBackupEnabled(ApplicationDependencies.getApplication()));
  }

  public void setBackupEnabled(boolean backupEnabled) {
    putBoolean(BACKUPS_ENABLED, backupEnabled);
  }

  public boolean isSmsDeliveryReportsEnabled() {
    return getBoolean(SMS_DELIVERY_REPORTS_ENABLED, TextSecurePreferences.isSmsDeliveryReportsEnabled(ApplicationDependencies.getApplication()));
  }

  public void setSmsDeliveryReportsEnabled(boolean smsDeliveryReportsEnabled) {
    putBoolean(SMS_DELIVERY_REPORTS_ENABLED, smsDeliveryReportsEnabled);
  }

  public boolean isWifiCallingCompatibilityModeEnabled() {
    return getBoolean(WIFI_CALLING_COMPATIBILITY_MODE_ENABLED, TextSecurePreferences.isWifiSmsEnabled(ApplicationDependencies.getApplication()));
  }

  public void setWifiCallingCompatibilityModeEnabled(boolean wifiCallingCompatibilityModeEnabled) {
    putBoolean(WIFI_CALLING_COMPATIBILITY_MODE_ENABLED, wifiCallingCompatibilityModeEnabled);
  }

  public void setMessageNotificationsEnabled(boolean messageNotificationsEnabled) {
    putBoolean(MESSAGE_NOTIFICATIONS_ENABLED, messageNotificationsEnabled);
  }

  public boolean isMessageNotificationsEnabled() {
    return getBoolean(MESSAGE_NOTIFICATIONS_ENABLED, TextSecurePreferences.isNotificationsEnabled(ApplicationDependencies.getApplication()));
  }

  public void setMessageNotificationSound(@NonNull Uri sound) {
    putString(MESSAGE_NOTIFICATION_SOUND, sound.toString());
  }

  public @NonNull Uri getMessageNotificationSound() {
    String result = getString(MESSAGE_NOTIFICATION_SOUND, TextSecurePreferences.getNotificationRingtone(ApplicationDependencies.getApplication()).toString());

    if (result.startsWith("file:")) {
      result = Settings.System.DEFAULT_NOTIFICATION_URI.toString();
    }

    return Uri.parse(result);
  }

  public boolean isMessageVibrateEnabled() {
    return getBoolean(MESSAGE_VIBRATE_ENABLED, TextSecurePreferences.isNotificationVibrateEnabled(ApplicationDependencies.getApplication()));
  }

  public void setMessageVibrateEnabled(boolean messageVibrateEnabled) {
    putBoolean(MESSAGE_VIBRATE_ENABLED, messageVibrateEnabled);
  }

  public @NonNull String getMessageLedColor() {
    return getString(MESSAGE_LED_COLOR, TextSecurePreferences.getNotificationLedColor(ApplicationDependencies.getApplication()));
  }

  public void setMessageLedColor(@NonNull String ledColor) {
    putString(MESSAGE_LED_COLOR, ledColor);
  }

  public @NonNull String getMessageLedBlinkPattern() {
    return getString(MESSAGE_LED_BLINK_PATTERN, TextSecurePreferences.getNotificationLedPattern(ApplicationDependencies.getApplication()));
  }

  public void setMessageLedBlinkPattern(@NonNull String blinkPattern) {
    putString(MESSAGE_LED_BLINK_PATTERN, blinkPattern);
  }

  public boolean isMessageNotificationsInChatSoundsEnabled() {
    return getBoolean(MESSAGE_IN_CHAT_SOUNDS_ENABLED, TextSecurePreferences.isInThreadNotifications(ApplicationDependencies.getApplication()));
  }

  public void setMessageNotificationsInChatSoundsEnabled(boolean inChatSoundsEnabled) {
    putBoolean(MESSAGE_IN_CHAT_SOUNDS_ENABLED, inChatSoundsEnabled);
  }

  public int getMessageNotificationsRepeatAlerts() {
    return getInteger(MESSAGE_REPEAT_ALERTS, TextSecurePreferences.getRepeatAlertsCount(ApplicationDependencies.getApplication()));
  }

  public void setMessageNotificationsRepeatAlerts(int count) {
    putInteger(MESSAGE_REPEAT_ALERTS, count);
  }

  public @NonNull NotificationPrivacyPreference getMessageNotificationsPrivacy() {
    return new NotificationPrivacyPreference(getString(MESSAGE_NOTIFICATION_PRIVACY, TextSecurePreferences.getNotificationPrivacy(ApplicationDependencies.getApplication()).toString()));
  }

  public void setMessageNotificationsPrivacy(@NonNull NotificationPrivacyPreference messageNotificationsPrivacy) {
    putString(MESSAGE_NOTIFICATION_PRIVACY, messageNotificationsPrivacy.toString());
  }

  public boolean isCallNotificationsEnabled() {
    return getBoolean(CALL_NOTIFICATIONS_ENABLED, TextSecurePreferences.isCallNotificationsEnabled(ApplicationDependencies.getApplication()));
  }

  public void setCallNotificationsEnabled(boolean callNotificationsEnabled) {
    putBoolean(CALL_NOTIFICATIONS_ENABLED, callNotificationsEnabled);
  }

  public @NonNull Uri getCallRingtone() {
    String result = getString(CALL_RINGTONE, TextSecurePreferences.getCallNotificationRingtone(ApplicationDependencies.getApplication()).toString());

    if (result != null && result.startsWith("file:")) {
      result = Settings.System.DEFAULT_RINGTONE_URI.toString();
    }

    return Uri.parse(result);
  }

  public void setCallRingtone(@NonNull Uri ringtone) {
    putString(CALL_RINGTONE, ringtone.toString());
  }

  public boolean isCallVibrateEnabled() {
    return getBoolean(CALL_VIBRATE_ENABLED, TextSecurePreferences.isCallNotificationVibrateEnabled(ApplicationDependencies.getApplication()));
  }

  public void setCallVibrateEnabled(boolean callVibrateEnabled) {
    putBoolean(CALL_VIBRATE_ENABLED, callVibrateEnabled);
  }

  public boolean isNotifyWhenContactJoinsSignal() {
    return getBoolean(NOTIFY_WHEN_CONTACT_JOINS_SIGNAL, TextSecurePreferences.isNewContactsNotificationEnabled(ApplicationDependencies.getApplication()));
  }

  public void setNotifyWhenContactJoinsSignal(boolean notifyWhenContactJoinsSignal) {
    putBoolean(NOTIFY_WHEN_CONTACT_JOINS_SIGNAL, notifyWhenContactJoinsSignal);
  }

  /**
   * We need to keep track of when the default status changes so we can sync to storage service.
   * So call this when you think it might have changed, but *don't* rely on it for knowing if we
   * *are* the default SMS. For that, continue to use
   * {@link org.thoughtcrime.securesms.util.Util#isDefaultSmsProvider(Context)}.
   */
  public void setDefaultSms(boolean value) {
    boolean lastKnown = getBoolean(DEFAULT_SMS, false);

    if (value != lastKnown && SignalStore.registrationValues().isRegistrationComplete()) {
      Log.i(TAG, "Default SMS state changed! Scheduling a storage sync.");
      putBoolean(DEFAULT_SMS, value);

      SignalExecutors.BOUNDED.execute(() -> {
        DatabaseFactory.getRecipientDatabase(ApplicationDependencies.getApplication()).markNeedsSync(Recipient.self().getId());
        StorageSyncHelper.scheduleSyncForDataChange();
      });
    }
  }

  public void setUniversalExpireTimer(int seconds) {
    putInteger(UNIVERSAL_EXPIRE_TIMER, seconds);
    SignalExecutors.BOUNDED.execute(() -> {
      DatabaseFactory.getRecipientDatabase(ApplicationDependencies.getApplication()).markNeedsSync(Recipient.self().getId());
      StorageSyncHelper.scheduleSyncForDataChange();
    });
  }

  public int getUniversalExpireTimer() {
    if (FeatureFlags.defaultMessageTimer()) {
      return getInteger(UNIVERSAL_EXPIRE_TIMER, 0);
    } else {
      return 0;
    }
  }

  private @Nullable Uri getUri(@NonNull String key) {
    String uri = getString(key, "");

    if (TextUtils.isEmpty(uri)) {
      return null;
    } else {
      return Uri.parse(uri);
    }
  }

  public boolean isHideInsights() {
    return getBoolean(HIDE_INSIGHTS, TextSecurePreferences.isHideInsights(ApplicationDependencies.getApplication()));
  }

  public void setHideInsights(boolean hideInsights) {
    putBoolean(HIDE_INSIGHTS, hideInsights);
  }

  public boolean isShowReactionTimestamps() {
    return getBoolean(SHOW_REACTION_TIMESTAMPS, TextSecurePreferences.isShowReactionTimeEnabled(ApplicationDependencies.getApplication()));
  }

  public void setShowReactionTimestamps(boolean showReactionTimestamps) {
    putBoolean(SHOW_REACTION_TIMESTAMPS, showReactionTimestamps);
  }

  public boolean isForceWebsocketMode() {
    return getBoolean(FORCE_WEBSOCKET_MODE, TextSecurePreferences.isForceWebsocketMode(ApplicationDependencies.getApplication()));
  }

  public void setForceWebsocketMode(boolean forceWebsocketMode) {
    putBoolean(FORCE_WEBSOCKET_MODE, forceWebsocketMode);
  }
}<|MERGE_RESOLUTION|>--- conflicted
+++ resolved
@@ -110,13 +110,10 @@
                          CALL_RINGTONE,
                          CALL_VIBRATE_ENABLED,
                          NOTIFY_WHEN_CONTACT_JOINS_SIGNAL,
-<<<<<<< HEAD
+                         UNIVERSAL_EXPIRE_TIMER,
                          HIDE_INSIGHTS,
                          SHOW_REACTION_TIMESTAMPS,
                          FORCE_WEBSOCKET_MODE);
-=======
-                         UNIVERSAL_EXPIRE_TIMER);
->>>>>>> c582aca4
   }
 
   public @NonNull LiveData<String> getOnConfigurationSettingChanged() {

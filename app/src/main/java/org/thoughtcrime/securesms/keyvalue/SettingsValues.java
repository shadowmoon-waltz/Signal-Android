--- conflicted
+++ resolved
@@ -160,7 +160,11 @@
                          KEEP_MUTED_CHATS_ARCHIVED,
                          USE_COMPACT_NAVIGATION_BAR,
                          THREAD_TRIM_SYNC_TO_LINKED_DEVICES,
-<<<<<<< HEAD
+                         PASSPHRASE_DISABLED,
+                         PASSPHRASE_TIMEOUT_ENABLED,
+                         PASSPHRASE_TIMEOUT,
+                         SCREEN_LOCK_ENABLED,
+                         SCREEN_LOCK_TIMEOUT,
                          SHOW_REACTION_TIMESTAMPS,
                          FORCE_WEBSOCKET_MODE,
                          FAST_CUSTOM_REACTION_CHANGE,
@@ -179,13 +183,6 @@
                          ALT_CLOSE_MEDIA_SELECTION,
                          STICKER_MRU_LONG_PRESS_TO_PACK,
                          STICKER_KEYBOARD_PACK_MRU);
-=======
-                         PASSPHRASE_DISABLED,
-                         PASSPHRASE_TIMEOUT_ENABLED,
-                         PASSPHRASE_TIMEOUT,
-                         SCREEN_LOCK_ENABLED,
-                         SCREEN_LOCK_TIMEOUT);
->>>>>>> 68c7ce58
   }
 
   public @NonNull LiveData<String> getOnConfigurationSettingChanged() {

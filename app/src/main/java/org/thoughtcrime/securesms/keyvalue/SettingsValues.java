--- conflicted
+++ resolved
@@ -131,7 +131,7 @@
                          NOTIFY_WHEN_CONTACT_JOINS_SIGNAL,
                          UNIVERSAL_EXPIRE_TIMER,
                          SENT_MEDIA_QUALITY,
-<<<<<<< HEAD
+                         KEEP_MUTED_CHATS_ARCHIVED,
                          HIDE_INSIGHTS,
                          SHOW_REACTION_TIMESTAMPS,
                          FORCE_WEBSOCKET_MODE,
@@ -149,9 +149,6 @@
                          BACKUP_INTERVAL_IN_DAYS,
                          ALT_COLLAPSE_MEDIA_KEYBOARD,
                          ALT_CLOSE_MEDIA_SELECTION);
-=======
-                         KEEP_MUTED_CHATS_ARCHIVED);
->>>>>>> 1b254ca1
   }
 
   public @NonNull LiveData<String> getOnConfigurationSettingChanged() {

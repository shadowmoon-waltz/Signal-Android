package org.thoughtcrime.securesms.keyvalue;

import android.content.Context;
import android.net.Uri;
import android.provider.Settings;
import android.text.TextUtils;

import androidx.annotation.NonNull;
import androidx.annotation.Nullable;
import androidx.lifecycle.LiveData;

import org.signal.core.util.concurrent.SignalExecutors;
import org.signal.core.util.logging.Log;
import org.thoughtcrime.securesms.database.SignalDatabase;
import org.thoughtcrime.securesms.dependencies.ApplicationDependencies;
import org.thoughtcrime.securesms.mms.SentMediaQuality;
import org.thoughtcrime.securesms.preferences.widgets.NotificationPrivacyPreference;
import org.thoughtcrime.securesms.recipients.Recipient;
import org.thoughtcrime.securesms.storage.StorageSyncHelper;
import org.thoughtcrime.securesms.util.SingleLiveEvent;
import org.thoughtcrime.securesms.util.TextSecurePreferences;
import org.thoughtcrime.securesms.webrtc.CallBandwidthMode;

import java.util.Arrays;
import java.util.List;

@SuppressWarnings("deprecation")
public final class SettingsValues extends SignalStoreValues {

  private static final String TAG = Log.tag(SettingsValues.class);

  public static final String LINK_PREVIEWS          = "settings.link_previews";
  public static final String KEEP_MESSAGES_DURATION = "settings.keep_messages_duration";

  public static final String PREFER_SYSTEM_CONTACT_PHOTOS = "settings.prefer.system.contact.photos";

  private static final String SIGNAL_BACKUP_DIRECTORY        = "settings.signal.backup.directory";
  private static final String SIGNAL_LATEST_BACKUP_DIRECTORY = "settings.signal.backup.directory,latest";

  private static final String CALL_BANDWIDTH_MODE = "settings.signal.call.bandwidth.mode";

  public static final String THREAD_TRIM_LENGTH  = "pref_trim_length";
  public static final String THREAD_TRIM_ENABLED = "pref_trim_threads";

  public static final  String THEME                                   = "settings.theme";
  public static final  String MESSAGE_FONT_SIZE                       = "settings.message.font.size";
  public static final  String LANGUAGE                                = "settings.language";
  public static final  String PREFER_SYSTEM_EMOJI                     = "settings.use.system.emoji";
  public static final  String ENTER_KEY_SENDS                         = "settings.enter.key.sends";
  public static final  String BACKUPS_ENABLED                         = "settings.backups.enabled";
  public static final  String SMS_DELIVERY_REPORTS_ENABLED            = "settings.sms.delivery.reports.enabled";
  public static final  String WIFI_CALLING_COMPATIBILITY_MODE_ENABLED = "settings.wifi.calling.compatibility.mode.enabled";
  public static final  String MESSAGE_NOTIFICATIONS_ENABLED           = "settings.message.notifications.enabled";
  public static final  String MESSAGE_NOTIFICATION_SOUND              = "settings.message.notifications.sound";
  public static final  String MESSAGE_VIBRATE_ENABLED                 = "settings.message.vibrate.enabled";
  public static final  String MESSAGE_LED_COLOR                       = "settings.message.led.color";
  public static final  String MESSAGE_LED_BLINK_PATTERN               = "settings.message.led.blink";
  public static final  String MESSAGE_IN_CHAT_SOUNDS_ENABLED          = "settings.message.in.chats.sounds.enabled";
  public static final  String MESSAGE_REPEAT_ALERTS                   = "settings.message.repeat.alerts";
  public static final  String MESSAGE_NOTIFICATION_PRIVACY            = "settings.message.notification.privacy";
  public static final  String CALL_NOTIFICATIONS_ENABLED              = "settings.call.notifications.enabled";
  public static final  String CALL_RINGTONE                           = "settings.call.ringtone";
  public static final  String CALL_VIBRATE_ENABLED                    = "settings.call.vibrate.enabled";
  public static final  String NOTIFY_WHEN_CONTACT_JOINS_SIGNAL        = "settings.notify.when.contact.joins.signal";
  private static final String DEFAULT_SMS                             = "settings.default_sms";
  private static final String UNIVERSAL_EXPIRE_TIMER                  = "settings.universal.expire.timer";
  private static final String SENT_MEDIA_QUALITY                      = "settings.sentMediaQuality";
  private static final String CENSORSHIP_CIRCUMVENTION_ENABLED        = "settings.censorshipCircumventionEnabled";

  public static final String HIDE_INSIGHTS                           = "settings.fork.hide.insights";
  public static final String SHOW_REACTION_TIMESTAMPS                = "settings.fork.show.reaction.timestamps";
  public static final String FORCE_WEBSOCKET_MODE                    = "settings.fork.force.websocket.mode";
  public static final String FAST_CUSTOM_REACTION_CHANGE             = "settings.fork.fast.custom.reaction.change";
  public static final String COPY_TEXT_OPENS_POPUP                   = "settings.fork.copy.text.opens.popup";
  public static final String CONVERSATION_DELETE_IN_MENU             = "settings.conversation.delete.in.menu";
  public static final String SWIPE_TO_RIGHT_ACTION                   = "settings.swipe.to.right.action";
  public static final String RANGE_MULTI_SELECT                      = "settings.range.multi.select";
  public static final String LONG_PRESS_MULTI_SELECT                 = "settings.long.press.multi.select";
  public static final String ALSO_SHOW_PROFILE_NAME                  = "settings.also.show.profile.name";
  public static final String MANAGE_GROUP_TWEAKS                     = "settings.manage.group.tweaks";
  public static final String SWIPE_TO_LEFT_ACTION                    = "settings.swipe.to.left.action";
  public static final String TRASH_NO_PROMPT_FOR_ME                  = "settings.trash.no.prompt.for.me";
  public static final String PROMPT_MP4_AS_GIF                       = "settings.prompt.mp4.as.gif";
  public static final String BACKUP_INTERVAL_IN_DAYS                 = "settings.backup.interval.in.days";

  private final SingleLiveEvent<String> onConfigurationSettingChanged = new SingleLiveEvent<>();

  SettingsValues(@NonNull KeyValueStore store) {
    super(store);
  }

  @Override
  void onFirstEverAppLaunch() {
    if (!getStore().containsKey(LINK_PREVIEWS)) {
      getStore().beginWrite()
                .putBoolean(LINK_PREVIEWS, true)
                .apply();
    }
  }

  @Override
  @NonNull List<String> getKeysToIncludeInBackup() {
    return Arrays.asList(LINK_PREVIEWS,
                         KEEP_MESSAGES_DURATION,
                         PREFER_SYSTEM_CONTACT_PHOTOS,
                         CALL_BANDWIDTH_MODE,
                         THREAD_TRIM_LENGTH,
                         THREAD_TRIM_ENABLED,
                         LANGUAGE,
                         THEME,
                         MESSAGE_FONT_SIZE,
                         PREFER_SYSTEM_EMOJI,
                         ENTER_KEY_SENDS,
                         BACKUPS_ENABLED,
                         MESSAGE_NOTIFICATIONS_ENABLED,
                         MESSAGE_NOTIFICATION_SOUND,
                         MESSAGE_VIBRATE_ENABLED,
                         MESSAGE_LED_COLOR,
                         MESSAGE_LED_BLINK_PATTERN,
                         MESSAGE_IN_CHAT_SOUNDS_ENABLED,
                         MESSAGE_REPEAT_ALERTS,
                         MESSAGE_NOTIFICATION_PRIVACY,
                         CALL_NOTIFICATIONS_ENABLED,
                         CALL_RINGTONE,
                         CALL_VIBRATE_ENABLED,
                         NOTIFY_WHEN_CONTACT_JOINS_SIGNAL,
                         UNIVERSAL_EXPIRE_TIMER,
                         SENT_MEDIA_QUALITY,
                         HIDE_INSIGHTS,
                         SHOW_REACTION_TIMESTAMPS,
                         FORCE_WEBSOCKET_MODE,
                         FAST_CUSTOM_REACTION_CHANGE,
                         COPY_TEXT_OPENS_POPUP,
                         CONVERSATION_DELETE_IN_MENU,
                         SWIPE_TO_RIGHT_ACTION,
                         RANGE_MULTI_SELECT,
                         LONG_PRESS_MULTI_SELECT,
                         ALSO_SHOW_PROFILE_NAME,
                         MANAGE_GROUP_TWEAKS,
                         SWIPE_TO_LEFT_ACTION,
                         TRASH_NO_PROMPT_FOR_ME,
                         PROMPT_MP4_AS_GIF,
                         BACKUP_INTERVAL_IN_DAYS);
  }

  public @NonNull LiveData<String> getOnConfigurationSettingChanged() {
    return onConfigurationSettingChanged;
  }

  public boolean isLinkPreviewsEnabled() {
    return getBoolean(LINK_PREVIEWS, false);
  }

  public void setLinkPreviewsEnabled(boolean enabled) {
    putBoolean(LINK_PREVIEWS, enabled);
  }

  public @NonNull KeepMessagesDuration getKeepMessagesDuration() {
    return KeepMessagesDuration.fromId(getInteger(KEEP_MESSAGES_DURATION, 0));
  }

  public void setKeepMessagesForDuration(@NonNull KeepMessagesDuration duration) {
    putInteger(KEEP_MESSAGES_DURATION, duration.getId());
  }

  public boolean isTrimByLengthEnabled() {
    return getBoolean(THREAD_TRIM_ENABLED, false);
  }

  public void setThreadTrimByLengthEnabled(boolean enabled) {
    putBoolean(THREAD_TRIM_ENABLED, enabled);
  }

  public int getThreadTrimLength() {
    return getInteger(THREAD_TRIM_LENGTH, 500);
  }

  public void setThreadTrimLength(int length) {
    putInteger(THREAD_TRIM_LENGTH, length);
  }

  public void setSignalBackupDirectory(@NonNull Uri uri) {
    putString(SIGNAL_BACKUP_DIRECTORY, uri.toString());
    putString(SIGNAL_LATEST_BACKUP_DIRECTORY, uri.toString());
  }

  public void setPreferSystemContactPhotos(boolean preferSystemContactPhotos) {
    putBoolean(PREFER_SYSTEM_CONTACT_PHOTOS, preferSystemContactPhotos);
  }

  public boolean isPreferSystemContactPhotos() {
    return getBoolean(PREFER_SYSTEM_CONTACT_PHOTOS, false);
  }

  public @Nullable Uri getSignalBackupDirectory() {
    return getUri(SIGNAL_BACKUP_DIRECTORY);
  }

  public @Nullable Uri getLatestSignalBackupDirectory() {
    return getUri(SIGNAL_LATEST_BACKUP_DIRECTORY);
  }

  public void clearSignalBackupDirectory() {
    putString(SIGNAL_BACKUP_DIRECTORY, null);
  }

  public void setCallBandwidthMode(@NonNull CallBandwidthMode callBandwidthMode) {
    putInteger(CALL_BANDWIDTH_MODE, callBandwidthMode.getCode());
  }

  public @NonNull CallBandwidthMode getCallBandwidthMode() {
    return CallBandwidthMode.fromCode(getInteger(CALL_BANDWIDTH_MODE, CallBandwidthMode.HIGH_ALWAYS.getCode()));
  }

  public @NonNull String getTheme() {
    return getString(THEME, TextSecurePreferences.getTheme(ApplicationDependencies.getApplication()));
  }

  public void setTheme(@NonNull String theme) {
    putString(THEME, theme);
    onConfigurationSettingChanged.postValue(THEME);
  }

  public int getMessageFontSize() {
    return getInteger(MESSAGE_FONT_SIZE, TextSecurePreferences.getMessageBodyTextSize(ApplicationDependencies.getApplication()));
  }

  public void setMessageFontSize(int messageFontSize) {
    putInteger(MESSAGE_FONT_SIZE, messageFontSize);
  }

  public @NonNull String getLanguage() {
    return TextSecurePreferences.getLanguage(ApplicationDependencies.getApplication());
  }

  public void setLanguage(@NonNull String language) {
    TextSecurePreferences.setLanguage(ApplicationDependencies.getApplication(), language);
    onConfigurationSettingChanged.postValue(LANGUAGE);
  }

  public boolean isPreferSystemEmoji() {
    return getBoolean(PREFER_SYSTEM_EMOJI, TextSecurePreferences.isSystemEmojiPreferred(ApplicationDependencies.getApplication()));
  }

  public void setPreferSystemEmoji(boolean useSystemEmoji) {
    putBoolean(PREFER_SYSTEM_EMOJI, useSystemEmoji);
  }

  public boolean isEnterKeySends() {
    return getBoolean(ENTER_KEY_SENDS, TextSecurePreferences.isEnterSendsEnabled(ApplicationDependencies.getApplication()));
  }

  public void setEnterKeySends(boolean enterKeySends) {
    putBoolean(ENTER_KEY_SENDS, enterKeySends);
  }

  public boolean isBackupEnabled() {
    return getBoolean(BACKUPS_ENABLED, TextSecurePreferences.isBackupEnabled(ApplicationDependencies.getApplication()));
  }

  public void setBackupEnabled(boolean backupEnabled) {
    putBoolean(BACKUPS_ENABLED, backupEnabled);
  }

  public boolean isSmsDeliveryReportsEnabled() {
    return getBoolean(SMS_DELIVERY_REPORTS_ENABLED, TextSecurePreferences.isSmsDeliveryReportsEnabled(ApplicationDependencies.getApplication()));
  }

  public void setSmsDeliveryReportsEnabled(boolean smsDeliveryReportsEnabled) {
    putBoolean(SMS_DELIVERY_REPORTS_ENABLED, smsDeliveryReportsEnabled);
  }

  public boolean isWifiCallingCompatibilityModeEnabled() {
    return getBoolean(WIFI_CALLING_COMPATIBILITY_MODE_ENABLED, TextSecurePreferences.isWifiSmsEnabled(ApplicationDependencies.getApplication()));
  }

  public void setWifiCallingCompatibilityModeEnabled(boolean wifiCallingCompatibilityModeEnabled) {
    putBoolean(WIFI_CALLING_COMPATIBILITY_MODE_ENABLED, wifiCallingCompatibilityModeEnabled);
  }

  public void setMessageNotificationsEnabled(boolean messageNotificationsEnabled) {
    putBoolean(MESSAGE_NOTIFICATIONS_ENABLED, messageNotificationsEnabled);
  }

  public boolean isMessageNotificationsEnabled() {
    return getBoolean(MESSAGE_NOTIFICATIONS_ENABLED, TextSecurePreferences.isNotificationsEnabled(ApplicationDependencies.getApplication()));
  }

  public void setMessageNotificationSound(@NonNull Uri sound) {
    putString(MESSAGE_NOTIFICATION_SOUND, sound.toString());
  }

  public @NonNull Uri getMessageNotificationSound() {
    String result = getString(MESSAGE_NOTIFICATION_SOUND, TextSecurePreferences.getNotificationRingtone(ApplicationDependencies.getApplication()).toString());

    if (result.startsWith("file:")) {
      result = Settings.System.DEFAULT_NOTIFICATION_URI.toString();
    }

    return Uri.parse(result);
  }

  public boolean isMessageVibrateEnabled() {
    return getBoolean(MESSAGE_VIBRATE_ENABLED, TextSecurePreferences.isNotificationVibrateEnabled(ApplicationDependencies.getApplication()));
  }

  public void setMessageVibrateEnabled(boolean messageVibrateEnabled) {
    putBoolean(MESSAGE_VIBRATE_ENABLED, messageVibrateEnabled);
  }

  public @NonNull String getMessageLedColor() {
    return getString(MESSAGE_LED_COLOR, TextSecurePreferences.getNotificationLedColor(ApplicationDependencies.getApplication()));
  }

  public void setMessageLedColor(@NonNull String ledColor) {
    putString(MESSAGE_LED_COLOR, ledColor);
  }

  public @NonNull String getMessageLedBlinkPattern() {
    return getString(MESSAGE_LED_BLINK_PATTERN, TextSecurePreferences.getNotificationLedPattern(ApplicationDependencies.getApplication()));
  }

  public void setMessageLedBlinkPattern(@NonNull String blinkPattern) {
    putString(MESSAGE_LED_BLINK_PATTERN, blinkPattern);
  }

  public boolean isMessageNotificationsInChatSoundsEnabled() {
    return getBoolean(MESSAGE_IN_CHAT_SOUNDS_ENABLED, TextSecurePreferences.isInThreadNotifications(ApplicationDependencies.getApplication()));
  }

  public void setMessageNotificationsInChatSoundsEnabled(boolean inChatSoundsEnabled) {
    putBoolean(MESSAGE_IN_CHAT_SOUNDS_ENABLED, inChatSoundsEnabled);
  }

  public int getMessageNotificationsRepeatAlerts() {
    return getInteger(MESSAGE_REPEAT_ALERTS, TextSecurePreferences.getRepeatAlertsCount(ApplicationDependencies.getApplication()));
  }

  public void setMessageNotificationsRepeatAlerts(int count) {
    putInteger(MESSAGE_REPEAT_ALERTS, count);
  }

  public @NonNull NotificationPrivacyPreference getMessageNotificationsPrivacy() {
    return new NotificationPrivacyPreference(getString(MESSAGE_NOTIFICATION_PRIVACY, TextSecurePreferences.getNotificationPrivacy(ApplicationDependencies.getApplication()).toString()));
  }

  public void setMessageNotificationsPrivacy(@NonNull NotificationPrivacyPreference messageNotificationsPrivacy) {
    putString(MESSAGE_NOTIFICATION_PRIVACY, messageNotificationsPrivacy.toString());
  }

  public boolean isCallNotificationsEnabled() {
    return getBoolean(CALL_NOTIFICATIONS_ENABLED, TextSecurePreferences.isCallNotificationsEnabled(ApplicationDependencies.getApplication()));
  }

  public void setCallNotificationsEnabled(boolean callNotificationsEnabled) {
    putBoolean(CALL_NOTIFICATIONS_ENABLED, callNotificationsEnabled);
  }

  public @NonNull Uri getCallRingtone() {
    String result = getString(CALL_RINGTONE, TextSecurePreferences.getCallNotificationRingtone(ApplicationDependencies.getApplication()).toString());

    if (result != null && result.startsWith("file:")) {
      result = Settings.System.DEFAULT_RINGTONE_URI.toString();
    }

    return Uri.parse(result);
  }

  public void setCallRingtone(@NonNull Uri ringtone) {
    putString(CALL_RINGTONE, ringtone.toString());
  }

  public boolean isCallVibrateEnabled() {
    return getBoolean(CALL_VIBRATE_ENABLED, TextSecurePreferences.isCallNotificationVibrateEnabled(ApplicationDependencies.getApplication()));
  }

  public void setCallVibrateEnabled(boolean callVibrateEnabled) {
    putBoolean(CALL_VIBRATE_ENABLED, callVibrateEnabled);
  }

  public boolean isNotifyWhenContactJoinsSignal() {
    return getBoolean(NOTIFY_WHEN_CONTACT_JOINS_SIGNAL, TextSecurePreferences.isNewContactsNotificationEnabled(ApplicationDependencies.getApplication()));
  }

  public void setNotifyWhenContactJoinsSignal(boolean notifyWhenContactJoinsSignal) {
    putBoolean(NOTIFY_WHEN_CONTACT_JOINS_SIGNAL, notifyWhenContactJoinsSignal);
  }

  /**
   * We need to keep track of when the default status changes so we can sync to storage service.
   * So call this when you think it might have changed, but *don't* rely on it for knowing if we
   * *are* the default SMS. For that, continue to use
   * {@link org.thoughtcrime.securesms.util.Util#isDefaultSmsProvider(Context)}.
   */
  public void setDefaultSms(boolean value) {
    boolean lastKnown = getBoolean(DEFAULT_SMS, false);

    if (value != lastKnown && SignalStore.registrationValues().isRegistrationComplete()) {
      Log.i(TAG, "Default SMS state changed! Scheduling a storage sync.");
      putBoolean(DEFAULT_SMS, value);

      SignalExecutors.BOUNDED.execute(() -> {
        SignalDatabase.recipients().markNeedsSync(Recipient.self().getId());
        StorageSyncHelper.scheduleSyncForDataChange();
      });
    }
  }

  public void setUniversalExpireTimer(int seconds) {
    putInteger(UNIVERSAL_EXPIRE_TIMER, seconds);
  }

  public int getUniversalExpireTimer() {
    return getInteger(UNIVERSAL_EXPIRE_TIMER, 0);
  }

  public void setSentMediaQuality(@NonNull SentMediaQuality sentMediaQuality) {
    putInteger(SENT_MEDIA_QUALITY, sentMediaQuality.getCode());
  }

  public @NonNull SentMediaQuality getSentMediaQuality() {
    return SentMediaQuality.fromCode(getInteger(SENT_MEDIA_QUALITY, SentMediaQuality.STANDARD.getCode()));
  }

  public @NonNull CensorshipCircumventionEnabled getCensorshipCircumventionEnabled() {
    return CensorshipCircumventionEnabled.deserialize(getInteger(CENSORSHIP_CIRCUMVENTION_ENABLED, CensorshipCircumventionEnabled.DEFAULT.serialize()));
  }

  public void setCensorshipCircumventionEnabled(boolean enabled) {
    putInteger(CENSORSHIP_CIRCUMVENTION_ENABLED, enabled ? CensorshipCircumventionEnabled.ENABLED.serialize() : CensorshipCircumventionEnabled.DISABLED.serialize());
  }

  private @Nullable Uri getUri(@NonNull String key) {
    String uri = getString(key, "");

    if (TextUtils.isEmpty(uri)) {
      return null;
    } else {
      return Uri.parse(uri);
    }
  }

<<<<<<< HEAD
  public boolean isHideInsights() {
    return getBoolean(HIDE_INSIGHTS, TextSecurePreferences.isHideInsights(ApplicationDependencies.getApplication()));
  }

  public void setHideInsights(boolean hideInsights) {
    putBoolean(HIDE_INSIGHTS, hideInsights);
  }

  public boolean isShowReactionTimestamps() {
    return getBoolean(SHOW_REACTION_TIMESTAMPS, TextSecurePreferences.isShowReactionTimeEnabled(ApplicationDependencies.getApplication()));
  }

  public void setShowReactionTimestamps(boolean showReactionTimestamps) {
    putBoolean(SHOW_REACTION_TIMESTAMPS, showReactionTimestamps);
  }

  public boolean isForceWebsocketMode() {
    return getBoolean(FORCE_WEBSOCKET_MODE, TextSecurePreferences.isForceWebsocketMode(ApplicationDependencies.getApplication()));
  }

  public void setForceWebsocketMode(boolean forceWebsocketMode) {
    putBoolean(FORCE_WEBSOCKET_MODE, forceWebsocketMode);
  }

  public boolean isFastCustomReactionChange() {
    return getBoolean(FAST_CUSTOM_REACTION_CHANGE, TextSecurePreferences.isFastCustomReactionChange(ApplicationDependencies.getApplication()));
  }

  public void setFastCustomReactionChange(boolean fastCustomReactionChange) {
    putBoolean(FAST_CUSTOM_REACTION_CHANGE, fastCustomReactionChange);
  }

  public boolean isCopyTextOpensPopup() {
    return getBoolean(COPY_TEXT_OPENS_POPUP, TextSecurePreferences.isCopyTextOpensPopup(ApplicationDependencies.getApplication()));
  }

  public void setCopyTextOpensPopup(boolean copyTextOpensPopup) {
    putBoolean(COPY_TEXT_OPENS_POPUP, copyTextOpensPopup);
  }

  public boolean isConversationDeleteInMenu() {
    return getBoolean(CONVERSATION_DELETE_IN_MENU, TextSecurePreferences.isConversationDeleteInMenu(ApplicationDependencies.getApplication()));
  }

  public void setConversationDeleteInMenu(boolean conversationDeleteInMenu) {
    putBoolean(CONVERSATION_DELETE_IN_MENU, conversationDeleteInMenu);
  }

  public @NonNull String getSwipeToRightAction() {
    return getString(SWIPE_TO_RIGHT_ACTION, TextSecurePreferences.getSwipeToRightAction(ApplicationDependencies.getApplication()));
  }

  public void setSwipeToRightAction(@NonNull String swipeToRightAction) {
    putString(SWIPE_TO_RIGHT_ACTION, swipeToRightAction);
  }

  public boolean isRangeMultiSelect() {
    return getBoolean(RANGE_MULTI_SELECT, TextSecurePreferences.isRangeMultiSelect(ApplicationDependencies.getApplication()));
  }

  public void setRangeMultiSelect(boolean rangeMultiSelect) {
    putBoolean(RANGE_MULTI_SELECT, rangeMultiSelect);
  }

  public boolean isLongPressMultiSelect() {
    return getBoolean(LONG_PRESS_MULTI_SELECT, TextSecurePreferences.isLongPressMultiSelect(ApplicationDependencies.getApplication()));
  }

  public void setLongPressMultiSelect(boolean longPressMultiSelect) {
    putBoolean(LONG_PRESS_MULTI_SELECT, longPressMultiSelect);
  }

  public boolean isAlsoShowProfileName() {
    return getBoolean(ALSO_SHOW_PROFILE_NAME, TextSecurePreferences.isAlsoShowProfileName(ApplicationDependencies.getApplication()));
  }

  public void setAlsoShowProfileName(boolean alsoShowProfileName) {
    putBoolean(ALSO_SHOW_PROFILE_NAME, alsoShowProfileName);
  }

  public boolean isManageGroupTweaks() {
    return getBoolean(MANAGE_GROUP_TWEAKS, TextSecurePreferences.isManageGroupTweaks(ApplicationDependencies.getApplication()));
  }

  public void setManageGroupTweaks(boolean manageGroupTweaks) {
    putBoolean(MANAGE_GROUP_TWEAKS, manageGroupTweaks);
  }

  public @NonNull String getSwipeToLeftAction() {
    return getString(SWIPE_TO_LEFT_ACTION, TextSecurePreferences.getSwipeToLeftAction(ApplicationDependencies.getApplication()));
  }

  public void setSwipeToLeftAction(@NonNull String swipeToLeftAction) {
    putString(SWIPE_TO_LEFT_ACTION, swipeToLeftAction);
  }

  public boolean isTrashNoPromptForMe() {
    return getBoolean(TRASH_NO_PROMPT_FOR_ME, TextSecurePreferences.isTrashNoPromptForMe(ApplicationDependencies.getApplication()));
  }

  public void setTrashNoPromptForMe(boolean trashNoPromptForMe) {
    putBoolean(TRASH_NO_PROMPT_FOR_ME, trashNoPromptForMe);
  }

  public boolean isPromptMp4AsGif() {
    return getBoolean(PROMPT_MP4_AS_GIF, TextSecurePreferences.isPromptMp4AsGif(ApplicationDependencies.getApplication()));
  }

  public void setPromptMp4AsGif(boolean promptMp4AsGif) {
    putBoolean(PROMPT_MP4_AS_GIF, promptMp4AsGif);
  }

  public int getBackupIntervalInDays() {
    return getInteger(BACKUP_INTERVAL_IN_DAYS, TextSecurePreferences.getBackupIntervalInDays(ApplicationDependencies.getApplication()));
  }

  public void setBackupIntervalInDays(int backupIntervalInDays) {
    putInteger(BACKUP_INTERVAL_IN_DAYS, backupIntervalInDays);
=======
  public enum CensorshipCircumventionEnabled {
    DEFAULT(0), ENABLED(1), DISABLED(2);

    private final int value;

    CensorshipCircumventionEnabled(int value) {
      this.value = value;
    }

    public static CensorshipCircumventionEnabled deserialize(int value) {
      switch (value) {
        case 0: return DEFAULT;
        case 1: return ENABLED;
        case 2: return DISABLED;
        default: throw new IllegalArgumentException("Bad value: " + value);
      }
    }

    public int serialize() {
      return value;
    }
>>>>>>> a84c971c
  }
}<|MERGE_RESOLUTION|>--- conflicted
+++ resolved
@@ -440,7 +440,6 @@
     }
   }
 
-<<<<<<< HEAD
   public boolean isHideInsights() {
     return getBoolean(HIDE_INSIGHTS, TextSecurePreferences.isHideInsights(ApplicationDependencies.getApplication()));
   }
@@ -559,7 +558,8 @@
 
   public void setBackupIntervalInDays(int backupIntervalInDays) {
     putInteger(BACKUP_INTERVAL_IN_DAYS, backupIntervalInDays);
-=======
+  }
+
   public enum CensorshipCircumventionEnabled {
     DEFAULT(0), ENABLED(1), DISABLED(2);
 
@@ -581,6 +581,5 @@
     public int serialize() {
       return value;
     }
->>>>>>> a84c971c
   }
 }
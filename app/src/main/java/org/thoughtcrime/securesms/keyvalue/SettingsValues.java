package org.thoughtcrime.securesms.keyvalue;

import android.content.Context;
import android.net.Uri;
import android.provider.Settings;
import android.text.TextUtils;

import androidx.annotation.NonNull;
import androidx.annotation.Nullable;
import androidx.lifecycle.LiveData;

import org.signal.core.util.logging.Log;
import org.thoughtcrime.securesms.R;
import org.thoughtcrime.securesms.dependencies.AppDependencies;
import org.thoughtcrime.securesms.mms.SentMediaQuality;
import org.thoughtcrime.securesms.preferences.widgets.NotificationPrivacyPreference;
import org.thoughtcrime.securesms.util.SingleLiveEvent;
import org.thoughtcrime.securesms.util.TextSecurePreferences;
import org.thoughtcrime.securesms.webrtc.CallDataMode;

import java.util.Arrays;
import java.util.List;
import java.util.Random;

@SuppressWarnings("deprecation")
public final class SettingsValues extends SignalStoreValues {

  private static final String TAG = Log.tag(SettingsValues.class);

  public static final String LINK_PREVIEWS          = "settings.link_previews";
  public static final String KEEP_MESSAGES_DURATION = "settings.keep_messages_duration";

  public static final String PREFER_SYSTEM_CONTACT_PHOTOS = "settings.prefer.system.contact.photos";

  private static final String SIGNAL_BACKUP_DIRECTORY        = "settings.signal.backup.directory";
  private static final String SIGNAL_LATEST_BACKUP_DIRECTORY = "settings.signal.backup.directory,latest";
  private static final String CALL_DATA_MODE                 = "settings.signal.call.bandwidth.mode";

  public static final String THREAD_TRIM_LENGTH  = "pref_trim_length";
  public static final String THREAD_TRIM_ENABLED = "pref_trim_threads";

  public static final  String THEME                                   = "settings.theme";
  public static final  String MESSAGE_FONT_SIZE                       = "settings.message.font.size";
  public static final  String LANGUAGE                                = "settings.language";
  public static final  String PREFER_SYSTEM_EMOJI                     = "settings.use.system.emoji";
  public static final  String ENTER_KEY_SENDS                         = "settings.enter.key.sends";
  public static final  String BACKUPS_ENABLED                         = "settings.backups.enabled";
  public static final  String BACKUPS_SCHEDULE_HOUR                   = "settings.backups.schedule.hour";
  public static final  String BACKUPS_SCHEDULE_MINUTE                 = "settings.backups.schedule.minute";
  public static final  String SMS_DELIVERY_REPORTS_ENABLED            = "settings.sms.delivery.reports.enabled";
  public static final  String WIFI_CALLING_COMPATIBILITY_MODE_ENABLED = "settings.wifi.calling.compatibility.mode.enabled";
  public static final  String MESSAGE_NOTIFICATIONS_ENABLED           = "settings.message.notifications.enabled";
  public static final  String MESSAGE_NOTIFICATION_SOUND              = "settings.message.notifications.sound";
  public static final  String MESSAGE_VIBRATE_ENABLED                 = "settings.message.vibrate.enabled";
  public static final  String MESSAGE_LED_COLOR                       = "settings.message.led.color";
  public static final  String MESSAGE_LED_BLINK_PATTERN               = "settings.message.led.blink";
  public static final  String MESSAGE_IN_CHAT_SOUNDS_ENABLED          = "settings.message.in.chats.sounds.enabled";
  public static final  String MESSAGE_REPEAT_ALERTS                   = "settings.message.repeat.alerts";
  public static final  String MESSAGE_NOTIFICATION_PRIVACY            = "settings.message.notification.privacy";
  public static final  String CALL_NOTIFICATIONS_ENABLED              = "settings.call.notifications.enabled";
  public static final  String CALL_RINGTONE                           = "settings.call.ringtone";
  public static final  String CALL_VIBRATE_ENABLED                    = "settings.call.vibrate.enabled";
  public static final  String NOTIFY_WHEN_CONTACT_JOINS_SIGNAL        = "settings.notify.when.contact.joins.signal";
  private static final String UNIVERSAL_EXPIRE_TIMER                  = "settings.universal.expire.timer";
  private static final String SENT_MEDIA_QUALITY                      = "settings.sentMediaQuality";
  private static final String CENSORSHIP_CIRCUMVENTION_ENABLED        = "settings.censorshipCircumventionEnabled";
  private static final String KEEP_MUTED_CHATS_ARCHIVED               = "settings.keepMutedChatsArchived";
  private static final String USE_COMPACT_NAVIGATION_BAR              = "settings.useCompactNavigationBar";
  private static final String THREAD_TRIM_SYNC_TO_LINKED_DEVICES      = "settings.storage.syncThreadTrimDeletes";

  public static final int BACKUP_DEFAULT_HOUR   = 2;
  public static final int BACKUP_DEFAULT_MINUTE = 0;

  public static final String SHOW_REACTION_TIMESTAMPS                = "settings.fork.show.reaction.timestamps";
  public static final String FORCE_WEBSOCKET_MODE                    = "settings.fork.force.websocket.mode";
  public static final String FAST_CUSTOM_REACTION_CHANGE             = "settings.fork.fast.custom.reaction.change";
  public static final String COPY_TEXT_OPENS_POPUP                   = "settings.fork.copy.text.opens.popup";
  public static final String CONVERSATION_DELETE_IN_MENU             = "settings.conversation.delete.in.menu";
  public static final String SWIPE_TO_RIGHT_ACTION                   = "settings.swipe.to.right.action";
  public static final String RANGE_MULTI_SELECT                      = "settings.range.multi.select";
  public static final String LONG_PRESS_MULTI_SELECT                 = "settings.long.press.multi.select";
  public static final String ALSO_SHOW_PROFILE_NAME                  = "settings.also.show.profile.name";
  public static final String MANAGE_GROUP_TWEAKS                     = "settings.manage.group.tweaks";
  public static final String SWIPE_TO_LEFT_ACTION                    = "settings.swipe.to.left.action";
  public static final String TRASH_NO_PROMPT_FOR_ME                  = "settings.trash.no.prompt.for.me";
  public static final String PROMPT_MP4_AS_GIF                       = "settings.prompt.mp4.as.gif";
  public static final String BACKUP_INTERVAL_IN_DAYS                 = "settings.backup.interval.in.days";
  public static final String ALT_COLLAPSE_MEDIA_KEYBOARD             = "settings.alt.collapse.media.keyboard";
  public static final String ALT_CLOSE_MEDIA_SELECTION               = "settings.alt.close.media.selection";
  public static final String STICKER_MRU_LONG_PRESS_TO_PACK          = "settings.sticker.mru.long.press.to.pack";
  public static final String STICKER_KEYBOARD_PACK_MRU               = "settings.sticker.keyboard.pack.mru";

  private final SingleLiveEvent<String> onConfigurationSettingChanged = new SingleLiveEvent<>();

  SettingsValues(@NonNull KeyValueStore store) {
    super(store);
  }

  @Override
  void onFirstEverAppLaunch() {
    final KeyValueStore store = getStore();
    if (!store.containsKey(LINK_PREVIEWS)) {
      store.beginWrite()
           .putBoolean(LINK_PREVIEWS, true)
           .apply();
    }
    if (!store.containsKey(BACKUPS_SCHEDULE_HOUR)) {
      // Initialize backup time to a 5min interval between 1-5am
      setBackupSchedule(new Random().nextInt(5) + 1, new Random().nextInt(12) * 5);
    }
  }

  @Override
  @NonNull List<String> getKeysToIncludeInBackup() {
    return Arrays.asList(LINK_PREVIEWS,
                         KEEP_MESSAGES_DURATION,
                         PREFER_SYSTEM_CONTACT_PHOTOS,
                         CALL_DATA_MODE,
                         THREAD_TRIM_LENGTH,
                         THREAD_TRIM_ENABLED,
                         LANGUAGE,
                         THEME,
                         MESSAGE_FONT_SIZE,
                         PREFER_SYSTEM_EMOJI,
                         ENTER_KEY_SENDS,
                         BACKUPS_ENABLED,
                         MESSAGE_NOTIFICATIONS_ENABLED,
                         MESSAGE_NOTIFICATION_SOUND,
                         MESSAGE_VIBRATE_ENABLED,
                         MESSAGE_LED_COLOR,
                         MESSAGE_LED_BLINK_PATTERN,
                         MESSAGE_IN_CHAT_SOUNDS_ENABLED,
                         MESSAGE_REPEAT_ALERTS,
                         MESSAGE_NOTIFICATION_PRIVACY,
                         CALL_NOTIFICATIONS_ENABLED,
                         CALL_RINGTONE,
                         CALL_VIBRATE_ENABLED,
                         NOTIFY_WHEN_CONTACT_JOINS_SIGNAL,
                         UNIVERSAL_EXPIRE_TIMER,
                         SENT_MEDIA_QUALITY,
                         KEEP_MUTED_CHATS_ARCHIVED,
                         USE_COMPACT_NAVIGATION_BAR,
<<<<<<< HEAD
                         SHOW_REACTION_TIMESTAMPS,
                         FORCE_WEBSOCKET_MODE,
                         FAST_CUSTOM_REACTION_CHANGE,
                         COPY_TEXT_OPENS_POPUP,
                         CONVERSATION_DELETE_IN_MENU,
                         SWIPE_TO_RIGHT_ACTION,
                         RANGE_MULTI_SELECT,
                         LONG_PRESS_MULTI_SELECT,
                         ALSO_SHOW_PROFILE_NAME,
                         MANAGE_GROUP_TWEAKS,
                         SWIPE_TO_LEFT_ACTION,
                         TRASH_NO_PROMPT_FOR_ME,
                         PROMPT_MP4_AS_GIF,
                         BACKUP_INTERVAL_IN_DAYS,
                         ALT_COLLAPSE_MEDIA_KEYBOARD,
                         ALT_CLOSE_MEDIA_SELECTION,
                         STICKER_MRU_LONG_PRESS_TO_PACK,
                         STICKER_KEYBOARD_PACK_MRU);
=======
                         THREAD_TRIM_SYNC_TO_LINKED_DEVICES);
>>>>>>> 329fc520
  }

  public @NonNull LiveData<String> getOnConfigurationSettingChanged() {
    return onConfigurationSettingChanged;
  }

  public boolean isLinkPreviewsEnabled() {
    return getBoolean(LINK_PREVIEWS, false);
  }

  public void setLinkPreviewsEnabled(boolean enabled) {
    putBoolean(LINK_PREVIEWS, enabled);
  }

  public @NonNull KeepMessagesDuration getKeepMessagesDuration() {
    return KeepMessagesDuration.fromId(getInteger(KEEP_MESSAGES_DURATION, 0));
  }

  public void setKeepMessagesForDuration(@NonNull KeepMessagesDuration duration) {
    putInteger(KEEP_MESSAGES_DURATION, duration.getId());
  }

  public boolean isTrimByLengthEnabled() {
    return getBoolean(THREAD_TRIM_ENABLED, false);
  }

  public void setThreadTrimByLengthEnabled(boolean enabled) {
    putBoolean(THREAD_TRIM_ENABLED, enabled);
  }

  public int getThreadTrimLength() {
    return getInteger(THREAD_TRIM_LENGTH, 500);
  }

  public void setThreadTrimLength(int length) {
    putInteger(THREAD_TRIM_LENGTH, length);
  }

  public boolean shouldSyncThreadTrimDeletes() {
    if (!getStore().containsKey(THREAD_TRIM_SYNC_TO_LINKED_DEVICES)) {
      setSyncThreadTrimDeletes(!isTrimByLengthEnabled() && getKeepMessagesDuration() == KeepMessagesDuration.FOREVER);
    }

    return getBoolean(THREAD_TRIM_SYNC_TO_LINKED_DEVICES, true);
  }

  public void setSyncThreadTrimDeletes(boolean syncDeletes) {
    putBoolean(THREAD_TRIM_SYNC_TO_LINKED_DEVICES, syncDeletes);
  }

  public void setSignalBackupDirectory(@NonNull Uri uri) {
    putString(SIGNAL_BACKUP_DIRECTORY, uri.toString());
    putString(SIGNAL_LATEST_BACKUP_DIRECTORY, uri.toString());
  }

  public void setPreferSystemContactPhotos(boolean preferSystemContactPhotos) {
    putBoolean(PREFER_SYSTEM_CONTACT_PHOTOS, preferSystemContactPhotos);
  }

  public boolean isPreferSystemContactPhotos() {
    return getBoolean(PREFER_SYSTEM_CONTACT_PHOTOS, false);
  }

  public @Nullable Uri getSignalBackupDirectory() {
    return getUri(SIGNAL_BACKUP_DIRECTORY);
  }

  public @Nullable Uri getLatestSignalBackupDirectory() {
    return getUri(SIGNAL_LATEST_BACKUP_DIRECTORY);
  }

  public void clearSignalBackupDirectory() {
    putString(SIGNAL_BACKUP_DIRECTORY, null);
  }

  public void setCallDataMode(@NonNull CallDataMode callDataMode) {
    putInteger(CALL_DATA_MODE, callDataMode.getCode());
  }

  public @NonNull CallDataMode getCallDataMode() {
    return CallDataMode.fromCode(getInteger(CALL_DATA_MODE, CallDataMode.HIGH_ALWAYS.getCode()));
  }

  public @NonNull Theme getTheme() {
    return Theme.deserialize(getString(THEME, TextSecurePreferences.getTheme(AppDependencies.getApplication())));
  }

  public void setTheme(@NonNull Theme theme) {
    putString(THEME, theme.serialize());
    onConfigurationSettingChanged.postValue(THEME);
  }

  public int getMessageFontSize() {
    return getInteger(MESSAGE_FONT_SIZE, TextSecurePreferences.getMessageBodyTextSize(AppDependencies.getApplication()));
  }

  public int getMessageQuoteFontSize(@NonNull Context context) {
    int   currentMessageSize   = getMessageFontSize();
    int[] possibleMessageSizes = context.getResources().getIntArray(R.array.pref_message_font_size_values);
    int[] possibleQuoteSizes   = context.getResources().getIntArray(R.array.pref_message_font_quote_size_values);
    int   sizeIndex            = Arrays.binarySearch(possibleMessageSizes, currentMessageSize);

    if (sizeIndex < 0) {
      int closestSizeIndex = 0;
      int closestSizeDiff  = Integer.MAX_VALUE;

      for (int i = 0; i < possibleMessageSizes.length; i++) {
        int diff = Math.abs(possibleMessageSizes[i] - currentMessageSize);
        if (diff < closestSizeDiff) {
          closestSizeIndex = i;
          closestSizeDiff  = diff;
        }
      }

      int newSize = possibleMessageSizes[closestSizeIndex];
      Log.w(TAG, "Using non-standard font size of " + currentMessageSize + ". Closest match was " + newSize + ". Updating.");

      setMessageFontSize(newSize);
      sizeIndex = Arrays.binarySearch(possibleMessageSizes, newSize);
    }

    return possibleQuoteSizes[sizeIndex];
  }

  public void setMessageFontSize(int messageFontSize) {
    putInteger(MESSAGE_FONT_SIZE, messageFontSize);
  }

  public @NonNull String getLanguage() {
    return TextSecurePreferences.getLanguage(AppDependencies.getApplication());
  }

  public void setLanguage(@NonNull String language) {
    TextSecurePreferences.setLanguage(AppDependencies.getApplication(), language);
    onConfigurationSettingChanged.postValue(LANGUAGE);
  }

  public boolean isPreferSystemEmoji() {
    return getBoolean(PREFER_SYSTEM_EMOJI, TextSecurePreferences.isSystemEmojiPreferred(AppDependencies.getApplication()));
  }

  public void setPreferSystemEmoji(boolean useSystemEmoji) {
    putBoolean(PREFER_SYSTEM_EMOJI, useSystemEmoji);
  }

  public boolean isEnterKeySends() {
    return getBoolean(ENTER_KEY_SENDS, TextSecurePreferences.isEnterSendsEnabled(AppDependencies.getApplication()));
  }

  public void setEnterKeySends(boolean enterKeySends) {
    putBoolean(ENTER_KEY_SENDS, enterKeySends);
  }

  public boolean isBackupEnabled() {
    return getBoolean(BACKUPS_ENABLED, TextSecurePreferences.isBackupEnabled(AppDependencies.getApplication()));
  }

  public void setBackupEnabled(boolean backupEnabled) {
    putBoolean(BACKUPS_ENABLED, backupEnabled);
  }

  public int getBackupHour() {
    return getInteger(BACKUPS_SCHEDULE_HOUR, BACKUP_DEFAULT_HOUR);
  }

  public int getBackupMinute() {
    return getInteger(BACKUPS_SCHEDULE_MINUTE, BACKUP_DEFAULT_MINUTE);
  }

  public void setBackupSchedule(int hour, int minute) {
    putInteger(BACKUPS_SCHEDULE_HOUR, hour);
    putInteger(BACKUPS_SCHEDULE_MINUTE, minute);
  }

  public boolean isSmsDeliveryReportsEnabled() {
    return getBoolean(SMS_DELIVERY_REPORTS_ENABLED, TextSecurePreferences.isSmsDeliveryReportsEnabled(AppDependencies.getApplication()));
  }

  public void setSmsDeliveryReportsEnabled(boolean smsDeliveryReportsEnabled) {
    putBoolean(SMS_DELIVERY_REPORTS_ENABLED, smsDeliveryReportsEnabled);
  }

  public boolean isWifiCallingCompatibilityModeEnabled() {
    return getBoolean(WIFI_CALLING_COMPATIBILITY_MODE_ENABLED, TextSecurePreferences.isWifiSmsEnabled(AppDependencies.getApplication()));
  }

  public void setWifiCallingCompatibilityModeEnabled(boolean wifiCallingCompatibilityModeEnabled) {
    putBoolean(WIFI_CALLING_COMPATIBILITY_MODE_ENABLED, wifiCallingCompatibilityModeEnabled);
  }

  public void setMessageNotificationsEnabled(boolean messageNotificationsEnabled) {
    putBoolean(MESSAGE_NOTIFICATIONS_ENABLED, messageNotificationsEnabled);
  }

  public boolean isMessageNotificationsEnabled() {
    return getBoolean(MESSAGE_NOTIFICATIONS_ENABLED, TextSecurePreferences.isNotificationsEnabled(AppDependencies.getApplication()));
  }

  public void setMessageNotificationSound(@NonNull Uri sound) {
    putString(MESSAGE_NOTIFICATION_SOUND, sound.toString());
  }

  public @NonNull Uri getMessageNotificationSound() {
    String result = getString(MESSAGE_NOTIFICATION_SOUND, TextSecurePreferences.getNotificationRingtone(AppDependencies.getApplication()).toString());

    if (result.startsWith("file:")) {
      result = Settings.System.DEFAULT_NOTIFICATION_URI.toString();
    }

    return Uri.parse(result);
  }

  public boolean isMessageVibrateEnabled() {
    return getBoolean(MESSAGE_VIBRATE_ENABLED, TextSecurePreferences.isNotificationVibrateEnabled(AppDependencies.getApplication()));
  }

  public void setMessageVibrateEnabled(boolean messageVibrateEnabled) {
    putBoolean(MESSAGE_VIBRATE_ENABLED, messageVibrateEnabled);
  }

  public @NonNull String getMessageLedColor() {
    return getString(MESSAGE_LED_COLOR, TextSecurePreferences.getNotificationLedColor(AppDependencies.getApplication()));
  }

  public void setMessageLedColor(@NonNull String ledColor) {
    putString(MESSAGE_LED_COLOR, ledColor);
  }

  public @NonNull String getMessageLedBlinkPattern() {
    return getString(MESSAGE_LED_BLINK_PATTERN, TextSecurePreferences.getNotificationLedPattern(AppDependencies.getApplication()));
  }

  public void setMessageLedBlinkPattern(@NonNull String blinkPattern) {
    putString(MESSAGE_LED_BLINK_PATTERN, blinkPattern);
  }

  public boolean isMessageNotificationsInChatSoundsEnabled() {
    return getBoolean(MESSAGE_IN_CHAT_SOUNDS_ENABLED, TextSecurePreferences.isInThreadNotifications(AppDependencies.getApplication()));
  }

  public void setMessageNotificationsInChatSoundsEnabled(boolean inChatSoundsEnabled) {
    putBoolean(MESSAGE_IN_CHAT_SOUNDS_ENABLED, inChatSoundsEnabled);
  }

  public int getMessageNotificationsRepeatAlerts() {
    return getInteger(MESSAGE_REPEAT_ALERTS, TextSecurePreferences.getRepeatAlertsCount(AppDependencies.getApplication()));
  }

  public void setMessageNotificationsRepeatAlerts(int count) {
    putInteger(MESSAGE_REPEAT_ALERTS, count);
  }

  public @NonNull NotificationPrivacyPreference getMessageNotificationsPrivacy() {
    return new NotificationPrivacyPreference(getString(MESSAGE_NOTIFICATION_PRIVACY, TextSecurePreferences.getNotificationPrivacy(AppDependencies.getApplication()).toString()));
  }

  public void setMessageNotificationsPrivacy(@NonNull NotificationPrivacyPreference messageNotificationsPrivacy) {
    putString(MESSAGE_NOTIFICATION_PRIVACY, messageNotificationsPrivacy.toString());
  }

  public boolean isCallNotificationsEnabled() {
    return getBoolean(CALL_NOTIFICATIONS_ENABLED, TextSecurePreferences.isCallNotificationsEnabled(AppDependencies.getApplication()));
  }

  public void setCallNotificationsEnabled(boolean callNotificationsEnabled) {
    putBoolean(CALL_NOTIFICATIONS_ENABLED, callNotificationsEnabled);
  }

  public @NonNull Uri getCallRingtone() {
    String result = getString(CALL_RINGTONE, TextSecurePreferences.getCallNotificationRingtone(AppDependencies.getApplication()).toString());

    if (result != null && result.startsWith("file:")) {
      result = Settings.System.DEFAULT_RINGTONE_URI.toString();
    }

    return Uri.parse(result);
  }

  public void setCallRingtone(@NonNull Uri ringtone) {
    putString(CALL_RINGTONE, ringtone.toString());
  }

  public boolean isCallVibrateEnabled() {
    return getBoolean(CALL_VIBRATE_ENABLED, TextSecurePreferences.isCallNotificationVibrateEnabled(AppDependencies.getApplication()));
  }

  public void setCallVibrateEnabled(boolean callVibrateEnabled) {
    putBoolean(CALL_VIBRATE_ENABLED, callVibrateEnabled);
  }

  public boolean isNotifyWhenContactJoinsSignal() {
    return getBoolean(NOTIFY_WHEN_CONTACT_JOINS_SIGNAL, TextSecurePreferences.isNewContactsNotificationEnabled(AppDependencies.getApplication()));
  }

  public void setNotifyWhenContactJoinsSignal(boolean notifyWhenContactJoinsSignal) {
    putBoolean(NOTIFY_WHEN_CONTACT_JOINS_SIGNAL, notifyWhenContactJoinsSignal);
  }

  public void setUniversalExpireTimer(int seconds) {
    putInteger(UNIVERSAL_EXPIRE_TIMER, seconds);
  }

  public int getUniversalExpireTimer() {
    return getInteger(UNIVERSAL_EXPIRE_TIMER, 0);
  }

  public void setSentMediaQuality(@NonNull SentMediaQuality sentMediaQuality) {
    putInteger(SENT_MEDIA_QUALITY, sentMediaQuality.getCode());
  }

  public @NonNull SentMediaQuality getSentMediaQuality() {
    return SentMediaQuality.fromCode(getInteger(SENT_MEDIA_QUALITY, SentMediaQuality.STANDARD.getCode()));
  }

  public @NonNull CensorshipCircumventionEnabled getCensorshipCircumventionEnabled() {
    return CensorshipCircumventionEnabled.deserialize(getInteger(CENSORSHIP_CIRCUMVENTION_ENABLED, CensorshipCircumventionEnabled.DEFAULT.serialize()));
  }

  public void setCensorshipCircumventionEnabled(boolean enabled) {
    Log.i(TAG, "Changing censorship circumvention state to: " + enabled, new Throwable());
    putInteger(CENSORSHIP_CIRCUMVENTION_ENABLED, enabled ? CensorshipCircumventionEnabled.ENABLED.serialize() : CensorshipCircumventionEnabled.DISABLED.serialize());
  }

  public void setKeepMutedChatsArchived(boolean enabled) {
    putBoolean(KEEP_MUTED_CHATS_ARCHIVED, enabled);
  }

  public boolean shouldKeepMutedChatsArchived() {
    return getBoolean(KEEP_MUTED_CHATS_ARCHIVED, false);
  }

  public void setUseCompactNavigationBar(boolean enabled) {
    putBoolean(USE_COMPACT_NAVIGATION_BAR, enabled);
  }

  public boolean getUseCompactNavigationBar() {
    return getBoolean(USE_COMPACT_NAVIGATION_BAR, false);
  }

  private @Nullable Uri getUri(@NonNull String key) {
    String uri = getString(key, "");

    if (TextUtils.isEmpty(uri)) {
      return null;
    } else {
      return Uri.parse(uri);
    }
  }

  public boolean isShowReactionTimestamps() {
    return getBoolean(SHOW_REACTION_TIMESTAMPS, TextSecurePreferences.isShowReactionTimeEnabled(ApplicationDependencies.getApplication()));
  }

  public void setShowReactionTimestamps(boolean showReactionTimestamps) {
    putBoolean(SHOW_REACTION_TIMESTAMPS, showReactionTimestamps);
  }

  public boolean isForceWebsocketMode() {
    return getBoolean(FORCE_WEBSOCKET_MODE, TextSecurePreferences.isForceWebsocketMode(ApplicationDependencies.getApplication()));
  }

  public void setForceWebsocketMode(boolean forceWebsocketMode) {
    putBoolean(FORCE_WEBSOCKET_MODE, forceWebsocketMode);
  }

  public boolean isFastCustomReactionChange() {
    return getBoolean(FAST_CUSTOM_REACTION_CHANGE, TextSecurePreferences.isFastCustomReactionChange(ApplicationDependencies.getApplication()));
  }

  public void setFastCustomReactionChange(boolean fastCustomReactionChange) {
    putBoolean(FAST_CUSTOM_REACTION_CHANGE, fastCustomReactionChange);
  }

  public boolean isCopyTextOpensPopup() {
    return getBoolean(COPY_TEXT_OPENS_POPUP, TextSecurePreferences.isCopyTextOpensPopup(ApplicationDependencies.getApplication()));
  }

  public void setCopyTextOpensPopup(boolean copyTextOpensPopup) {
    putBoolean(COPY_TEXT_OPENS_POPUP, copyTextOpensPopup);
  }

  public boolean isConversationDeleteInMenu() {
    return getBoolean(CONVERSATION_DELETE_IN_MENU, TextSecurePreferences.isConversationDeleteInMenu(ApplicationDependencies.getApplication()));
  }

  public void setConversationDeleteInMenu(boolean conversationDeleteInMenu) {
    putBoolean(CONVERSATION_DELETE_IN_MENU, conversationDeleteInMenu);
  }

  public @NonNull String getSwipeToRightAction() {
    return getString(SWIPE_TO_RIGHT_ACTION, TextSecurePreferences.getSwipeToRightAction(ApplicationDependencies.getApplication()));
  }

  public void setSwipeToRightAction(@NonNull String swipeToRightAction) {
    putString(SWIPE_TO_RIGHT_ACTION, swipeToRightAction);
  }

  public boolean isRangeMultiSelect() {
    return getBoolean(RANGE_MULTI_SELECT, TextSecurePreferences.isRangeMultiSelect(ApplicationDependencies.getApplication()));
  }

  public void setRangeMultiSelect(boolean rangeMultiSelect) {
    putBoolean(RANGE_MULTI_SELECT, rangeMultiSelect);
  }

  public boolean isLongPressMultiSelect() {
    return getBoolean(LONG_PRESS_MULTI_SELECT, TextSecurePreferences.isLongPressMultiSelect(ApplicationDependencies.getApplication()));
  }

  public void setLongPressMultiSelect(boolean longPressMultiSelect) {
    putBoolean(LONG_PRESS_MULTI_SELECT, longPressMultiSelect);
  }

  public boolean isAlsoShowProfileName() {
    return getBoolean(ALSO_SHOW_PROFILE_NAME, TextSecurePreferences.isAlsoShowProfileName(ApplicationDependencies.getApplication()));
  }

  public void setAlsoShowProfileName(boolean alsoShowProfileName) {
    putBoolean(ALSO_SHOW_PROFILE_NAME, alsoShowProfileName);
  }

  public boolean isManageGroupTweaks() {
    return getBoolean(MANAGE_GROUP_TWEAKS, TextSecurePreferences.isManageGroupTweaks(ApplicationDependencies.getApplication()));
  }

  public void setManageGroupTweaks(boolean manageGroupTweaks) {
    putBoolean(MANAGE_GROUP_TWEAKS, manageGroupTweaks);
  }

  public @NonNull String getSwipeToLeftAction() {
    return getString(SWIPE_TO_LEFT_ACTION, TextSecurePreferences.getSwipeToLeftAction(ApplicationDependencies.getApplication()));
  }

  public void setSwipeToLeftAction(@NonNull String swipeToLeftAction) {
    putString(SWIPE_TO_LEFT_ACTION, swipeToLeftAction);
  }

  public boolean isTrashNoPromptForMe() {
    return getBoolean(TRASH_NO_PROMPT_FOR_ME, TextSecurePreferences.isTrashNoPromptForMe(ApplicationDependencies.getApplication()));
  }

  public void setTrashNoPromptForMe(boolean trashNoPromptForMe) {
    putBoolean(TRASH_NO_PROMPT_FOR_ME, trashNoPromptForMe);
  }

  public boolean isPromptMp4AsGif() {
    return getBoolean(PROMPT_MP4_AS_GIF, TextSecurePreferences.isPromptMp4AsGif(ApplicationDependencies.getApplication()));
  }

  public void setPromptMp4AsGif(boolean promptMp4AsGif) {
    putBoolean(PROMPT_MP4_AS_GIF, promptMp4AsGif);
  }

  public int getBackupIntervalInDays() {
    return getInteger(BACKUP_INTERVAL_IN_DAYS, TextSecurePreferences.getBackupIntervalInDays(ApplicationDependencies.getApplication()));
  }

  public void setBackupIntervalInDays(int backupIntervalInDays) {
    putInteger(BACKUP_INTERVAL_IN_DAYS, backupIntervalInDays);
  }

  public boolean isAltCollapseMediaKeyboard() {
    return getBoolean(ALT_COLLAPSE_MEDIA_KEYBOARD, TextSecurePreferences.isAltCollapseMediaKeyboard(ApplicationDependencies.getApplication()));
  }

  public void setAltCollapseMediaKeyboard(boolean altCollapseMediaKeyboard) {
    putBoolean(ALT_COLLAPSE_MEDIA_KEYBOARD, altCollapseMediaKeyboard);
  }

  public boolean isAltCloseMediaSelection() {
    return getBoolean(ALT_CLOSE_MEDIA_SELECTION, TextSecurePreferences.isAltCloseMediaSelection(ApplicationDependencies.getApplication()));
  }

  public void setAltCloseMediaSelection(boolean altCloseMediaSelection) {
    putBoolean(ALT_CLOSE_MEDIA_SELECTION, altCloseMediaSelection);
  }

  public boolean isStickerMruLongPressToPack() {
    return getBoolean(STICKER_MRU_LONG_PRESS_TO_PACK, TextSecurePreferences.isStickerMruLongPressToPack(ApplicationDependencies.getApplication()));
  }

  public void setStickerMruLongPressToPack(boolean stickerMruLongPressToPack) {
    putBoolean(STICKER_MRU_LONG_PRESS_TO_PACK, stickerMruLongPressToPack);
  }

  public boolean isStickerKeyboardPackMru() {
    return getBoolean(STICKER_KEYBOARD_PACK_MRU, TextSecurePreferences.isStickerKeyboardPackMru(ApplicationDependencies.getApplication()));
  }

  public void setStickerKeyboardPackMru(boolean stickerKeyboardPackMru) {
    putBoolean(STICKER_KEYBOARD_PACK_MRU, stickerKeyboardPackMru);
  }

  public enum CensorshipCircumventionEnabled {
    DEFAULT(0), ENABLED(1), DISABLED(2);

    private final int value;

    CensorshipCircumventionEnabled(int value) {
      this.value = value;
    }

    public static CensorshipCircumventionEnabled deserialize(int value) {
      switch (value) {
        case 0:
          return DEFAULT;
        case 1:
          return ENABLED;
        case 2:
          return DISABLED;
        default:
          throw new IllegalArgumentException("Bad value: " + value);
      }
    }

    public int serialize() {
      return value;
    }
  }

  public enum Theme {
    SYSTEM("system"), LIGHT("light"), DARK("dark");

    private final String value;

    Theme(String value) {
      this.value = value;
    }

    public @NonNull String serialize() {
      return value;
    }

    public static @NonNull Theme deserialize(@NonNull String value) {
      switch (value) {
        case "system":
          return SYSTEM;
        case "light":
          return LIGHT;
        case "dark":
          return DARK;
        default:
          throw new IllegalArgumentException("Unrecognized value " + value);
      }
    }
  }
}<|MERGE_RESOLUTION|>--- conflicted
+++ resolved
@@ -140,7 +140,7 @@
                          SENT_MEDIA_QUALITY,
                          KEEP_MUTED_CHATS_ARCHIVED,
                          USE_COMPACT_NAVIGATION_BAR,
-<<<<<<< HEAD
+                         THREAD_TRIM_SYNC_TO_LINKED_DEVICES,
                          SHOW_REACTION_TIMESTAMPS,
                          FORCE_WEBSOCKET_MODE,
                          FAST_CUSTOM_REACTION_CHANGE,
@@ -159,9 +159,6 @@
                          ALT_CLOSE_MEDIA_SELECTION,
                          STICKER_MRU_LONG_PRESS_TO_PACK,
                          STICKER_KEYBOARD_PACK_MRU);
-=======
-                         THREAD_TRIM_SYNC_TO_LINKED_DEVICES);
->>>>>>> 329fc520
   }
 
   public @NonNull LiveData<String> getOnConfigurationSettingChanged() {
@@ -512,7 +509,7 @@
   }
 
   public boolean isShowReactionTimestamps() {
-    return getBoolean(SHOW_REACTION_TIMESTAMPS, TextSecurePreferences.isShowReactionTimeEnabled(ApplicationDependencies.getApplication()));
+    return getBoolean(SHOW_REACTION_TIMESTAMPS, TextSecurePreferences.isShowReactionTimeEnabled(AppDependencies.getApplication()));
   }
 
   public void setShowReactionTimestamps(boolean showReactionTimestamps) {
@@ -520,7 +517,7 @@
   }
 
   public boolean isForceWebsocketMode() {
-    return getBoolean(FORCE_WEBSOCKET_MODE, TextSecurePreferences.isForceWebsocketMode(ApplicationDependencies.getApplication()));
+    return getBoolean(FORCE_WEBSOCKET_MODE, TextSecurePreferences.isForceWebsocketMode(AppDependencies.getApplication()));
   }
 
   public void setForceWebsocketMode(boolean forceWebsocketMode) {
@@ -528,7 +525,7 @@
   }
 
   public boolean isFastCustomReactionChange() {
-    return getBoolean(FAST_CUSTOM_REACTION_CHANGE, TextSecurePreferences.isFastCustomReactionChange(ApplicationDependencies.getApplication()));
+    return getBoolean(FAST_CUSTOM_REACTION_CHANGE, TextSecurePreferences.isFastCustomReactionChange(AppDependencies.getApplication()));
   }
 
   public void setFastCustomReactionChange(boolean fastCustomReactionChange) {
@@ -536,7 +533,7 @@
   }
 
   public boolean isCopyTextOpensPopup() {
-    return getBoolean(COPY_TEXT_OPENS_POPUP, TextSecurePreferences.isCopyTextOpensPopup(ApplicationDependencies.getApplication()));
+    return getBoolean(COPY_TEXT_OPENS_POPUP, TextSecurePreferences.isCopyTextOpensPopup(AppDependencies.getApplication()));
   }
 
   public void setCopyTextOpensPopup(boolean copyTextOpensPopup) {
@@ -544,7 +541,7 @@
   }
 
   public boolean isConversationDeleteInMenu() {
-    return getBoolean(CONVERSATION_DELETE_IN_MENU, TextSecurePreferences.isConversationDeleteInMenu(ApplicationDependencies.getApplication()));
+    return getBoolean(CONVERSATION_DELETE_IN_MENU, TextSecurePreferences.isConversationDeleteInMenu(AppDependencies.getApplication()));
   }
 
   public void setConversationDeleteInMenu(boolean conversationDeleteInMenu) {
@@ -552,7 +549,7 @@
   }
 
   public @NonNull String getSwipeToRightAction() {
-    return getString(SWIPE_TO_RIGHT_ACTION, TextSecurePreferences.getSwipeToRightAction(ApplicationDependencies.getApplication()));
+    return getString(SWIPE_TO_RIGHT_ACTION, TextSecurePreferences.getSwipeToRightAction(AppDependencies.getApplication()));
   }
 
   public void setSwipeToRightAction(@NonNull String swipeToRightAction) {
@@ -560,7 +557,7 @@
   }
 
   public boolean isRangeMultiSelect() {
-    return getBoolean(RANGE_MULTI_SELECT, TextSecurePreferences.isRangeMultiSelect(ApplicationDependencies.getApplication()));
+    return getBoolean(RANGE_MULTI_SELECT, TextSecurePreferences.isRangeMultiSelect(AppDependencies.getApplication()));
   }
 
   public void setRangeMultiSelect(boolean rangeMultiSelect) {
@@ -568,7 +565,7 @@
   }
 
   public boolean isLongPressMultiSelect() {
-    return getBoolean(LONG_PRESS_MULTI_SELECT, TextSecurePreferences.isLongPressMultiSelect(ApplicationDependencies.getApplication()));
+    return getBoolean(LONG_PRESS_MULTI_SELECT, TextSecurePreferences.isLongPressMultiSelect(AppDependencies.getApplication()));
   }
 
   public void setLongPressMultiSelect(boolean longPressMultiSelect) {
@@ -576,7 +573,7 @@
   }
 
   public boolean isAlsoShowProfileName() {
-    return getBoolean(ALSO_SHOW_PROFILE_NAME, TextSecurePreferences.isAlsoShowProfileName(ApplicationDependencies.getApplication()));
+    return getBoolean(ALSO_SHOW_PROFILE_NAME, TextSecurePreferences.isAlsoShowProfileName(AppDependencies.getApplication()));
   }
 
   public void setAlsoShowProfileName(boolean alsoShowProfileName) {
@@ -584,7 +581,7 @@
   }
 
   public boolean isManageGroupTweaks() {
-    return getBoolean(MANAGE_GROUP_TWEAKS, TextSecurePreferences.isManageGroupTweaks(ApplicationDependencies.getApplication()));
+    return getBoolean(MANAGE_GROUP_TWEAKS, TextSecurePreferences.isManageGroupTweaks(AppDependencies.getApplication()));
   }
 
   public void setManageGroupTweaks(boolean manageGroupTweaks) {
@@ -592,7 +589,7 @@
   }
 
   public @NonNull String getSwipeToLeftAction() {
-    return getString(SWIPE_TO_LEFT_ACTION, TextSecurePreferences.getSwipeToLeftAction(ApplicationDependencies.getApplication()));
+    return getString(SWIPE_TO_LEFT_ACTION, TextSecurePreferences.getSwipeToLeftAction(AppDependencies.getApplication()));
   }
 
   public void setSwipeToLeftAction(@NonNull String swipeToLeftAction) {
@@ -600,7 +597,7 @@
   }
 
   public boolean isTrashNoPromptForMe() {
-    return getBoolean(TRASH_NO_PROMPT_FOR_ME, TextSecurePreferences.isTrashNoPromptForMe(ApplicationDependencies.getApplication()));
+    return getBoolean(TRASH_NO_PROMPT_FOR_ME, TextSecurePreferences.isTrashNoPromptForMe(AppDependencies.getApplication()));
   }
 
   public void setTrashNoPromptForMe(boolean trashNoPromptForMe) {
@@ -608,7 +605,7 @@
   }
 
   public boolean isPromptMp4AsGif() {
-    return getBoolean(PROMPT_MP4_AS_GIF, TextSecurePreferences.isPromptMp4AsGif(ApplicationDependencies.getApplication()));
+    return getBoolean(PROMPT_MP4_AS_GIF, TextSecurePreferences.isPromptMp4AsGif(AppDependencies.getApplication()));
   }
 
   public void setPromptMp4AsGif(boolean promptMp4AsGif) {
@@ -616,7 +613,7 @@
   }
 
   public int getBackupIntervalInDays() {
-    return getInteger(BACKUP_INTERVAL_IN_DAYS, TextSecurePreferences.getBackupIntervalInDays(ApplicationDependencies.getApplication()));
+    return getInteger(BACKUP_INTERVAL_IN_DAYS, TextSecurePreferences.getBackupIntervalInDays(AppDependencies.getApplication()));
   }
 
   public void setBackupIntervalInDays(int backupIntervalInDays) {
@@ -624,7 +621,7 @@
   }
 
   public boolean isAltCollapseMediaKeyboard() {
-    return getBoolean(ALT_COLLAPSE_MEDIA_KEYBOARD, TextSecurePreferences.isAltCollapseMediaKeyboard(ApplicationDependencies.getApplication()));
+    return getBoolean(ALT_COLLAPSE_MEDIA_KEYBOARD, TextSecurePreferences.isAltCollapseMediaKeyboard(AppDependencies.getApplication()));
   }
 
   public void setAltCollapseMediaKeyboard(boolean altCollapseMediaKeyboard) {
@@ -632,7 +629,7 @@
   }
 
   public boolean isAltCloseMediaSelection() {
-    return getBoolean(ALT_CLOSE_MEDIA_SELECTION, TextSecurePreferences.isAltCloseMediaSelection(ApplicationDependencies.getApplication()));
+    return getBoolean(ALT_CLOSE_MEDIA_SELECTION, TextSecurePreferences.isAltCloseMediaSelection(AppDependencies.getApplication()));
   }
 
   public void setAltCloseMediaSelection(boolean altCloseMediaSelection) {
@@ -640,7 +637,7 @@
   }
 
   public boolean isStickerMruLongPressToPack() {
-    return getBoolean(STICKER_MRU_LONG_PRESS_TO_PACK, TextSecurePreferences.isStickerMruLongPressToPack(ApplicationDependencies.getApplication()));
+    return getBoolean(STICKER_MRU_LONG_PRESS_TO_PACK, TextSecurePreferences.isStickerMruLongPressToPack(AppDependencies.getApplication()));
   }
 
   public void setStickerMruLongPressToPack(boolean stickerMruLongPressToPack) {
@@ -648,7 +645,7 @@
   }
 
   public boolean isStickerKeyboardPackMru() {
-    return getBoolean(STICKER_KEYBOARD_PACK_MRU, TextSecurePreferences.isStickerKeyboardPackMru(ApplicationDependencies.getApplication()));
+    return getBoolean(STICKER_KEYBOARD_PACK_MRU, TextSecurePreferences.isStickerKeyboardPackMru(AppDependencies.getApplication()));
   }
 
   public void setStickerKeyboardPackMru(boolean stickerKeyboardPackMru) {

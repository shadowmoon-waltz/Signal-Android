package org.thoughtcrime.securesms.reactions;

import android.view.LayoutInflater;
import android.view.View;
import android.view.ViewGroup;

import androidx.annotation.NonNull;
import androidx.recyclerview.widget.ListAdapter;
import androidx.recyclerview.widget.RecyclerView;

import org.thoughtcrime.securesms.R;
import org.thoughtcrime.securesms.util.adapter.AlwaysChangedDiffUtil;

import java.util.List;
import java.util.Locale;


/**
 * ReactionViewPagerAdapter provides pages to a ViewPager2 which contains the reactions on a given message.
 */
class ReactionViewPagerAdapter extends ListAdapter<EmojiCount, ReactionViewPagerAdapter.ViewHolder> {

<<<<<<< HEAD
  private int selectedPosition = 0;
  private Locale locale = null;

  protected ReactionViewPagerAdapter(Locale locale) {
    super(new AlwaysChangedDiffUtil<>());
    this.locale = locale;
=======
  private       int           selectedPosition = 0;
  private final EventListener listener;

  protected ReactionViewPagerAdapter(@NonNull EventListener listener) {
    super(new AlwaysChangedDiffUtil<>());
    this.listener = listener;
>>>>>>> 43dcaacd
  }

  @NonNull EmojiCount getEmojiCount(int position) {
    return getItem(position);
  }

  void enableNestedScrollingForPosition(int position) {
    selectedPosition = position;

    notifyItemRangeChanged(0, getItemCount(), new Object());
  }

  @Override
  public @NonNull ViewHolder onCreateViewHolder(@NonNull ViewGroup parent, int viewType) {
    return new ViewHolder(LayoutInflater.from(parent.getContext()).inflate(R.layout.reactions_bottom_sheet_dialog_fragment_recycler, parent, false), locale);
  }

  @Override
  public void onBindViewHolder(@NonNull ViewHolder holder, int position, @NonNull List<Object> payloads) {
    if (payloads.isEmpty()) {
      onBindViewHolder(holder, position);
    } else {
      holder.setSelected(selectedPosition);
    }
  }

  @Override
  public void onBindViewHolder(@NonNull ViewHolder holder, int position) {
    holder.onBind(getItem(position),listener);
    holder.setSelected(selectedPosition);
  }

  @Override
  public void onAttachedToRecyclerView(@NonNull RecyclerView recyclerView) {
    recyclerView.setNestedScrollingEnabled(false);
    ViewGroup.LayoutParams params = recyclerView.getLayoutParams();
    params.height = (int) (recyclerView.getResources().getDisplayMetrics().heightPixels * 0.80);
    recyclerView.setLayoutParams(params);
    recyclerView.setHasFixedSize(true);
  }

  static class ViewHolder extends RecyclerView.ViewHolder {

    private final RecyclerView              recycler;
    private final ReactionRecipientsAdapter adapter;

    public ViewHolder(@NonNull View itemView, Locale locale) {
      super(itemView);

      adapter = new ReactionRecipientsAdapter(locale);

      recycler = (RecyclerView) itemView;

      ViewGroup.LayoutParams params = new ViewGroup.LayoutParams(ViewGroup.LayoutParams.MATCH_PARENT,
                                                                 ViewGroup.LayoutParams.MATCH_PARENT);

      recycler.setLayoutParams(params);
      recycler.setAdapter(adapter);
    }

    public void onBind(@NonNull EmojiCount emojiCount, EventListener listener) {
      adapter.updateData(emojiCount.getReactions());
      adapter.setListener(listener);
    }

    public void setSelected(int position) {
      recycler.setNestedScrollingEnabled(getAdapterPosition() == position);
    }
  }

  interface EventListener {
    void onClick();
  }
}<|MERGE_RESOLUTION|>--- conflicted
+++ resolved
@@ -20,21 +20,14 @@
  */
 class ReactionViewPagerAdapter extends ListAdapter<EmojiCount, ReactionViewPagerAdapter.ViewHolder> {
 
-<<<<<<< HEAD
-  private int selectedPosition = 0;
-  private Locale locale = null;
+  private       int           selectedPosition = 0;
+  private final Locale        locale;
+  private final EventListener listener;
 
-  protected ReactionViewPagerAdapter(Locale locale) {
+  protected ReactionViewPagerAdapter(Locale locale, @NonNull EventListener listener) {
     super(new AlwaysChangedDiffUtil<>());
     this.locale = locale;
-=======
-  private       int           selectedPosition = 0;
-  private final EventListener listener;
-
-  protected ReactionViewPagerAdapter(@NonNull EventListener listener) {
-    super(new AlwaysChangedDiffUtil<>());
     this.listener = listener;
->>>>>>> 43dcaacd
   }
 
   @NonNull EmojiCount getEmojiCount(int position) {

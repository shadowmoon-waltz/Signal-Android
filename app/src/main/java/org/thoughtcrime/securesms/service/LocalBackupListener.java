--- conflicted
+++ resolved
@@ -40,29 +40,12 @@
   }
 
   public static long setNextBackupTimeToIntervalFromNow(@NonNull Context context) {
-<<<<<<< HEAD
-    long nextTime;
-
-    if (Build.VERSION.SDK_INT < 31) {
-      nextTime = System.currentTimeMillis() + TimeUnit.DAYS.toMillis(TextSecurePreferences.getBackupIntervalInDays(context));
-    } else {
-      LocalDateTime now    = LocalDateTime.now();
-      int           hour   = SignalStore.settings().getBackupHour();
-      int           minute = SignalStore.settings().getBackupMinute();
-      LocalDateTime next   = now.withHour(hour).withMinute(minute).withSecond(0);
-      if (now.isAfter(next)) {
-        next = next.plusDays(TextSecurePreferences.getBackupIntervalInDays(context));
-      }
-
-      nextTime = JavaTimeExtensionsKt.toMillis(next);
-=======
     LocalDateTime now    = LocalDateTime.now();
     int           hour   = SignalStore.settings().getBackupHour();
     int           minute = SignalStore.settings().getBackupMinute();
     LocalDateTime next   = now.withHour(hour).withMinute(minute).withSecond(0);
     if (now.isAfter(next)) {
-      next = next.plusDays(1);
->>>>>>> b4a7ffdc
+      next = next.plusDays(TextSecurePreferences.getBackupIntervalInDays(context));
     }
 
     long nextTime = JavaTimeExtensionsKt.toMillis(next);

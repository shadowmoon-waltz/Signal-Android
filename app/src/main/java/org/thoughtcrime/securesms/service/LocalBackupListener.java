package org.thoughtcrime.securesms.service;


import android.content.Context;

import androidx.annotation.NonNull;

import org.thoughtcrime.securesms.jobs.LocalBackupJob;
import org.thoughtcrime.securesms.keyvalue.SignalStore;
import org.thoughtcrime.securesms.util.JavaTimeExtensionsKt;
import org.thoughtcrime.securesms.util.TextSecurePreferences;

import java.util.concurrent.TimeUnit;
import java.time.LocalDateTime;
import java.util.Random;
import java.util.concurrent.TimeUnit;

public class LocalBackupListener extends PersistentAlarmManagerListener {

  private static final int BACKUP_JITTER_WINDOW_SECONDS = Math.toIntExact(TimeUnit.MINUTES.toSeconds(10));

  @Override
  protected boolean shouldScheduleExact() {
    return true;
  }

  @Override
  protected long getNextScheduledExecutionTime(Context context) {
    return TextSecurePreferences.getNextBackupTime(context);
  }

  @Override
  protected long onAlarm(Context context, long scheduledTime) {
    if (SignalStore.settings().isBackupEnabled()) {
      LocalBackupJob.enqueue(false);
    }

    return setNextBackupTimeToIntervalFromNow(context);
  }

  public static void schedule(Context context) {
    if (SignalStore.settings().isBackupEnabled()) {
      new LocalBackupListener().onReceive(context, getScheduleIntent());
    }
  }

  public static long setNextBackupTimeToIntervalFromNow(@NonNull Context context) {
    LocalDateTime now    = LocalDateTime.now();
    int           hour   = SignalStore.settings().getBackupHour();
    int           minute = SignalStore.settings().getBackupMinute();
<<<<<<< HEAD
    LocalDateTime next   = now.withHour(hour).withMinute(minute).withSecond(0);

    if (now.isAfter(next)) {
      next = next.plusDays(TextSecurePreferences.getBackupIntervalInDays(context));
    }

    int jitter = (new Random().nextInt(BACKUP_JITTER_WINDOW_SECONDS)) - (BACKUP_JITTER_WINDOW_SECONDS / 2);
    next = next.plusSeconds(jitter);
=======
    LocalDateTime next   = MessageBackupListener.getNextDailyBackupTimeFromNowWithJitter(now, hour, minute, BACKUP_JITTER_WINDOW_SECONDS);
>>>>>>> c4e64f6f

    long nextTime = JavaTimeExtensionsKt.toMillis(next);

    TextSecurePreferences.setNextBackupTime(context, nextTime);

    return nextTime;
  }

  public static void setNextBackupTimeToIntervalFromPrevious(@NonNull Context context, int oldInterval) {
    int days = TextSecurePreferences.getBackupIntervalInDays(context);
    long adjust = (days >= oldInterval) ? TimeUnit.DAYS.toMillis(days - oldInterval) : -TimeUnit.DAYS.toMillis(oldInterval - days);
    long nextTime = TextSecurePreferences.getNextBackupTime(context) + adjust;
    TextSecurePreferences.setNextBackupTime(context, nextTime);
  }
}<|MERGE_RESOLUTION|>--- conflicted
+++ resolved
@@ -48,18 +48,7 @@
     LocalDateTime now    = LocalDateTime.now();
     int           hour   = SignalStore.settings().getBackupHour();
     int           minute = SignalStore.settings().getBackupMinute();
-<<<<<<< HEAD
-    LocalDateTime next   = now.withHour(hour).withMinute(minute).withSecond(0);
-
-    if (now.isAfter(next)) {
-      next = next.plusDays(TextSecurePreferences.getBackupIntervalInDays(context));
-    }
-
-    int jitter = (new Random().nextInt(BACKUP_JITTER_WINDOW_SECONDS)) - (BACKUP_JITTER_WINDOW_SECONDS / 2);
-    next = next.plusSeconds(jitter);
-=======
     LocalDateTime next   = MessageBackupListener.getNextDailyBackupTimeFromNowWithJitter(now, hour, minute, BACKUP_JITTER_WINDOW_SECONDS);
->>>>>>> c4e64f6f
 
     long nextTime = JavaTimeExtensionsKt.toMillis(next);
 

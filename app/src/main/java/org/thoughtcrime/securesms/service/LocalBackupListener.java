package org.thoughtcrime.securesms.service;


import android.content.Context;
import android.content.Intent;
import android.os.Build;

import androidx.annotation.NonNull;

import org.thoughtcrime.securesms.jobs.LocalBackupJob;
import org.thoughtcrime.securesms.keyvalue.SignalStore;
import org.thoughtcrime.securesms.util.JavaTimeExtensionsKt;
import org.thoughtcrime.securesms.util.TextSecurePreferences;

import java.time.LocalDateTime;
import java.util.concurrent.TimeUnit;

public class LocalBackupListener extends PersistentAlarmManagerListener {

  @Override
  protected boolean scheduleExact() {
    return Build.VERSION.SDK_INT >= 31;
  }

  @Override
  protected long getNextScheduledExecutionTime(Context context) {
    return TextSecurePreferences.getNextBackupTime(context);
  }

  @Override
  protected long onAlarm(Context context, long scheduledTime) {
    if (SignalStore.settings().isBackupEnabled()) {
      LocalBackupJob.enqueue(scheduleExact());
    }

    return setNextBackupTimeToIntervalFromNow(context);
  }

  public static void schedule(Context context) {
    if (SignalStore.settings().isBackupEnabled()) {
      new LocalBackupListener().onReceive(context, new Intent());
    }
  }

  public static long setNextBackupTimeToIntervalFromNow(@NonNull Context context) {
<<<<<<< HEAD
    long nextTime = System.currentTimeMillis() + TimeUnit.DAYS.toMillis(TextSecurePreferences.getBackupIntervalInDays(context));
=======
    long nextTime;

    if (Build.VERSION.SDK_INT < 31) {
      nextTime = System.currentTimeMillis() + INTERVAL;
    } else {
      LocalDateTime now  = LocalDateTime.now();
      LocalDateTime next = now.withHour(2).withMinute(0).withSecond(0);
      if (now.getHour() >= 2) {
        next = next.plusDays(1);
      }

      nextTime = JavaTimeExtensionsKt.toMillis(next);
    }

>>>>>>> cd619833
    TextSecurePreferences.setNextBackupTime(context, nextTime);

    return nextTime;
  }

  public static void setNextBackupTimeToIntervalFromPrevious(@NonNull Context context, int oldInterval) {
    int days = TextSecurePreferences.getBackupIntervalInDays(context);
    long adjust = (days >= oldInterval) ? TimeUnit.DAYS.toMillis(days - oldInterval) : -TimeUnit.DAYS.toMillis(oldInterval - days);
    long nextTime = TextSecurePreferences.getNextBackupTime(context) + adjust;
    TextSecurePreferences.setNextBackupTime(context, nextTime);
  }
}<|MERGE_RESOLUTION|>--- conflicted
+++ resolved
@@ -43,24 +43,20 @@
   }
 
   public static long setNextBackupTimeToIntervalFromNow(@NonNull Context context) {
-<<<<<<< HEAD
-    long nextTime = System.currentTimeMillis() + TimeUnit.DAYS.toMillis(TextSecurePreferences.getBackupIntervalInDays(context));
-=======
     long nextTime;
 
     if (Build.VERSION.SDK_INT < 31) {
-      nextTime = System.currentTimeMillis() + INTERVAL;
+      nextTime = System.currentTimeMillis() + TimeUnit.DAYS.toMillis(TextSecurePreferences.getBackupIntervalInDays(context));
     } else {
       LocalDateTime now  = LocalDateTime.now();
       LocalDateTime next = now.withHour(2).withMinute(0).withSecond(0);
       if (now.getHour() >= 2) {
-        next = next.plusDays(1);
+        next = next.plusDays(TextSecurePreferences.getBackupIntervalInDays(context));
       }
 
       nextTime = JavaTimeExtensionsKt.toMillis(next);
     }
 
->>>>>>> cd619833
     TextSecurePreferences.setNextBackupTime(context, nextTime);
 
     return nextTime;

--- conflicted
+++ resolved
@@ -48,14 +48,9 @@
     fun getNextDailyBackupTimeFromNowWithJitter(now: LocalDateTime, hour: Int, minute: Int, maxJitterSeconds: Int, randomSource: Random = Random()): LocalDateTime {
       var next = now.withHour(hour).withMinute(minute).withSecond(0)
 
-<<<<<<< HEAD
-      if (!now.plusSeconds(maxJitterSeconds.toLong() / 2).isBefore(next)) {
-        next = next.plusDays(SignalStore.settings.backupIntervalInDays.toLong())
-=======
       val endOfJitterWindowForNow = now.plusSeconds(maxJitterSeconds.toLong() / 2)
       while (!endOfJitterWindowForNow.isBefore(next)) {
-        next = next.plusDays(1)
->>>>>>> dd923629
+        next = next.plusDays(SignalStore.settings.backupIntervalInDays.toLong())
       }
 
       val jitter = randomSource.nextInt(maxJitterSeconds) - maxJitterSeconds / 2

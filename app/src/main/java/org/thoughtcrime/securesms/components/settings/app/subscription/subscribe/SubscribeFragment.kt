package org.thoughtcrime.securesms.components.settings.app.subscription.subscribe

import android.content.DialogInterface
import android.graphics.Color
import android.text.SpannableStringBuilder
import androidx.appcompat.app.AlertDialog
import androidx.core.content.ContextCompat
import androidx.fragment.app.viewModels
import androidx.navigation.fragment.findNavController
import com.google.android.material.dialog.MaterialAlertDialogBuilder
import com.google.android.material.snackbar.Snackbar
import io.reactivex.rxjava3.android.schedulers.AndroidSchedulers
import org.signal.core.util.DimensionUnit
import org.signal.core.util.logging.Log
import org.signal.core.util.money.FiatMoney
import org.thoughtcrime.securesms.R
import org.thoughtcrime.securesms.badges.models.Badge
import org.thoughtcrime.securesms.badges.models.BadgePreview
import org.thoughtcrime.securesms.components.settings.DSLConfiguration
import org.thoughtcrime.securesms.components.settings.DSLSettingsAdapter
import org.thoughtcrime.securesms.components.settings.DSLSettingsFragment
import org.thoughtcrime.securesms.components.settings.DSLSettingsText
import org.thoughtcrime.securesms.components.settings.app.AppSettingsActivity
import org.thoughtcrime.securesms.components.settings.app.subscription.DonationEvent
import org.thoughtcrime.securesms.components.settings.app.subscription.DonationPaymentComponent
import org.thoughtcrime.securesms.components.settings.app.subscription.SubscriptionsRepository
import org.thoughtcrime.securesms.components.settings.app.subscription.errors.DonationError
import org.thoughtcrime.securesms.components.settings.app.subscription.errors.DonationErrorDialogs
import org.thoughtcrime.securesms.components.settings.app.subscription.errors.DonationErrorSource
import org.thoughtcrime.securesms.components.settings.app.subscription.models.CurrencySelection
import org.thoughtcrime.securesms.components.settings.app.subscription.models.GooglePayButton
import org.thoughtcrime.securesms.components.settings.app.subscription.models.NetworkFailure
import org.thoughtcrime.securesms.components.settings.configure
import org.thoughtcrime.securesms.components.settings.models.Progress
import org.thoughtcrime.securesms.dependencies.ApplicationDependencies
import org.thoughtcrime.securesms.keyboard.findListener
import org.thoughtcrime.securesms.payments.FiatMoneyUtil
import org.thoughtcrime.securesms.subscription.Subscription
import org.thoughtcrime.securesms.util.LifecycleDisposable
import org.thoughtcrime.securesms.util.SpanUtil
import org.thoughtcrime.securesms.util.navigation.safeNavigate
import java.util.Calendar
import java.util.Currency
import java.util.concurrent.TimeUnit

/**
 * UX for creating and changing a subscription
 */
class SubscribeFragment : DSLSettingsFragment(
  layoutId = R.layout.subscribe_fragment
) {

  private val lifecycleDisposable = LifecycleDisposable()

  private val supportTechSummary: CharSequence by lazy {
    SpannableStringBuilder(requireContext().getString(R.string.SubscribeFragment__support_technology_that_is_built_for_you_not))
      .append(" ")
      .append(
        SpanUtil.readMore(requireContext(), ContextCompat.getColor(requireContext(), R.color.signal_button_secondary_text)) {
          findNavController().safeNavigate(SubscribeFragmentDirections.actionSubscribeFragmentToSubscribeLearnMoreBottomSheetDialog())
        }
      )
  }

  private lateinit var processingDonationPaymentDialog: AlertDialog
  private lateinit var donationPaymentComponent: DonationPaymentComponent

  private var errorDialog: DialogInterface? = null

  private val viewModel: SubscribeViewModel by viewModels(
    factoryProducer = {
      SubscribeViewModel.Factory(SubscriptionsRepository(ApplicationDependencies.getDonationsService()), donationPaymentComponent.donationPaymentRepository, FETCH_SUBSCRIPTION_TOKEN_REQUEST_CODE)
    }
  )

  override fun onResume() {
    super.onResume()
    viewModel.refreshActiveSubscription()
  }

  override fun bindAdapter(adapter: DSLSettingsAdapter) {
    donationPaymentComponent = findListener()!!
    viewModel.refresh()

    BadgePreview.register(adapter)
    CurrencySelection.register(adapter)
    Subscription.register(adapter)
    GooglePayButton.register(adapter)
    Progress.register(adapter)
    NetworkFailure.register(adapter)

    processingDonationPaymentDialog = MaterialAlertDialogBuilder(requireContext())
      .setView(R.layout.processing_payment_dialog)
      .setCancelable(false)
      .create()

    viewModel.state.observe(viewLifecycleOwner) { state ->
      adapter.submitList(getConfiguration(state).toMappingModelList())
    }

    lifecycleDisposable.bindTo(viewLifecycleOwner.lifecycle)
    lifecycleDisposable += viewModel.events.subscribe {
      when (it) {
        is DonationEvent.PaymentConfirmationSuccess -> onPaymentConfirmed(it.badge)
        DonationEvent.RequestTokenSuccess -> Log.w(TAG, "Successfully got request token from Google Pay")
        DonationEvent.SubscriptionCancelled -> onSubscriptionCancelled()
        is DonationEvent.SubscriptionCancellationFailed -> onSubscriptionFailedToCancel(it.throwable)
      }
    }
    lifecycleDisposable += donationPaymentComponent.googlePayResultPublisher.subscribe {
      viewModel.onActivityResult(it.requestCode, it.resultCode, it.data)
    }

    lifecycleDisposable += DonationError
      .getErrorsForSource(DonationErrorSource.SUBSCRIPTION)
      .observeOn(AndroidSchedulers.mainThread())
      .subscribe { donationError ->
        onPaymentError(donationError)
      }
  }

  override fun onDestroyView() {
    super.onDestroyView()
    processingDonationPaymentDialog.hide()
  }

  private fun getConfiguration(state: SubscribeState): DSLConfiguration {
    if (state.hasInProgressSubscriptionTransaction || state.stage == SubscribeState.Stage.PAYMENT_PIPELINE) {
      processingDonationPaymentDialog.show()
    } else {
      processingDonationPaymentDialog.hide()
    }

    val areFieldsEnabled = state.stage == SubscribeState.Stage.READY && !state.hasInProgressSubscriptionTransaction

    return configure {
      customPref(BadgePreview.SubscriptionModel(state.selectedSubscription?.badge))

      sectionHeaderPref(
        title = DSLSettingsText.from(
          R.string.SubscribeFragment__signal_is_powered_by_people_like_you,
          DSLSettingsText.CenterModifier, DSLSettingsText.Title2BoldModifier
        )
      )

      noPadTextPref(
        title = DSLSettingsText.from(supportTechSummary, DSLSettingsText.CenterModifier)
      )

      space(DimensionUnit.DP.toPixels(16f).toInt())

      customPref(
        CurrencySelection.Model(
          selectedCurrency = state.currencySelection,
          isEnabled = areFieldsEnabled && state.activeSubscription?.isActive != true,
          onClick = {
            val selectableCurrencies = viewModel.getSelectableCurrencyCodes()
            if (selectableCurrencies != null) {
              findNavController().safeNavigate(SubscribeFragmentDirections.actionSubscribeFragmentToSetDonationCurrencyFragment(false, selectableCurrencies.toTypedArray()))
            }
          }
        )
      )

      space(DimensionUnit.DP.toPixels(4f).toInt())

      @Suppress("CascadeIf")
      if (state.stage == SubscribeState.Stage.INIT) {
        customPref(
          Subscription.LoaderModel()
        )
      } else if (state.stage == SubscribeState.Stage.FAILURE) {
        space(DimensionUnit.DP.toPixels(69f).toInt())
        customPref(
          NetworkFailure.Model {
            viewModel.refresh()
          }
        )
        space(DimensionUnit.DP.toPixels(75f).toInt())
      } else {
        state.subscriptions.forEach {

          val isActive = state.activeSubscription?.activeSubscription?.level == it.level && state.activeSubscription.isActive

          val activePrice = state.activeSubscription?.activeSubscription?.let { sub ->
            val activeCurrency = Currency.getInstance(sub.currency)
            val activeAmount = sub.amount.movePointLeft(activeCurrency.defaultFractionDigits)

            FiatMoney(activeAmount, activeCurrency)
          }

          customPref(
            Subscription.Model(
              activePrice = if (isActive) activePrice else null,
              subscription = it,
              isSelected = state.selectedSubscription == it,
              isEnabled = areFieldsEnabled,
              isActive = isActive,
              willRenew = isActive && !state.isSubscriptionExpiring(),
              onClick = { viewModel.setSelectedSubscription(it) },
              renewalTimestamp = TimeUnit.SECONDS.toMillis(state.activeSubscription?.activeSubscription?.endOfCurrentPeriod ?: 0L),
              selectedCurrency = state.currencySelection
            )
          )
        }
      }

      if (state.activeSubscription?.isActive == true) {
        space(DimensionUnit.DP.toPixels(16f).toInt())

        val activeAndSameLevel = state.activeSubscription.isActive &&
          state.selectedSubscription?.level == state.activeSubscription.activeSubscription?.level

        primaryButton(
          text = DSLSettingsText.from(R.string.SubscribeFragment__update_subscription),
          isEnabled = areFieldsEnabled && (!activeAndSameLevel || state.isSubscriptionExpiring()),
          onClick = {
            val price = viewModel.getPriceOfSelectedSubscription() ?: return@primaryButton
            val calendar = Calendar.getInstance()

            calendar.add(Calendar.MONTH, 1)
            MaterialAlertDialogBuilder(requireContext())
              .setTitle(R.string.SubscribeFragment__update_subscription_question)
              .setMessage(
                getString(
                  R.string.SubscribeFragment__you_will_be_charged_the_full_amount_s_of,
                  FiatMoneyUtil.format(
                    requireContext().resources,
                    price,
                    FiatMoneyUtil.formatOptions().trimZerosAfterDecimal()
                  )
                )
              )
              .setPositiveButton(R.string.SubscribeFragment__update) { dialog, _ ->
                dialog.dismiss()
                viewModel.updateSubscription()
              }
              .setNegativeButton(android.R.string.cancel) { dialog, _ ->
                dialog.dismiss()
              }
              .show()
          }
        )

        secondaryButtonNoOutline(
          text = DSLSettingsText.from(R.string.SubscribeFragment__cancel_subscription),
          isEnabled = areFieldsEnabled,
          onClick = {
            MaterialAlertDialogBuilder(requireContext())
              .setTitle(R.string.SubscribeFragment__confirm_cancellation)
              .setMessage(R.string.SubscribeFragment__you_wont_be_charged_again)
              .setPositiveButton(R.string.SubscribeFragment__confirm) { d, _ ->
                d.dismiss()
                viewModel.cancel()
              }
              .setNegativeButton(R.string.SubscribeFragment__not_now) { d, _ ->
                d.dismiss()
              }
              .show()
          }
        )
      } else {
        space(DimensionUnit.DP.toPixels(16f).toInt())

        customPref(
          GooglePayButton.Model(
            onClick = this@SubscribeFragment::onGooglePayButtonClicked,
            isEnabled = areFieldsEnabled && state.selectedSubscription != null
          )
        )

        space(DimensionUnit.DP.toPixels(8f).toInt())
      }
    }
  }

  private fun onGooglePayButtonClicked() {
    viewModel.requestTokenFromGooglePay()
  }

  private fun onPaymentConfirmed(badge: Badge) {
    findNavController().safeNavigate(
      SubscribeFragmentDirections.actionSubscribeFragmentToSubscribeThanksForYourSupportBottomSheetDialog(badge).setIsBoost(false),
    )
  }

  private fun onPaymentError(throwable: Throwable?) {
<<<<<<< HEAD
    if (throwable is DonationExceptions.TimedOutWaitingForTokenRedemption) {
      Log.w(TAG, "Timeout occurred while redeeming token", throwable, true)
      MaterialAlertDialogBuilder(requireContext())
        .setTitle(R.string.DonationsErrors__still_processing)
        .setMessage(R.string.DonationsErrors__your_payment_is_still)
        .setPositiveButton(android.R.string.ok) { dialog, _ ->
          dialog.dismiss()
          requireActivity().finish()
          requireActivity().startActivity(AppSettingsActivity.manageSubscriptions(requireContext()))
        }
        .show()
    } else if (throwable is DonationExceptions.SetupFailed) {
      Log.w(TAG, "Error occurred while processing payment", throwable, true)
      MaterialAlertDialogBuilder(requireContext())
        .setTitle(R.string.DonationsErrors__error_processing_payment)
        .setMessage(R.string.DonationsErrors__your_payment)
        .setPositiveButton(android.R.string.ok) { dialog, _ ->
          dialog.dismiss()
        }
        .show()
    } else if (SignalStore.donationsValues().shouldCancelSubscriptionBeforeNextSubscribeAttempt) {
      Log.w(TAG, "Stripe failed to process payment", throwable, true)
      MaterialAlertDialogBuilder(requireContext())
        .setTitle(R.string.DonationsErrors__error_processing_payment)
        .setMessage(R.string.DonationsErrors__your_badge_could_not_be_added)
        .setPositiveButton(android.R.string.ok) { dialog, _ ->
          dialog.dismiss()
          findNavController().popBackStack()
        }
        .show()
    } else {
      Log.w(TAG, "Error occurred while trying to redeem token", throwable, true)
      MaterialAlertDialogBuilder(requireContext())
        .setTitle(R.string.DonationsErrors__couldnt_add_badge)
        .setMessage(R.string.DonationsErrors__your_badge_could_not)
        .setPositiveButton(android.R.string.ok) { dialog, _ ->
          dialog.dismiss()
          findNavController().popBackStack()
        }
        .show()
=======
    Log.w(TAG, "onPaymentError", throwable, true)

    if (errorDialog != null) {
      Log.i(TAG, "Already displaying an error dialog. Skipping.")
      return
>>>>>>> 13a015fa
    }

    errorDialog = DonationErrorDialogs.show(
      requireContext(), throwable,
      object : DonationErrorDialogs.DialogCallback() {
        override fun onDialogDismissed() {
          findNavController().popBackStack()
        }
      }
    )
  }

  private fun onSubscriptionCancelled() {
    Snackbar.make(requireView(), R.string.SubscribeFragment__your_subscription_has_been_cancelled, Snackbar.LENGTH_LONG)
      .setTextColor(Color.WHITE)
      .show()

    requireActivity().finish()
    requireActivity().startActivity(AppSettingsActivity.home(requireContext()))
  }

  private fun onSubscriptionFailedToCancel(throwable: Throwable) {
    Log.w(TAG, "Failed to cancel subscription", throwable, true)
    MaterialAlertDialogBuilder(requireContext())
      .setTitle(R.string.DonationsErrors__failed_to_cancel_subscription)
      .setMessage(R.string.DonationsErrors__subscription_cancellation_requires_an_internet_connection)
      .setPositiveButton(android.R.string.ok) { dialog, _ ->
        dialog.dismiss()
        findNavController().popBackStack()
      }
      .show()
  }

  companion object {
    private val TAG = Log.tag(SubscribeFragment::class.java)
    private const val FETCH_SUBSCRIPTION_TOKEN_REQUEST_CODE = 1000
  }
}<|MERGE_RESOLUTION|>--- conflicted
+++ resolved
@@ -285,54 +285,11 @@
   }
 
   private fun onPaymentError(throwable: Throwable?) {
-<<<<<<< HEAD
-    if (throwable is DonationExceptions.TimedOutWaitingForTokenRedemption) {
-      Log.w(TAG, "Timeout occurred while redeeming token", throwable, true)
-      MaterialAlertDialogBuilder(requireContext())
-        .setTitle(R.string.DonationsErrors__still_processing)
-        .setMessage(R.string.DonationsErrors__your_payment_is_still)
-        .setPositiveButton(android.R.string.ok) { dialog, _ ->
-          dialog.dismiss()
-          requireActivity().finish()
-          requireActivity().startActivity(AppSettingsActivity.manageSubscriptions(requireContext()))
-        }
-        .show()
-    } else if (throwable is DonationExceptions.SetupFailed) {
-      Log.w(TAG, "Error occurred while processing payment", throwable, true)
-      MaterialAlertDialogBuilder(requireContext())
-        .setTitle(R.string.DonationsErrors__error_processing_payment)
-        .setMessage(R.string.DonationsErrors__your_payment)
-        .setPositiveButton(android.R.string.ok) { dialog, _ ->
-          dialog.dismiss()
-        }
-        .show()
-    } else if (SignalStore.donationsValues().shouldCancelSubscriptionBeforeNextSubscribeAttempt) {
-      Log.w(TAG, "Stripe failed to process payment", throwable, true)
-      MaterialAlertDialogBuilder(requireContext())
-        .setTitle(R.string.DonationsErrors__error_processing_payment)
-        .setMessage(R.string.DonationsErrors__your_badge_could_not_be_added)
-        .setPositiveButton(android.R.string.ok) { dialog, _ ->
-          dialog.dismiss()
-          findNavController().popBackStack()
-        }
-        .show()
-    } else {
-      Log.w(TAG, "Error occurred while trying to redeem token", throwable, true)
-      MaterialAlertDialogBuilder(requireContext())
-        .setTitle(R.string.DonationsErrors__couldnt_add_badge)
-        .setMessage(R.string.DonationsErrors__your_badge_could_not)
-        .setPositiveButton(android.R.string.ok) { dialog, _ ->
-          dialog.dismiss()
-          findNavController().popBackStack()
-        }
-        .show()
-=======
     Log.w(TAG, "onPaymentError", throwable, true)
 
     if (errorDialog != null) {
       Log.i(TAG, "Already displaying an error dialog. Skipping.")
       return
->>>>>>> 13a015fa
     }
 
     errorDialog = DonationErrorDialogs.show(

package org.thoughtcrime.securesms.components.settings.app

import android.os.Bundle
import android.view.View
import android.widget.Toast
import androidx.annotation.IdRes
import androidx.annotation.StringRes
import androidx.compose.foundation.background
import androidx.compose.foundation.clickable
import androidx.compose.foundation.layout.Box
import androidx.compose.foundation.layout.Column
import androidx.compose.foundation.layout.PaddingValues
import androidx.compose.foundation.layout.Row
import androidx.compose.foundation.layout.absoluteOffset
import androidx.compose.foundation.layout.defaultMinSize
import androidx.compose.foundation.layout.padding
import androidx.compose.foundation.layout.size
import androidx.compose.foundation.lazy.LazyColumn
import androidx.compose.foundation.shape.CircleShape
import androidx.compose.foundation.shape.RoundedCornerShape
import androidx.compose.material3.Icon
import androidx.compose.material3.MaterialTheme
import androidx.compose.material3.Text
import androidx.compose.runtime.Composable
import androidx.compose.runtime.getValue
import androidx.compose.runtime.livedata.observeAsState
import androidx.compose.runtime.remember
import androidx.compose.runtime.rememberUpdatedState
import androidx.compose.ui.Alignment
import androidx.compose.ui.Modifier
import androidx.compose.ui.graphics.Color
import androidx.compose.ui.platform.LocalContext
import androidx.compose.ui.platform.LocalInspectionMode
import androidx.compose.ui.res.colorResource
import androidx.compose.ui.res.painterResource
import androidx.compose.ui.res.stringResource
import androidx.compose.ui.text.style.TextAlign
import androidx.compose.ui.unit.dp
import androidx.fragment.app.viewModels
import androidx.lifecycle.lifecycleScope
import androidx.navigation.NavDirections
import androidx.navigation.fragment.findNavController
import kotlinx.coroutines.Dispatchers
import kotlinx.coroutines.flow.Flow
import kotlinx.coroutines.flow.flowOf
import kotlinx.coroutines.launch
import kotlinx.coroutines.withContext
import org.signal.core.ui.Dividers
import org.signal.core.ui.IconButtons
import org.signal.core.ui.Previews
import org.signal.core.ui.Rows
import org.signal.core.ui.Scaffolds
import org.signal.core.ui.SignalPreview
import org.signal.core.ui.horizontalGutters
import org.signal.core.ui.theme.SignalTheme
import org.thoughtcrime.securesms.R
import org.thoughtcrime.securesms.avatar.AvatarImage
import org.thoughtcrime.securesms.banner.Banner
import org.thoughtcrime.securesms.banner.BannerManager
import org.thoughtcrime.securesms.banner.banners.DeprecatedBuildBanner
import org.thoughtcrime.securesms.banner.banners.UnauthorizedBanner
import org.thoughtcrime.securesms.banner.ui.compose.Action
import org.thoughtcrime.securesms.banner.ui.compose.DefaultBanner
import org.thoughtcrime.securesms.banner.ui.compose.Importance
import org.thoughtcrime.securesms.components.emoji.Emojifier
import org.thoughtcrime.securesms.components.settings.app.subscription.BadgeImageMedium
import org.thoughtcrime.securesms.components.settings.app.subscription.InAppPaymentsRepository
import org.thoughtcrime.securesms.components.settings.app.subscription.completed.InAppPaymentsBottomSheetDelegate
import org.thoughtcrime.securesms.compose.ComposeFragment
import org.thoughtcrime.securesms.database.model.InAppPaymentSubscriberRecord
import org.thoughtcrime.securesms.phonenumbers.PhoneNumberFormatter
import org.thoughtcrime.securesms.profiles.ProfileName
import org.thoughtcrime.securesms.recipients.Recipient
import org.thoughtcrime.securesms.util.CommunicationActions
import org.thoughtcrime.securesms.util.Util
import org.thoughtcrime.securesms.util.navigation.safeNavigate

class AppSettingsFragment : ComposeFragment(), Callbacks {

  private val viewModel: AppSettingsViewModel by viewModels()

  override fun onViewCreated(view: View, savedInstanceState: Bundle?) {
    viewLifecycleOwner.lifecycle.addObserver(InAppPaymentsBottomSheetDelegate(childFragmentManager, viewLifecycleOwner))
  }

  @Composable
  override fun FragmentContent() {
    val state by viewModel.state.observeAsState()
    val self by viewModel.self.observeAsState()

    if (state == null) return

    val context = LocalContext.current
    val bannerManager = remember {
      BannerManager(
        banners = listOf(
          DeprecatedBuildBanner(),
          UnauthorizedBanner(context)
        )
      )
    }

    AppSettingsContent(
      self = self!!,
      state = state!!,
      bannerManager = bannerManager,
      callbacks = this
    )
  }

  override fun onNavigationClick() {
    requireActivity().finishAfterTransition()
  }

<<<<<<< HEAD
  private fun getConfiguration(state: AppSettingsState): DSLConfiguration {
    return configure {
      customPref(
        BioPreference(
          recipient = state.self,
          onRowClicked = {
            findNavController().safeNavigate(R.id.action_appSettingsFragment_to_manageProfileActivity)
          },
          onQrButtonClicked = {
            if (SignalStore.account.username != null) {
              findNavController().safeNavigate(R.id.action_appSettingsFragment_to_usernameLinkSettingsFragment)
            } else {
              findNavController().safeNavigate(R.id.action_appSettingsFragment_to_usernameEducationFragment)
            }
          }
        )
      )

      clickPref(
        title = DSLSettingsText.from(R.string.AccountSettingsFragment__account),
        icon = DSLSettingsIcon.from(R.drawable.symbol_person_circle_24),
        onClick = {
          findNavController().safeNavigate(R.id.action_appSettingsFragment_to_accountSettingsFragment)
        }
      )

      clickPref(
        title = DSLSettingsText.from(R.string.preferences__linked_devices),
        icon = DSLSettingsIcon.from(R.drawable.symbol_devices_24),
        onClick = { findNavController().safeNavigate(R.id.action_appSettingsFragment_to_linkDeviceFragment) },
        isEnabled = state.isRegisteredAndUpToDate()
      )

      if (state.allowUserToGoToDonationManagementScreen) {
        clickPref(
          title = DSLSettingsText.from(R.string.preferences__donate_to_signal),
          icon = DSLSettingsIcon.from(R.drawable.symbol_heart_24),
          iconEnd = if (state.hasExpiredGiftBadge) DSLSettingsIcon.from(R.drawable.symbol_info_fill_24, R.color.signal_accent_primary) else null,
          onClick = {
            findNavController().safeNavigate(AppSettingsFragmentDirections.actionAppSettingsFragmentToManageDonationsFragment())
          },
          onLongClick = this@AppSettingsFragment::copyDonorBadgeSubscriberIdToClipboard
        )
      } else {
        externalLinkPref(
          title = DSLSettingsText.from(R.string.preferences__donate_to_signal),
          icon = DSLSettingsIcon.from(R.drawable.symbol_heart_24),
          linkId = R.string.donate_url
        )
      }

      dividerPref()

      clickPref(
        title = DSLSettingsText.from(R.string.preferences__appearance),
        icon = DSLSettingsIcon.from(R.drawable.symbol_appearance_24),
        onClick = {
          findNavController().safeNavigate(R.id.action_appSettingsFragment_to_appearanceSettingsFragment)
        }
      )

      clickPref(
        title = DSLSettingsText.from(R.string.preferences_chats__chats),
        icon = DSLSettingsIcon.from(R.drawable.symbol_chat_24),
        onClick = {
          findNavController().safeNavigate(R.id.action_appSettingsFragment_to_chatsSettingsFragment)
        },
        onLongClick = this@AppSettingsFragment::copyRemoteBackupsSubscriberIdToClipboard,
        isEnabled = state.isRegisteredAndUpToDate()
      )

      clickPref(
        title = DSLSettingsText.from(R.string.preferences__stories),
        icon = DSLSettingsIcon.from(R.drawable.symbol_stories_24),
        onClick = {
          findNavController().safeNavigate(AppSettingsFragmentDirections.actionAppSettingsFragmentToStoryPrivacySettings(R.string.preferences__stories))
        },
        isEnabled = state.isRegisteredAndUpToDate()
      )

      clickPref(
        title = DSLSettingsText.from(R.string.preferences__notifications),
        icon = DSLSettingsIcon.from(R.drawable.symbol_bell_24),
        onClick = {
          findNavController().safeNavigate(R.id.action_appSettingsFragment_to_notificationsSettingsFragment)
        },
        isEnabled = state.isRegisteredAndUpToDate()
      )

      clickPref(
        title = DSLSettingsText.from(R.string.preferences__privacy),
        icon = DSLSettingsIcon.from(R.drawable.symbol_lock_white_48),
        onClick = {
          findNavController().safeNavigate(R.id.action_appSettingsFragment_to_privacySettingsFragment)
        },
        isEnabled = state.isRegisteredAndUpToDate()
      )

      if (RemoteConfig.messageBackups) {
        clickPref(
          title = DSLSettingsText.from(R.string.preferences_chats__backups),
          icon = DSLSettingsIcon.from(R.drawable.symbol_backup_24),
          onClick = {
            findNavController().safeNavigate(R.id.action_appSettingsFragment_to_backupsSettingsFragment)
          },
          isEnabled = state.isRegisteredAndUpToDate()
        )
      }

      clickPref(
        title = DSLSettingsText.from(R.string.preferences__data_and_storage),
        icon = DSLSettingsIcon.from(R.drawable.symbol_data_24),
        onClick = {
          findNavController().safeNavigate(R.id.action_appSettingsFragment_to_dataAndStorageSettingsFragment)
        }
      )

      if (Environment.IS_NIGHTLY) {
        clickPref(
          title = DSLSettingsText.from("App updates"),
          icon = DSLSettingsIcon.from(R.drawable.symbol_calendar_24),
          onClick = {
            findNavController().safeNavigate(R.id.action_appSettingsFragment_to_appUpdatesSettingsFragment)
          }
        )
      }

      dividerPref()

      if (SignalStore.payments.paymentsAvailability.showPaymentsMenu()) {
        customPref(
          PaymentsPreference(
            unreadCount = state.unreadPaymentsCount
          ) {
            findNavController().safeNavigate(R.id.action_appSettingsFragment_to_paymentsActivity)
          }
        )

        dividerPref()
      }

      clickPref(
        title = DSLSettingsText.from(R.string.preferences__fork_specific),
        onClick = {
          findNavController().safeNavigate(R.id.action_appSettingsFragment_to_forkSettingsFragment)
        }
      )

      dividerPref()

      clickPref(
        title = DSLSettingsText.from(R.string.preferences__help),
        icon = DSLSettingsIcon.from(R.drawable.symbol_help_24),
        onClick = {
          findNavController().safeNavigate(R.id.action_appSettingsFragment_to_helpSettingsFragment)
        }
      )

      clickPref(
        title = DSLSettingsText.from(R.string.AppSettingsFragment__invite_your_friends),
        icon = DSLSettingsIcon.from(R.drawable.symbol_invite_24),
        onClick = {
          findNavController().safeNavigate(R.id.action_appSettingsFragment_to_inviteActivity)
        }
      )
=======
  override fun navigate(actionId: Int) {
    findNavController().safeNavigate(actionId)
  }
>>>>>>> 0891a161

  override fun navigate(directions: NavDirections) {
    findNavController().safeNavigate(directions)
  }

  override fun onResume() {
    super.onResume()
    viewModel.refresh()
    viewModel.refreshDeprecatedOrUnregistered()
  }

  override fun copyDonorBadgeSubscriberIdToClipboard() {
    copySubscriberIdToClipboard(
      subscriberType = InAppPaymentSubscriberRecord.Type.DONATION,
      toastSuccessStringRes = R.string.AppSettingsFragment__copied_donor_subscriber_id_to_clipboard
    )
  }

  override fun copyRemoteBackupsSubscriberIdToClipboard() {
    copySubscriberIdToClipboard(
      subscriberType = InAppPaymentSubscriberRecord.Type.BACKUP,
      toastSuccessStringRes = R.string.AppSettingsFragment__copied_backups_subscriber_id_to_clipboard
    )
  }

  private fun copySubscriberIdToClipboard(
    subscriberType: InAppPaymentSubscriberRecord.Type,
    @StringRes toastSuccessStringRes: Int
  ) {
    lifecycleScope.launch {
      val subscriber = withContext(Dispatchers.IO) {
        InAppPaymentsRepository.getSubscriber(subscriberType)
      }

      withContext(Dispatchers.Main) {
        if (subscriber != null) {
          Toast.makeText(requireContext(), toastSuccessStringRes, Toast.LENGTH_LONG).show()
          Util.copyToClipboard(requireContext(), subscriber.subscriberId.serialize())
        }
      }
    }
  }
}

@Composable
private fun AppSettingsContent(
  self: BioRecipientState,
  state: AppSettingsState,
  bannerManager: BannerManager,
  callbacks: Callbacks
) {
  val isRegisteredAndUpToDate by rememberUpdatedState(state.isRegisteredAndUpToDate())

  Scaffolds.Settings(
    title = stringResource(R.string.text_secure_normal__menu_settings),
    navigationContentDescription = stringResource(R.string.CallScreenTopBar__go_back),
    navigationIconPainter = painterResource(R.drawable.symbol_arrow_left_24),
    onNavigationClick = callbacks::onNavigationClick
  ) { contentPadding ->
    Column(
      modifier = Modifier.padding(contentPadding)
    ) {
      bannerManager.Banner()

      LazyColumn {
        item {
          BioRow(
            self = self,
            callbacks = callbacks
          )
        }

        if (state.backupFailureState != BackupFailureState.NONE) {
          item {
            Dividers.Default()
          }

          item {
            Rows.TextRow(
              text = {
                Text(text = stringResource(R.string.AppSettingsFragment__renew_your_signal_backups_subscription))
              },
              icon = {
                Box {
                  Icon(
                    painter = painterResource(R.drawable.symbol_backup_24),
                    tint = MaterialTheme.colorScheme.onSurface,
                    contentDescription = null
                  )

                  Box(
                    modifier = Modifier
                      .absoluteOffset(3.dp, (-2).dp)
                      .background(color = Color(0xFFFFCC00), shape = CircleShape)
                      .size(12.dp)
                      .align(Alignment.TopEnd)
                  )
                }
              },
              onClick = {
                callbacks.navigate(R.id.action_appSettingsFragment_to_remoteBackupsSettingsFragment)
              }
            )
          }

          item {
            Dividers.Default()
          }
        }

        item {
          Rows.TextRow(
            text = stringResource(R.string.AccountSettingsFragment__account),
            icon = painterResource(R.drawable.symbol_person_circle_24),
            onClick = {
              callbacks.navigate(R.id.action_appSettingsFragment_to_accountSettingsFragment)
            }
          )
        }

        item {
          Rows.TextRow(
            text = stringResource(R.string.preferences__linked_devices),
            icon = painterResource(R.drawable.symbol_devices_24),
            onClick = {
              callbacks.navigate(R.id.action_appSettingsFragment_to_linkDeviceFragment)
            },
            enabled = isRegisteredAndUpToDate
          )
        }

        item {
          val context = LocalContext.current
          val donateUrl = stringResource(R.string.donate_url)

          Rows.TextRow(
            text = {
              Text(
                text = stringResource(R.string.preferences__donate_to_signal),
                modifier = Modifier.weight(1f)
              )

              if (state.hasExpiredGiftBadge) {
                Icon(
                  painter = painterResource(R.drawable.symbol_info_fill_24),
                  tint = colorResource(R.color.signal_accent_primary),
                  contentDescription = null
                )
              }
            },
            icon = {
              Icon(
                painter = painterResource(R.drawable.symbol_heart_24),
                contentDescription = null,
                tint = MaterialTheme.colorScheme.onSurface
              )
            },
            onClick = {
              if (state.allowUserToGoToDonationManagementScreen) {
                callbacks.navigate(R.id.action_appSettingsFragment_to_manageDonationsFragment)
              } else {
                CommunicationActions.openBrowserLink(context, donateUrl)
              }
            },
            onLongClick = {
              callbacks.copyDonorBadgeSubscriberIdToClipboard()
            }
          )
        }

        item {
          Dividers.Default()
        }

        item {
          Rows.TextRow(
            text = stringResource(R.string.preferences__appearance),
            icon = painterResource(R.drawable.symbol_appearance_24),
            onClick = {
              callbacks.navigate(R.id.action_appSettingsFragment_to_appearanceSettingsFragment)
            }
          )
        }

        item {
          Rows.TextRow(
            text = stringResource(R.string.preferences_chats__chats),
            icon = painterResource(R.drawable.symbol_chat_24),
            onClick = {
              callbacks.navigate(R.id.action_appSettingsFragment_to_chatsSettingsFragment)
            },
            enabled = isRegisteredAndUpToDate
          )
        }

        item {
          Rows.TextRow(
            text = stringResource(R.string.preferences__stories),
            icon = painterResource(R.drawable.symbol_stories_24),
            onClick = {
              callbacks.navigate(AppSettingsFragmentDirections.actionAppSettingsFragmentToStoryPrivacySettings(R.string.preferences__stories))
            },
            enabled = isRegisteredAndUpToDate
          )
        }

        item {
          Rows.TextRow(
            text = stringResource(R.string.preferences__notifications),
            icon = painterResource(R.drawable.symbol_bell_24),
            onClick = {
              callbacks.navigate(R.id.action_appSettingsFragment_to_notificationsSettingsFragment)
            },
            enabled = isRegisteredAndUpToDate
          )
        }

        item {
          Rows.TextRow(
            text = stringResource(R.string.preferences__privacy),
            icon = painterResource(R.drawable.symbol_lock_24),
            onClick = {
              callbacks.navigate(R.id.action_appSettingsFragment_to_privacySettingsFragment)
            },
            enabled = isRegisteredAndUpToDate
          )
        }

        if (state.showBackups) {
          item {
            Rows.TextRow(
              text = stringResource(R.string.preferences_chats__backups),
              icon = painterResource(R.drawable.symbol_backup_24),
              onClick = {
                callbacks.navigate(R.id.action_appSettingsFragment_to_backupsSettingsFragment)
              },
              onLongClick = {
                callbacks.copyRemoteBackupsSubscriberIdToClipboard()
              },
              enabled = isRegisteredAndUpToDate
            )
          }
        }

        item {
          Rows.TextRow(
            text = stringResource(R.string.preferences__data_and_storage),
            icon = painterResource(R.drawable.symbol_data_24),
            onClick = {
              callbacks.navigate(R.id.action_appSettingsFragment_to_dataAndStorageSettingsFragment)
            }
          )
        }

        if (state.showAppUpdates) {
          item {
            Rows.TextRow(
              text = "App updates",
              icon = painterResource(R.drawable.symbol_calendar_24),
              onClick = {
                callbacks.navigate(R.id.action_appSettingsFragment_to_appUpdatesSettingsFragment)
              }
            )
          }
        }

        if (state.showPayments) {
          item {
            Dividers.Default()
          }

          item {
            Rows.TextRow(
              text = {
                Text(
                  text = stringResource(R.string.preferences__payments),
                  modifier = Modifier.weight(1f)
                )

                if (state.unreadPaymentsCount > 0) {
                  Text(
                    text = state.unreadPaymentsCount.toString(),
                    color = MaterialTheme.colorScheme.inverseOnSurface,
                    style = MaterialTheme.typography.bodyMedium,
                    textAlign = TextAlign.Center,
                    modifier = Modifier
                      .background(
                        color = MaterialTheme.colorScheme.primary,
                        shape = RoundedCornerShape(50)
                      )
                      .defaultMinSize(minWidth = 30.dp)
                      .padding(4.dp)
                  )
                }
              },
              icon = {
                Icon(
                  painter = painterResource(R.drawable.symbol_payment_24),
                  contentDescription = null,
                  tint = MaterialTheme.colorScheme.onSurface
                )
              },
              onClick = {
                callbacks.navigate(R.id.action_appSettingsFragment_to_paymentsActivity)
              }
            )
          }
        }

        item {
          Dividers.Default()
        }

        item {
          Rows.TextRow(
            text = stringResource(R.string.preferences__help),
            icon = painterResource(R.drawable.symbol_help_24),
            onClick = {
              callbacks.navigate(R.id.action_appSettingsFragment_to_helpSettingsFragment)
            }
          )
        }

        item {
          Rows.TextRow(
            text = stringResource(R.string.AppSettingsFragment__invite_your_friends),
            icon = painterResource(R.drawable.symbol_invite_24),
            onClick = {
              callbacks.navigate(R.id.action_appSettingsFragment_to_inviteActivity)
            }
          )
        }

        if (state.showInternalPreferences) {
          item {
            Dividers.Default()
          }

          item {
            Rows.TextRow(
              text = stringResource(R.string.preferences__internal_preferences),
              onClick = {
                callbacks.navigate(R.id.action_appSettingsFragment_to_internalSettingsFragment)
              }
            )
          }
        }
      }
    }
  }
}

@Composable
private fun BioRow(
  self: BioRecipientState,
  callbacks: Callbacks
) {
  val hasUsername by rememberUpdatedState(self.username.isNotBlank())

  Row(
    verticalAlignment = Alignment.CenterVertically,
    modifier = Modifier
      .clickable(
        onClick = {
          callbacks.navigate(R.id.action_appSettingsFragment_to_manageProfileActivity)
        }
      )
      .horizontalGutters()
  ) {
    Box {
      AvatarImage(
        recipient = self.recipient,
        modifier = Modifier
          .padding(vertical = 24.dp)
          .size(80.dp)
      )

      if (self.featuredBadge != null) {
        BadgeImageMedium(
          badge = self.featuredBadge,
          modifier = Modifier
            .padding(bottom = 24.dp)
            .size(24.dp)
            .align(Alignment.BottomEnd)
        )
      }
    }

    Column(
      modifier = Modifier
        .weight(1f)
        .padding(start = 24.dp, end = 12.dp)
    ) {
      Emojifier(text = self.profileName.toString()) { annotatedString, inlineTextContentMap ->
        Text(
          text = annotatedString,
          inlineContent = inlineTextContentMap,
          style = MaterialTheme.typography.titleLarge
        )
      }

      val prettyPhoneNumber = if (LocalInspectionMode.current) {
        self.e164
      } else {
        remember(self.e164) {
          PhoneNumberFormatter.prettyPrint(self.e164)
        }
      }

      Text(
        text = prettyPhoneNumber,
        color = MaterialTheme.colorScheme.onSurfaceVariant
      )

      if (hasUsername) {
        Text(
          text = self.username,
          color = MaterialTheme.colorScheme.onSurfaceVariant
        )
      }

      if (self.combinedAboutAndEmoji != null) {
        Emojifier(
          text = self.combinedAboutAndEmoji
        ) { annotatedString, inlineTextContentMap ->
          Text(
            text = annotatedString,
            color = MaterialTheme.colorScheme.outline,
            inlineContent = inlineTextContentMap,
            modifier = Modifier.padding(top = 8.dp)
          )
        }
      }
    }

    if (hasUsername) {
      IconButtons.IconButton(
        onClick = {
          callbacks.navigate(R.id.action_appSettingsFragment_to_usernameLinkSettingsFragment)
        },
        size = 36.dp,
        colors = IconButtons.iconButtonColors(
          containerColor = SignalTheme.colors.colorSurface4
        )
      ) {
        Icon(
          painter = painterResource(R.drawable.symbol_qrcode_24),
          contentDescription = null,
          modifier = Modifier.size(20.dp)
        )
      }
    }
  }
}

@SignalPreview
@Composable
private fun AppSettingsContentPreview() {
  Previews.Preview {
    AppSettingsContent(
      self = BioRecipientState(
        Recipient(
          systemContactName = "Miles Morales",
          profileName = ProfileName.fromParts("Miles", "Morales ❤\uFE0F"),
          isSelf = true,
          e164Value = "+15555555555",
          usernameValue = "miles.98",
          aboutEmoji = "❤\uFE0F",
          about = "About",
          isResolving = false
        )
      ),
      state = AppSettingsState(
        unreadPaymentsCount = 5,
        hasExpiredGiftBadge = true,
        allowUserToGoToDonationManagementScreen = true,
        userUnregistered = false,
        clientDeprecated = false,
        showInternalPreferences = true,
        showPayments = true,
        showAppUpdates = true,
        showBackups = true,
        backupFailureState = BackupFailureState.SUBSCRIPTION_STATE_MISMATCH
      ),
      bannerManager = BannerManager(
        banners = listOf(TestBanner())
      ),
      callbacks = EmptyCallbacks
    )
  }
}

@SignalPreview
@Composable
private fun BioRowPreview() {
  Previews.Preview {
    BioRow(
      self = BioRecipientState(
        Recipient(
          systemContactName = "Miles Morales",
          profileName = ProfileName.fromParts("Miles", "Morales ❤\uFE0F"),
          isSelf = true,
          e164Value = "+15555555555",
          usernameValue = "miles.98",
          aboutEmoji = "❤\uFE0F",
          about = "About",
          isResolving = false
        )
      ),
      callbacks = EmptyCallbacks
    )
  }
}

private interface Callbacks {
  fun onNavigationClick(): Unit = error("Not implemented.")
  fun navigate(@IdRes actionId: Int): Unit = error("Not implemented")
  fun navigate(directions: NavDirections): Unit = error("Not implemented")
  fun copyDonorBadgeSubscriberIdToClipboard(): Unit = error("Not implemented")
  fun copyRemoteBackupsSubscriberIdToClipboard(): Unit = error("Not implemented")
}

private object EmptyCallbacks : Callbacks

private class TestBanner : Banner<Unit>() {
  override val enabled: Boolean = true
  override val dataFlow: Flow<Unit> = flowOf(Unit)

  @Composable
  override fun DisplayBanner(model: Unit, contentPadding: PaddingValues) {
    DefaultBanner(
      title = "Test Title",
      body = "This is a test body",
      importance = Importance.ERROR,
      actions = listOf(
        Action(android.R.string.ok) {}
      ),
      paddingValues = contentPadding
    )
  }
}<|MERGE_RESOLUTION|>--- conflicted
+++ resolved
@@ -112,177 +112,9 @@
     requireActivity().finishAfterTransition()
   }
 
-<<<<<<< HEAD
-  private fun getConfiguration(state: AppSettingsState): DSLConfiguration {
-    return configure {
-      customPref(
-        BioPreference(
-          recipient = state.self,
-          onRowClicked = {
-            findNavController().safeNavigate(R.id.action_appSettingsFragment_to_manageProfileActivity)
-          },
-          onQrButtonClicked = {
-            if (SignalStore.account.username != null) {
-              findNavController().safeNavigate(R.id.action_appSettingsFragment_to_usernameLinkSettingsFragment)
-            } else {
-              findNavController().safeNavigate(R.id.action_appSettingsFragment_to_usernameEducationFragment)
-            }
-          }
-        )
-      )
-
-      clickPref(
-        title = DSLSettingsText.from(R.string.AccountSettingsFragment__account),
-        icon = DSLSettingsIcon.from(R.drawable.symbol_person_circle_24),
-        onClick = {
-          findNavController().safeNavigate(R.id.action_appSettingsFragment_to_accountSettingsFragment)
-        }
-      )
-
-      clickPref(
-        title = DSLSettingsText.from(R.string.preferences__linked_devices),
-        icon = DSLSettingsIcon.from(R.drawable.symbol_devices_24),
-        onClick = { findNavController().safeNavigate(R.id.action_appSettingsFragment_to_linkDeviceFragment) },
-        isEnabled = state.isRegisteredAndUpToDate()
-      )
-
-      if (state.allowUserToGoToDonationManagementScreen) {
-        clickPref(
-          title = DSLSettingsText.from(R.string.preferences__donate_to_signal),
-          icon = DSLSettingsIcon.from(R.drawable.symbol_heart_24),
-          iconEnd = if (state.hasExpiredGiftBadge) DSLSettingsIcon.from(R.drawable.symbol_info_fill_24, R.color.signal_accent_primary) else null,
-          onClick = {
-            findNavController().safeNavigate(AppSettingsFragmentDirections.actionAppSettingsFragmentToManageDonationsFragment())
-          },
-          onLongClick = this@AppSettingsFragment::copyDonorBadgeSubscriberIdToClipboard
-        )
-      } else {
-        externalLinkPref(
-          title = DSLSettingsText.from(R.string.preferences__donate_to_signal),
-          icon = DSLSettingsIcon.from(R.drawable.symbol_heart_24),
-          linkId = R.string.donate_url
-        )
-      }
-
-      dividerPref()
-
-      clickPref(
-        title = DSLSettingsText.from(R.string.preferences__appearance),
-        icon = DSLSettingsIcon.from(R.drawable.symbol_appearance_24),
-        onClick = {
-          findNavController().safeNavigate(R.id.action_appSettingsFragment_to_appearanceSettingsFragment)
-        }
-      )
-
-      clickPref(
-        title = DSLSettingsText.from(R.string.preferences_chats__chats),
-        icon = DSLSettingsIcon.from(R.drawable.symbol_chat_24),
-        onClick = {
-          findNavController().safeNavigate(R.id.action_appSettingsFragment_to_chatsSettingsFragment)
-        },
-        onLongClick = this@AppSettingsFragment::copyRemoteBackupsSubscriberIdToClipboard,
-        isEnabled = state.isRegisteredAndUpToDate()
-      )
-
-      clickPref(
-        title = DSLSettingsText.from(R.string.preferences__stories),
-        icon = DSLSettingsIcon.from(R.drawable.symbol_stories_24),
-        onClick = {
-          findNavController().safeNavigate(AppSettingsFragmentDirections.actionAppSettingsFragmentToStoryPrivacySettings(R.string.preferences__stories))
-        },
-        isEnabled = state.isRegisteredAndUpToDate()
-      )
-
-      clickPref(
-        title = DSLSettingsText.from(R.string.preferences__notifications),
-        icon = DSLSettingsIcon.from(R.drawable.symbol_bell_24),
-        onClick = {
-          findNavController().safeNavigate(R.id.action_appSettingsFragment_to_notificationsSettingsFragment)
-        },
-        isEnabled = state.isRegisteredAndUpToDate()
-      )
-
-      clickPref(
-        title = DSLSettingsText.from(R.string.preferences__privacy),
-        icon = DSLSettingsIcon.from(R.drawable.symbol_lock_white_48),
-        onClick = {
-          findNavController().safeNavigate(R.id.action_appSettingsFragment_to_privacySettingsFragment)
-        },
-        isEnabled = state.isRegisteredAndUpToDate()
-      )
-
-      if (RemoteConfig.messageBackups) {
-        clickPref(
-          title = DSLSettingsText.from(R.string.preferences_chats__backups),
-          icon = DSLSettingsIcon.from(R.drawable.symbol_backup_24),
-          onClick = {
-            findNavController().safeNavigate(R.id.action_appSettingsFragment_to_backupsSettingsFragment)
-          },
-          isEnabled = state.isRegisteredAndUpToDate()
-        )
-      }
-
-      clickPref(
-        title = DSLSettingsText.from(R.string.preferences__data_and_storage),
-        icon = DSLSettingsIcon.from(R.drawable.symbol_data_24),
-        onClick = {
-          findNavController().safeNavigate(R.id.action_appSettingsFragment_to_dataAndStorageSettingsFragment)
-        }
-      )
-
-      if (Environment.IS_NIGHTLY) {
-        clickPref(
-          title = DSLSettingsText.from("App updates"),
-          icon = DSLSettingsIcon.from(R.drawable.symbol_calendar_24),
-          onClick = {
-            findNavController().safeNavigate(R.id.action_appSettingsFragment_to_appUpdatesSettingsFragment)
-          }
-        )
-      }
-
-      dividerPref()
-
-      if (SignalStore.payments.paymentsAvailability.showPaymentsMenu()) {
-        customPref(
-          PaymentsPreference(
-            unreadCount = state.unreadPaymentsCount
-          ) {
-            findNavController().safeNavigate(R.id.action_appSettingsFragment_to_paymentsActivity)
-          }
-        )
-
-        dividerPref()
-      }
-
-      clickPref(
-        title = DSLSettingsText.from(R.string.preferences__fork_specific),
-        onClick = {
-          findNavController().safeNavigate(R.id.action_appSettingsFragment_to_forkSettingsFragment)
-        }
-      )
-
-      dividerPref()
-
-      clickPref(
-        title = DSLSettingsText.from(R.string.preferences__help),
-        icon = DSLSettingsIcon.from(R.drawable.symbol_help_24),
-        onClick = {
-          findNavController().safeNavigate(R.id.action_appSettingsFragment_to_helpSettingsFragment)
-        }
-      )
-
-      clickPref(
-        title = DSLSettingsText.from(R.string.AppSettingsFragment__invite_your_friends),
-        icon = DSLSettingsIcon.from(R.drawable.symbol_invite_24),
-        onClick = {
-          findNavController().safeNavigate(R.id.action_appSettingsFragment_to_inviteActivity)
-        }
-      )
-=======
   override fun navigate(actionId: Int) {
     findNavController().safeNavigate(actionId)
   }
->>>>>>> 0891a161
 
   override fun navigate(directions: NavDirections) {
     findNavController().safeNavigate(directions)
@@ -598,6 +430,20 @@
 
         item {
           Rows.TextRow(
+            text = stringResource(R.string.preferences__fork_specific),
+            icon = painterResource(R.drawable.symbol_help_24),
+            onClick = {
+              callbacks.navigate(R.id.action_appSettingsFragment_to_forkSettingsFragment)
+            }
+          )
+        }
+
+        item {
+          Dividers.Default()
+        }
+
+        item {
+          Rows.TextRow(
             text = stringResource(R.string.preferences__help),
             icon = painterResource(R.drawable.symbol_help_24),
             onClick = {

package org.thoughtcrime.securesms.components.settings.app.help

<<<<<<< HEAD
//import android.view.MenuItem
=======
>>>>>>> 19d34274
import androidx.navigation.Navigation
import org.thoughtcrime.securesms.BuildConfig
import org.thoughtcrime.securesms.R
import org.thoughtcrime.securesms.components.settings.DSLConfiguration
import org.thoughtcrime.securesms.components.settings.DSLSettingsAdapter
import org.thoughtcrime.securesms.components.settings.DSLSettingsFragment
import org.thoughtcrime.securesms.components.settings.DSLSettingsText
import org.thoughtcrime.securesms.components.settings.configure

<<<<<<< HEAD
//class HelpSettingsFragment : DSLSettingsFragment(R.string.preferences__help, R.menu.help_settings) {
class HelpSettingsFragment : DSLSettingsFragment(R.string.preferences__help) {

  /*
  override fun onOptionsItemSelected(item: MenuItem): Boolean {
    return if (item.itemId == R.id.action_submit_debug_log) {
      Navigation.findNavController(requireView()).navigate(R.id.action_helpSettingsFragment_to_submitDebugLogActivity)
      true
    } else {
      false
    }
  }
  */
=======
class HelpSettingsFragment : DSLSettingsFragment(R.string.preferences__help) {
>>>>>>> 19d34274

  override fun bindAdapter(adapter: DSLSettingsAdapter) {
    adapter.submitList(getConfiguration().toMappingModelList())
  }

  fun getConfiguration(): DSLConfiguration {
    return configure {
      externalLinkPref(
        title = DSLSettingsText.from(R.string.HelpSettingsFragment__support_center),
        linkId = R.string.support_center_url
      )

      /*
      clickPref(
        title = DSLSettingsText.from(R.string.HelpSettingsFragment__contact_us),
        onClick = {
          Navigation.findNavController(requireView()).navigate(R.id.action_helpSettingsFragment_to_helpFragment)
        }
      )
      */

      dividerPref()

      textPref(
        title = DSLSettingsText.from(R.string.HelpSettingsFragment__version),
        summary = DSLSettingsText.from(BuildConfig.VERSION_NAME)
      )

      clickPref(
        title = DSLSettingsText.from(R.string.HelpSettingsFragment__debug_log),
        onClick = {
          Navigation.findNavController(requireView()).navigate(R.id.action_helpSettingsFragment_to_submitDebugLogActivity)
        }
      )

      externalLinkPref(
        title = DSLSettingsText.from(R.string.HelpSettingsFragment__terms_amp_privacy_policy),
        linkId = R.string.terms_and_privacy_policy_url
      )

      textPref(
        summary = DSLSettingsText.from(
          StringBuilder().apply {
            append(getString(R.string.HelpFragment__copyright_signal_messenger))
            append(", shadowmoon_waltz")
            append("\n")
            append(getString(R.string.HelpFragment__licenced_under_the_gplv3))
            append("\n")
            append("SignalSW (this app) is a unaffiliated fork of Signal")
          }
        )
      )
    }
  }
}<|MERGE_RESOLUTION|>--- conflicted
+++ resolved
@@ -1,9 +1,5 @@
 package org.thoughtcrime.securesms.components.settings.app.help
 
-<<<<<<< HEAD
-//import android.view.MenuItem
-=======
->>>>>>> 19d34274
 import androidx.navigation.Navigation
 import org.thoughtcrime.securesms.BuildConfig
 import org.thoughtcrime.securesms.R
@@ -13,23 +9,7 @@
 import org.thoughtcrime.securesms.components.settings.DSLSettingsText
 import org.thoughtcrime.securesms.components.settings.configure
 
-<<<<<<< HEAD
-//class HelpSettingsFragment : DSLSettingsFragment(R.string.preferences__help, R.menu.help_settings) {
 class HelpSettingsFragment : DSLSettingsFragment(R.string.preferences__help) {
-
-  /*
-  override fun onOptionsItemSelected(item: MenuItem): Boolean {
-    return if (item.itemId == R.id.action_submit_debug_log) {
-      Navigation.findNavController(requireView()).navigate(R.id.action_helpSettingsFragment_to_submitDebugLogActivity)
-      true
-    } else {
-      false
-    }
-  }
-  */
-=======
-class HelpSettingsFragment : DSLSettingsFragment(R.string.preferences__help) {
->>>>>>> 19d34274
 
   override fun bindAdapter(adapter: DSLSettingsAdapter) {
     adapter.submitList(getConfiguration().toMappingModelList())
@@ -58,12 +38,14 @@
         summary = DSLSettingsText.from(BuildConfig.VERSION_NAME)
       )
 
+      /*
       clickPref(
         title = DSLSettingsText.from(R.string.HelpSettingsFragment__debug_log),
         onClick = {
           Navigation.findNavController(requireView()).navigate(R.id.action_helpSettingsFragment_to_submitDebugLogActivity)
         }
       )
+      */
 
       externalLinkPref(
         title = DSLSettingsText.from(R.string.HelpSettingsFragment__terms_amp_privacy_policy),

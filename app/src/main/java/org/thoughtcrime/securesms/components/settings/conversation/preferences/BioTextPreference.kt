package org.thoughtcrime.securesms.components.settings.conversation.preferences

import android.content.ClipData
import android.content.Context
import android.view.View
import android.widget.TextView
import android.widget.Toast
import org.thoughtcrime.securesms.R
import org.thoughtcrime.securesms.components.settings.PreferenceModel
import org.thoughtcrime.securesms.phonenumbers.PhoneNumberFormatter
import org.thoughtcrime.securesms.recipients.Recipient
import org.thoughtcrime.securesms.util.ServiceUtil
import org.thoughtcrime.securesms.util.TextSecurePreferences
import org.thoughtcrime.securesms.util.adapter.mapping.LayoutFactory
import org.thoughtcrime.securesms.util.adapter.mapping.MappingAdapter
import org.thoughtcrime.securesms.util.adapter.mapping.MappingViewHolder

/**
 * Renders name, description, about, etc. for a given group or recipient.
 */
object BioTextPreference {

  fun register(adapter: MappingAdapter) {
    adapter.registerFactory(RecipientModel::class.java, LayoutFactory(::RecipientViewHolder, R.layout.conversation_settings_bio_preference_item))
    adapter.registerFactory(GroupModel::class.java, LayoutFactory(::GroupViewHolder, R.layout.conversation_settings_bio_preference_item))
  }

  abstract class BioTextPreferenceModel<T : BioTextPreferenceModel<T>> : PreferenceModel<T>() {
    abstract fun getHeadlineText(context: Context): String
<<<<<<< HEAD
    abstract fun getSubhead0Text(context: Context): String?
    abstract fun getSubhead1Text(): String?
=======
    abstract fun getSubhead1Text(context: Context): String?
>>>>>>> 7d627ee8
    abstract fun getSubhead2Text(): String?
    abstract fun getCompoundDrawable(): Int
  }

  class RecipientModel(
    private val recipient: Recipient,
  ) : BioTextPreferenceModel<RecipientModel>() {

    override fun getHeadlineText(context: Context): String = recipient.getDisplayNameOrUsername(context)

<<<<<<< HEAD
    override fun getSubhead0Text(context: Context): String? {
      if (!recipient.isSelf() && TextSecurePreferences.isAlsoShowProfileName(context)) {
        return recipient.getDisplayName2(context).let { return if (!it.isEmpty()) it else null }
      } else {
        return null
      }
    }

    override fun getSubhead1Text(): String? = recipient.combinedAboutAndEmoji
=======
    override fun getSubhead1Text(context: Context): String? {
      return if (recipient.isReleaseNotes) {
        context.getString(R.string.ReleaseNotes__signal_release_notes_and_news)
      } else {
        recipient.combinedAboutAndEmoji
      }
    }
>>>>>>> 7d627ee8

    override fun getSubhead2Text(): String? = recipient.e164.transform(PhoneNumberFormatter::prettyPrint).orNull()

    override fun getCompoundDrawable(): Int {
      return if (recipient.isReleaseNotes) R.drawable.ic_official_28 else 0
    }

    override fun areContentsTheSame(newItem: RecipientModel): Boolean {
      return super.areContentsTheSame(newItem) && newItem.recipient.hasSameContent(recipient)
    }

    override fun areItemsTheSame(newItem: RecipientModel): Boolean {
      return newItem.recipient.id == recipient.id
    }
  }

  class GroupModel(
    val groupTitle: String,
    val groupMembershipDescription: String?
  ) : BioTextPreferenceModel<GroupModel>() {
    override fun getHeadlineText(context: Context): String = groupTitle

<<<<<<< HEAD
    override fun getSubhead0Text(context: Context): String? = null

    override fun getSubhead1Text(): String? = groupMembershipDescription
=======
    override fun getSubhead1Text(context: Context): String? = groupMembershipDescription
>>>>>>> 7d627ee8

    override fun getSubhead2Text(): String? = null

    override fun getCompoundDrawable(): Int = 0

    override fun areContentsTheSame(newItem: GroupModel): Boolean {
      return super.areContentsTheSame(newItem) &&
        groupTitle == newItem.groupTitle &&
        groupMembershipDescription == newItem.groupMembershipDescription
    }

    override fun areItemsTheSame(newItem: GroupModel): Boolean {
      return true
    }
  }

  private abstract class BioTextViewHolder<T : BioTextPreferenceModel<T>>(itemView: View) : MappingViewHolder<T>(itemView) {

    private val headline: TextView = itemView.findViewById(R.id.bio_preference_headline)
    private val subhead0: TextView = itemView.findViewById(R.id.bio_preference_subhead_0)
    private val subhead1: TextView = itemView.findViewById(R.id.bio_preference_subhead_1)
    protected val subhead2: TextView = itemView.findViewById(R.id.bio_preference_subhead_2)

    override fun bind(model: T) {
      headline.text = model.getHeadlineText(context)
      headline.setCompoundDrawablesRelativeWithIntrinsicBounds(0, 0, model.getCompoundDrawable(), 0)

<<<<<<< HEAD
      model.getSubhead0Text(context).let {
        subhead0.text = it
        subhead0.visibility = if (it == null) View.GONE else View.VISIBLE
      }

      model.getSubhead1Text().let {
=======
      model.getSubhead1Text(context).let {
>>>>>>> 7d627ee8
        subhead1.text = it
        subhead1.visibility = if (it == null) View.GONE else View.VISIBLE
      }

      model.getSubhead2Text().let {
        subhead2.text = it
        subhead2.visibility = if (it == null) View.GONE else View.VISIBLE
      }
    }
  }

  private class RecipientViewHolder(itemView: View) : BioTextViewHolder<RecipientModel>(itemView) {
    override fun bind(model: RecipientModel) {
      super.bind(model)

      val phoneNumber = model.getSubhead2Text()
      if (!phoneNumber.isNullOrEmpty()) {
        subhead2.setOnLongClickListener {
          val clipboardManager = ServiceUtil.getClipboardManager(context)
          clipboardManager.setPrimaryClip(ClipData.newPlainText(context.getString(R.string.ConversationSettingsFragment__phone_number), subhead2.text.toString()))
          Toast.makeText(context, R.string.ConversationSettingsFragment__copied_phone_number_to_clipboard, Toast.LENGTH_SHORT).show()
          true
        }
      } else {
        subhead2.setOnLongClickListener(null)
      }
    }
  }

  private class GroupViewHolder(itemView: View) : BioTextViewHolder<GroupModel>(itemView)
}<|MERGE_RESOLUTION|>--- conflicted
+++ resolved
@@ -27,12 +27,8 @@
 
   abstract class BioTextPreferenceModel<T : BioTextPreferenceModel<T>> : PreferenceModel<T>() {
     abstract fun getHeadlineText(context: Context): String
-<<<<<<< HEAD
     abstract fun getSubhead0Text(context: Context): String?
-    abstract fun getSubhead1Text(): String?
-=======
     abstract fun getSubhead1Text(context: Context): String?
->>>>>>> 7d627ee8
     abstract fun getSubhead2Text(): String?
     abstract fun getCompoundDrawable(): Int
   }
@@ -43,17 +39,14 @@
 
     override fun getHeadlineText(context: Context): String = recipient.getDisplayNameOrUsername(context)
 
-<<<<<<< HEAD
     override fun getSubhead0Text(context: Context): String? {
-      if (!recipient.isSelf() && TextSecurePreferences.isAlsoShowProfileName(context)) {
+      if (!recipient.isReleaseNotes && !recipient.isSelf() && TextSecurePreferences.isAlsoShowProfileName(context)) {
         return recipient.getDisplayName2(context).let { return if (!it.isEmpty()) it else null }
       } else {
         return null
       }
     }
 
-    override fun getSubhead1Text(): String? = recipient.combinedAboutAndEmoji
-=======
     override fun getSubhead1Text(context: Context): String? {
       return if (recipient.isReleaseNotes) {
         context.getString(R.string.ReleaseNotes__signal_release_notes_and_news)
@@ -61,7 +54,6 @@
         recipient.combinedAboutAndEmoji
       }
     }
->>>>>>> 7d627ee8
 
     override fun getSubhead2Text(): String? = recipient.e164.transform(PhoneNumberFormatter::prettyPrint).orNull()
 
@@ -84,13 +76,9 @@
   ) : BioTextPreferenceModel<GroupModel>() {
     override fun getHeadlineText(context: Context): String = groupTitle
 
-<<<<<<< HEAD
     override fun getSubhead0Text(context: Context): String? = null
 
-    override fun getSubhead1Text(): String? = groupMembershipDescription
-=======
     override fun getSubhead1Text(context: Context): String? = groupMembershipDescription
->>>>>>> 7d627ee8
 
     override fun getSubhead2Text(): String? = null
 
@@ -118,16 +106,12 @@
       headline.text = model.getHeadlineText(context)
       headline.setCompoundDrawablesRelativeWithIntrinsicBounds(0, 0, model.getCompoundDrawable(), 0)
 
-<<<<<<< HEAD
       model.getSubhead0Text(context).let {
         subhead0.text = it
         subhead0.visibility = if (it == null) View.GONE else View.VISIBLE
       }
 
-      model.getSubhead1Text().let {
-=======
       model.getSubhead1Text(context).let {
->>>>>>> 7d627ee8
         subhead1.text = it
         subhead1.visibility = if (it == null) View.GONE else View.VISIBLE
       }

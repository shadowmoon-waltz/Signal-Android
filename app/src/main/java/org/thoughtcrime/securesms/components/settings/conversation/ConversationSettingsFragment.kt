--- conflicted
+++ resolved
@@ -501,9 +501,7 @@
                 recipient = member.member,
                 isAdmin = member.isAdmin,
                 onClick = {
-                  if (!member.member.isSelf()) {
-                    RecipientBottomSheetDialogFragment.create(member.member.id, groupState.groupId).show(parentFragmentManager, "BOTTOM")
-                  }
+                  RecipientBottomSheetDialogFragment.show(parentFragmentManager, member.member.id, groupState.groupId)
                 }
               )
             )
@@ -736,7 +734,6 @@
           )
         }
 
-<<<<<<< HEAD
         if (!manageGroupTweaks) {
           for (member in groupState.members) {
             customPref(
@@ -744,21 +741,9 @@
                 recipient = member.member,
                 isAdmin = member.isAdmin,
                 onClick = {
-                  if (!member.member.isSelf()) {
-                    RecipientBottomSheetDialogFragment.create(member.member.id, groupState.groupId).show(parentFragmentManager, "BOTTOM")
-                  }
+                  RecipientBottomSheetDialogFragment.show(parentFragmentManager, member.member.id, groupState.groupId)
                 }
               )
-=======
-        for (member in groupState.members) {
-          customPref(
-            RecipientPreference.Model(
-              recipient = member.member,
-              isAdmin = member.isAdmin,
-              onClick = {
-                RecipientBottomSheetDialogFragment.show(parentFragmentManager, member.member.id, groupState.groupId)
-              }
->>>>>>> 5cf8242e
             )
           }
 

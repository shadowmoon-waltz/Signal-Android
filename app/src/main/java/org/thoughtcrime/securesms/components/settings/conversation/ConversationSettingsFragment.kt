package org.thoughtcrime.securesms.components.settings.conversation

import android.content.Context
import android.content.Intent
import android.graphics.Color
import android.graphics.PorterDuff
import android.graphics.PorterDuffColorFilter
import android.graphics.Rect
import android.os.Bundle
import android.view.MenuItem
import android.view.View
import android.view.ViewGroup
import android.widget.FrameLayout
import android.widget.TextView
import android.widget.Toast
import androidx.appcompat.widget.Toolbar
import androidx.core.content.ContextCompat
import androidx.core.view.doOnPreDraw
import androidx.fragment.app.viewModels
import androidx.navigation.Navigation
import androidx.recyclerview.widget.LinearLayoutManager
import androidx.recyclerview.widget.RecyclerView
import app.cash.exhaustive.Exhaustive
import com.google.android.flexbox.FlexboxLayoutManager
import com.google.android.material.dialog.MaterialAlertDialogBuilder
import com.google.android.material.snackbar.Snackbar
import org.thoughtcrime.securesms.AvatarPreviewActivity
import org.thoughtcrime.securesms.BlockUnblockDialog
import org.thoughtcrime.securesms.InviteActivity
import org.thoughtcrime.securesms.MediaPreviewActivity
import org.thoughtcrime.securesms.MuteDialog
import org.thoughtcrime.securesms.PushContactSelectionActivity
import org.thoughtcrime.securesms.R
import org.thoughtcrime.securesms.badges.BadgeImageView
import org.thoughtcrime.securesms.badges.Badges
import org.thoughtcrime.securesms.badges.Badges.displayBadges
import org.thoughtcrime.securesms.badges.models.Badge
import org.thoughtcrime.securesms.badges.view.ViewBadgeBottomSheetDialogFragment
import org.thoughtcrime.securesms.components.AvatarImageView
import org.thoughtcrime.securesms.components.recyclerview.OnScrollAnimationHelper
import org.thoughtcrime.securesms.components.recyclerview.ToolbarShadowAnimationHelper
import org.thoughtcrime.securesms.components.settings.DSLConfiguration
import org.thoughtcrime.securesms.components.settings.DSLSettingsAdapter
import org.thoughtcrime.securesms.components.settings.DSLSettingsFragment
import org.thoughtcrime.securesms.components.settings.DSLSettingsIcon
import org.thoughtcrime.securesms.components.settings.DSLSettingsText
import org.thoughtcrime.securesms.components.settings.NO_TINT
import org.thoughtcrime.securesms.components.settings.configure
import org.thoughtcrime.securesms.components.settings.conversation.preferences.AvatarPreference
import org.thoughtcrime.securesms.components.settings.conversation.preferences.BioTextPreference
import org.thoughtcrime.securesms.components.settings.conversation.preferences.ButtonStripPreference
import org.thoughtcrime.securesms.components.settings.conversation.preferences.GroupDescriptionPreference
import org.thoughtcrime.securesms.components.settings.conversation.preferences.InternalPreference
import org.thoughtcrime.securesms.components.settings.conversation.preferences.LargeIconClickPreference
import org.thoughtcrime.securesms.components.settings.conversation.preferences.LegacyGroupPreference
import org.thoughtcrime.securesms.components.settings.conversation.preferences.RecipientPreference
import org.thoughtcrime.securesms.components.settings.conversation.preferences.SharedMediaPreference
import org.thoughtcrime.securesms.components.settings.conversation.preferences.Utils.formatMutedUntil
import org.thoughtcrime.securesms.contacts.ContactsCursorLoader
import org.thoughtcrime.securesms.conversation.ConversationIntents
import org.thoughtcrime.securesms.groups.ParcelableGroupId
import org.thoughtcrime.securesms.groups.ui.GroupErrors
import org.thoughtcrime.securesms.groups.ui.GroupLimitDialog
import org.thoughtcrime.securesms.groups.ui.LeaveGroupDialog
import org.thoughtcrime.securesms.groups.ui.addmembers.AddMembersActivity
import org.thoughtcrime.securesms.groups.ui.addtogroup.AddToGroupsActivity
import org.thoughtcrime.securesms.groups.ui.invitesandrequests.ManagePendingAndRequestingMembersActivity
import org.thoughtcrime.securesms.groups.ui.managegroup.dialogs.GroupDescriptionDialog
import org.thoughtcrime.securesms.groups.ui.managegroup.dialogs.GroupInviteSentDialog
import org.thoughtcrime.securesms.groups.ui.managegroup.dialogs.GroupsLearnMoreBottomSheetDialogFragment
import org.thoughtcrime.securesms.groups.ui.migration.GroupsV1MigrationInitiationBottomSheetDialogFragment
import org.thoughtcrime.securesms.mediaoverview.MediaOverviewActivity
import org.thoughtcrime.securesms.profiles.edit.EditProfileActivity
import org.thoughtcrime.securesms.recipients.Recipient
import org.thoughtcrime.securesms.recipients.RecipientExporter
import org.thoughtcrime.securesms.recipients.RecipientId
import org.thoughtcrime.securesms.recipients.ui.bottomsheet.RecipientBottomSheetDialogFragment
import org.thoughtcrime.securesms.util.CommunicationActions
import org.thoughtcrime.securesms.util.ContextUtil
import org.thoughtcrime.securesms.util.ExpirationUtil
import org.thoughtcrime.securesms.util.FeatureFlags
import org.thoughtcrime.securesms.util.TextSecurePreferences
import org.thoughtcrime.securesms.util.ThemeUtil
import org.thoughtcrime.securesms.util.ViewUtil
import org.thoughtcrime.securesms.util.navigation.safeNavigate
import org.thoughtcrime.securesms.util.views.SimpleProgressDialog
import org.thoughtcrime.securesms.verify.VerifyIdentityActivity
import org.thoughtcrime.securesms.wallpaper.ChatWallpaperActivity

private const val REQUEST_CODE_VIEW_CONTACT = 1
private const val REQUEST_CODE_ADD_CONTACT = 2
private const val REQUEST_CODE_ADD_MEMBERS_TO_GROUP = 3
private const val REQUEST_CODE_RETURN_FROM_MEDIA = 4

class ConversationSettingsFragment : DSLSettingsFragment(
  layoutId = R.layout.conversation_settings_fragment,
  menuId = R.menu.conversation_settings
) {

  private val alertTint by lazy { ContextCompat.getColor(requireContext(), R.color.signal_alert_primary) }
  private val blockIcon by lazy {
    ContextUtil.requireDrawable(requireContext(), R.drawable.ic_block_tinted_24).apply {
      colorFilter = PorterDuffColorFilter(alertTint, PorterDuff.Mode.SRC_IN)
    }
  }

  private val unblockIcon by lazy {
    ContextUtil.requireDrawable(requireContext(), R.drawable.ic_block_tinted_24)
  }

  private val leaveIcon by lazy {
    ContextUtil.requireDrawable(requireContext(), R.drawable.ic_leave_tinted_24).apply {
      colorFilter = PorterDuffColorFilter(alertTint, PorterDuff.Mode.SRC_IN)
    }
  }

  private val viewModel by viewModels<ConversationSettingsViewModel>(
    factoryProducer = {
      val args = ConversationSettingsFragmentArgs.fromBundle(requireArguments())
      val groupId = args.groupId as? ParcelableGroupId

      ConversationSettingsViewModel.Factory(
        recipientId = args.recipientId,
        groupId = ParcelableGroupId.get(groupId),
        repository = ConversationSettingsRepository(requireContext())
      )
    }
  )

  private lateinit var callback: Callback

  private lateinit var toolbar: Toolbar
  private lateinit var toolbarAvatarContainer: FrameLayout
  private lateinit var toolbarAvatar: AvatarImageView
  private lateinit var toolbarBadge: BadgeImageView
  private lateinit var toolbarTitle: TextView
  private lateinit var toolbarBackground: View

  private val navController get() = Navigation.findNavController(requireView())

  override fun onAttach(context: Context) {
    super.onAttach(context)

    callback = context as Callback
  }

  override fun onViewCreated(view: View, savedInstanceState: Bundle?) {
    toolbar = view.findViewById(R.id.toolbar)
    toolbarAvatarContainer = view.findViewById(R.id.toolbar_avatar_container)
    toolbarAvatar = view.findViewById(R.id.toolbar_avatar)
    toolbarBadge = view.findViewById(R.id.toolbar_badge)
    toolbarTitle = view.findViewById(R.id.toolbar_title)
    toolbarBackground = view.findViewById(R.id.toolbar_background)

    val args: ConversationSettingsFragmentArgs = ConversationSettingsFragmentArgs.fromBundle(requireArguments())
    if (args.recipientId != null) {
      layoutManagerProducer = Badges::createLayoutManagerForGridWithBadges
    }

    super.onViewCreated(view, savedInstanceState)
  }

  override fun onActivityResult(requestCode: Int, resultCode: Int, data: Intent?) {
    when (requestCode) {
      REQUEST_CODE_ADD_MEMBERS_TO_GROUP -> if (data != null) {
        val selected: List<RecipientId> = requireNotNull(data.getParcelableArrayListExtra(PushContactSelectionActivity.KEY_SELECTED_RECIPIENTS))
        val progress: SimpleProgressDialog.DismissibleDialog = SimpleProgressDialog.showDelayed(requireContext())

        viewModel.onAddToGroupComplete(selected) {
          progress.dismiss()
        }
      }
      REQUEST_CODE_RETURN_FROM_MEDIA -> viewModel.refreshSharedMedia()
      REQUEST_CODE_ADD_CONTACT -> viewModel.refreshRecipient()
      REQUEST_CODE_VIEW_CONTACT -> viewModel.refreshRecipient()
    }
  }

  override fun getOnScrollAnimationHelper(toolbarShadow: View): OnScrollAnimationHelper {
    return ConversationSettingsOnUserScrolledAnimationHelper(toolbarAvatarContainer, toolbarTitle, toolbarBackground, toolbarShadow)
  }

  override fun onOptionsItemSelected(item: MenuItem): Boolean {
    return if (item.itemId == R.id.action_edit) {
      val args = ConversationSettingsFragmentArgs.fromBundle(requireArguments())
      val groupId = args.groupId as ParcelableGroupId

      startActivity(EditProfileActivity.getIntentForGroupProfile(requireActivity(), requireNotNull(ParcelableGroupId.get(groupId))))
      true
    } else {
      super.onOptionsItemSelected(item)
    }
  }

  override fun bindAdapter(adapter: DSLSettingsAdapter) {
    val args = ConversationSettingsFragmentArgs.fromBundle(requireArguments())

    BioTextPreference.register(adapter)
    AvatarPreference.register(adapter)
    ButtonStripPreference.register(adapter)
    LargeIconClickPreference.register(adapter)
    SharedMediaPreference.register(adapter)
    RecipientPreference.register(adapter)
    InternalPreference.register(adapter)
    GroupDescriptionPreference.register(adapter)
    LegacyGroupPreference.register(adapter)

    val recipientId = args.recipientId
    if (recipientId != null) {
      Badge.register(adapter) { badge, _, _ ->
        ViewBadgeBottomSheetDialogFragment.show(parentFragmentManager, recipientId, badge)
      }
    }

    viewModel.state.observe(viewLifecycleOwner) { state ->

      if (state.recipient != Recipient.UNKNOWN) {
        toolbarAvatar.buildOptions()
          .withQuickContactEnabled(false)
          .withUseSelfProfileAvatar(false)
          .withFixedSize(ViewUtil.dpToPx(80))
          .load(state.recipient)

        if (FeatureFlags.displayDonorBadges() && !state.recipient.isSelf) {
          toolbarBadge.setBadgeFromRecipient(state.recipient)
        }

        state.withRecipientSettingsState {
          toolbarTitle.text = state.recipient.getDisplayName(requireContext())
        }

        state.withGroupSettingsState {
          toolbarTitle.text = it.groupTitle
          toolbar.menu.findItem(R.id.action_edit).isVisible = it.canEditGroupAttributes
        }
      }

      adapter.submitList(getConfiguration(state).toMappingModelList()) {
        if (state.isLoaded) {
          (view?.parent as? ViewGroup)?.doOnPreDraw {
            callback.onContentWillRender()
          }
        }
      }
    }

    viewModel.events.observe(viewLifecycleOwner) { event ->
      @Exhaustive
      when (event) {
        is ConversationSettingsEvent.AddToAGroup -> handleAddToAGroup(event)
        is ConversationSettingsEvent.AddMembersToGroup -> handleAddMembersToGroup(event)
        ConversationSettingsEvent.ShowGroupHardLimitDialog -> showGroupHardLimitDialog()
        is ConversationSettingsEvent.ShowAddMembersToGroupError -> showAddMembersToGroupError(event)
        is ConversationSettingsEvent.ShowGroupInvitesSentDialog -> showGroupInvitesSentDialog(event)
        is ConversationSettingsEvent.ShowMembersAdded -> showMembersAdded(event)
        is ConversationSettingsEvent.InitiateGroupMigration -> GroupsV1MigrationInitiationBottomSheetDialogFragment.showForInitiation(parentFragmentManager, event.recipientId)
      }
    }
  }

  private fun getConfiguration(state: ConversationSettingsState): DSLConfiguration {
    return configure {
      if (state.recipient == Recipient.UNKNOWN) {
        return@configure
      }

      customPref(
        AvatarPreference.Model(
          recipient = state.recipient,
          storyViewState = state.storyViewState,
          onAvatarClick = { avatar ->
            if (!state.recipient.isSelf) {
              // startActivity(StoryViewerActivity.createIntent(requireContext(), state.recipient.id))

              // TODO [stories] -- If recipient has a story, go to story viewer.
              requireActivity().apply {
                startActivity(
                  AvatarPreviewActivity.intentFromRecipientId(this, state.recipient.id),
                  AvatarPreviewActivity.createTransitionBundle(this, avatar)
                )
              }
            }
          },
          onBadgeClick = { badge ->
            ViewBadgeBottomSheetDialogFragment.show(parentFragmentManager, state.recipient.id, badge)
          }
        )
      )

      state.withRecipientSettingsState {
        customPref(BioTextPreference.RecipientModel(recipient = state.recipient))
      }

      val manageGroupTweaks = TextSecurePreferences.isManageGroupTweaks(requireContext())

      state.withGroupSettingsState { groupState ->

        val groupMembershipDescription = if (groupState.groupId.isV1) {
          if (!manageGroupTweaks) {
            String.format("%s · %s", groupState.membershipCountDescription, getString(R.string.ManageGroupActivity_legacy_group))
          } else {
            getString(R.string.ManageGroupActivity_legacy_group)
          }
        } else if (!manageGroupTweaks && !groupState.canEditGroupAttributes && groupState.groupDescription.isNullOrEmpty()) {
          groupState.membershipCountDescription
        } else {
          null
        }

        customPref(
          BioTextPreference.GroupModel(
            groupTitle = groupState.groupTitle,
            groupMembershipDescription = groupMembershipDescription
          )
        )

        if (groupState.groupId.isV2) {
          customPref(
            GroupDescriptionPreference.Model(
              groupId = groupState.groupId,
              groupDescription = groupState.groupDescription,
              descriptionShouldLinkify = groupState.groupDescriptionShouldLinkify,
              canEditGroupAttributes = groupState.canEditGroupAttributes,
              onEditGroupDescription = {
                startActivity(EditProfileActivity.getIntentForGroupProfile(requireActivity(), groupState.groupId))
              },
              onViewGroupDescription = {
                GroupDescriptionDialog.show(childFragmentManager, groupState.groupId, null, groupState.groupDescriptionShouldLinkify)
              }
            )
          )
        } else if (groupState.legacyGroupState != LegacyGroupPreference.State.NONE) {
          customPref(
            LegacyGroupPreference.Model(
              state = groupState.legacyGroupState,
              onLearnMoreClick = { GroupsLearnMoreBottomSheetDialogFragment.show(parentFragmentManager) },
              onUpgradeClick = { viewModel.initiateGroupUpgrade() },
              onMmsWarningClick = { startActivity(Intent(requireContext(), InviteActivity::class.java)) }
            )
          )
        }
      }

      if (state.displayInternalRecipientDetails) {
        customPref(
          InternalPreference.Model(
            recipient = state.recipient,
            onInternalDetailsClicked = {
              val action = ConversationSettingsFragmentDirections.actionConversationSettingsFragmentToInternalDetailsSettingsFragment(state.recipient.id)
              navController.safeNavigate(action)
            }
          )
        )
      }

      customPref(
        ButtonStripPreference.Model(
          state = state.buttonStripState,
          onVideoClick = {
            if (state.recipient.isPushV2Group && state.requireGroupSettingsState().isAnnouncementGroup && !state.requireGroupSettingsState().isSelfAdmin) {
              MaterialAlertDialogBuilder(requireContext())
                .setTitle(R.string.ConversationActivity_cant_start_group_call)
                .setMessage(R.string.ConversationActivity_only_admins_of_this_group_can_start_a_call)
                .setPositiveButton(android.R.string.ok) { d, _ -> d.dismiss() }
                .show()
            } else {
              CommunicationActions.startVideoCall(requireActivity(), state.recipient)
            }
          },
          onAudioClick = {
            CommunicationActions.startVoiceCall(requireActivity(), state.recipient)
          },
          onMuteClick = {
            if (!state.buttonStripState.isMuted) {
              MuteDialog.show(requireContext(), viewModel::setMuteUntil)
            } else {
              MaterialAlertDialogBuilder(requireContext())
                .setMessage(state.recipient.muteUntil.formatMutedUntil(requireContext()))
                .setPositiveButton(R.string.ConversationSettingsFragment__unmute) { dialog, _ ->
                  viewModel.unmute()
                  dialog.dismiss()
                }
                .setNegativeButton(android.R.string.cancel) { dialog, _ -> dialog.dismiss() }
                .show()
            }
          },
          onSearchClick = {
            val intent = ConversationIntents.createBuilder(requireContext(), state.recipient.id, state.threadId)
              .withSearchOpen(true)
              .build()

            startActivity(intent)
            requireActivity().finish()
          }
        )
      )

      dividerPref()

      val summary = DSLSettingsText.from(formatDisappearingMessagesLifespan(state.disappearingMessagesLifespan))
      val icon = if (state.disappearingMessagesLifespan <= 0 || state.recipient.isBlocked) {
        R.drawable.ic_update_timer_disabled_16
      } else {
        R.drawable.ic_update_timer_16
      }

<<<<<<< HEAD
      var enabled = true
      state.withGroupSettingsState { groupState ->
        enabled = groupState.canEditGroupAttributes

        if (manageGroupTweaks) {
          val memberCount = groupState.allMembers.size

          if (memberCount > 0) {
            sectionHeaderPref(DSLSettingsText.from(resources.getQuantityString(R.plurals.ContactSelectionListFragment_d_members, memberCount, memberCount)))
          }

          for (member in groupState.members) {
            customPref(
              RecipientPreference.Model(
                recipient = member.member,
                isAdmin = member.isAdmin,
                onClick = {
                  if (!member.member.isSelf()) {
                    RecipientBottomSheetDialogFragment.create(member.member.id, groupState.groupId).show(parentFragmentManager, "BOTTOM")
                  }
                }
              )
            )
          }

          if (groupState.canShowMoreGroupMembers) {
            customPref(
              LargeIconClickPreference.Model(
                title = DSLSettingsText.from(R.string.ConversationSettingsFragment__see_all),
                icon = DSLSettingsIcon.from(R.drawable.show_more, NO_TINT),
                onClick = {
                  viewModel.revealAllMembers()
                }
              )
            )
          }

          if (memberCount > 0) {
            dividerPref()
          }
        }
=======
      var enabled = !state.recipient.isBlocked
      state.withGroupSettingsState {
        enabled = it.canEditGroupAttributes && !state.recipient.isBlocked
>>>>>>> ad0482fb
      }

      if (!state.recipient.isReleaseNotes) {
        clickPref(
          title = DSLSettingsText.from(R.string.ConversationSettingsFragment__disappearing_messages),
          summary = summary,
          icon = DSLSettingsIcon.from(icon),
          isEnabled = enabled,
          onClick = {
            val action = ConversationSettingsFragmentDirections.actionConversationSettingsFragmentToAppSettingsExpireTimer()
              .setInitialValue(state.disappearingMessagesLifespan)
              .setRecipientId(state.recipient.id)
              .setForResultMode(false)

            navController.safeNavigate(action)
          }
        )
      }

      if (!state.recipient.isReleaseNotes) {
        clickPref(
          title = DSLSettingsText.from(R.string.preferences__chat_color_and_wallpaper),
          icon = DSLSettingsIcon.from(R.drawable.ic_color_24),
          onClick = {
            startActivity(ChatWallpaperActivity.createIntent(requireContext(), state.recipient.id))
          }
        )
      }

      if (!state.recipient.isSelf) {
        clickPref(
          title = DSLSettingsText.from(R.string.ConversationSettingsFragment__sounds_and_notifications),
          icon = DSLSettingsIcon.from(R.drawable.ic_speaker_24),
          onClick = {
            val action = ConversationSettingsFragmentDirections.actionConversationSettingsFragmentToSoundsAndNotificationsSettingsFragment(state.recipient.id)

            navController.safeNavigate(action)
          }
        )
      }

      state.withRecipientSettingsState { recipientState ->
        when (recipientState.contactLinkState) {
          ContactLinkState.OPEN -> {
            @Suppress("DEPRECATION")
            clickPref(
              title = DSLSettingsText.from(R.string.ConversationSettingsFragment__contact_details),
              icon = DSLSettingsIcon.from(R.drawable.ic_profile_circle_24),
              onClick = {
                startActivityForResult(Intent(Intent.ACTION_VIEW, state.recipient.contactUri), REQUEST_CODE_VIEW_CONTACT)
              }
            )
          }
          ContactLinkState.ADD -> {
            @Suppress("DEPRECATION")
            clickPref(
              title = DSLSettingsText.from(R.string.ConversationSettingsFragment__add_as_a_contact),
              icon = DSLSettingsIcon.from(R.drawable.ic_plus_24),
              onClick = {
                startActivityForResult(RecipientExporter.export(state.recipient).asAddContactIntent(), REQUEST_CODE_ADD_CONTACT)
              }
            )
          }
          ContactLinkState.NONE -> {
          }
        }

        if (recipientState.identityRecord != null) {
          clickPref(
            title = DSLSettingsText.from(R.string.ConversationSettingsFragment__view_safety_number),
            icon = DSLSettingsIcon.from(R.drawable.ic_safety_number_24),
            onClick = {
              startActivity(VerifyIdentityActivity.newIntent(requireActivity(), recipientState.identityRecord))
            }
          )
        }
      }

      if (state.sharedMedia != null && state.sharedMedia.count > 0) {
        dividerPref()

        sectionHeaderPref(R.string.recipient_preference_activity__shared_media)

        @Suppress("DEPRECATION")
        customPref(
          SharedMediaPreference.Model(
            mediaCursor = state.sharedMedia,
            mediaIds = state.sharedMediaIds,
            onMediaRecordClick = { mediaRecord, isLtr ->
              startActivityForResult(
                MediaPreviewActivity.intentFromMediaRecord(requireContext(), mediaRecord, isLtr),
                REQUEST_CODE_RETURN_FROM_MEDIA
              )
            }
          )
        )

        clickPref(
          title = DSLSettingsText.from(R.string.ConversationSettingsFragment__see_all),
          onClick = {
            startActivity(MediaOverviewActivity.forThread(requireContext(), state.threadId))
          }
        )
      }

      state.withRecipientSettingsState { recipientSettingsState ->
        if (state.recipient.badges.isNotEmpty()) {
          dividerPref()

          sectionHeaderPref(R.string.ManageProfileFragment_badges)

          displayBadges(requireContext(), state.recipient.badges)

          textPref(
            summary = DSLSettingsText.from(
              R.string.ConversationSettingsFragment__get_badges
            )
          )
        }

        if (recipientSettingsState.selfHasGroups && !state.recipient.isReleaseNotes) {

          dividerPref()

          val groupsInCommonCount = recipientSettingsState.allGroupsInCommon.size
          sectionHeaderPref(
            DSLSettingsText.from(
              if (groupsInCommonCount == 0) {
                getString(R.string.ManageRecipientActivity_no_groups_in_common)
              } else {
                resources.getQuantityString(
                  R.plurals.ManageRecipientActivity_d_groups_in_common,
                  groupsInCommonCount,
                  groupsInCommonCount
                )
              }
            )
          )

          customPref(
            LargeIconClickPreference.Model(
              title = DSLSettingsText.from(R.string.ConversationSettingsFragment__add_to_a_group),
              icon = DSLSettingsIcon.from(R.drawable.add_to_a_group, NO_TINT),
              onClick = {
                viewModel.onAddToGroup()
              }
            )
          )

          for (group in recipientSettingsState.groupsInCommon) {
            customPref(
              RecipientPreference.Model(
                recipient = group,
                onClick = {
                  CommunicationActions.startConversation(requireActivity(), group, null)
                  requireActivity().finish()
                }
              )
            )
          }

          if (recipientSettingsState.canShowMoreGroupsInCommon) {
            customPref(
              LargeIconClickPreference.Model(
                title = DSLSettingsText.from(R.string.ConversationSettingsFragment__see_all),
                icon = DSLSettingsIcon.from(R.drawable.show_more, NO_TINT),
                onClick = {
                  viewModel.revealAllMembers()
                }
              )
            )
          }
        }
      }

      state.withGroupSettingsState { groupState ->
        val memberCount = groupState.allMembers.size

        if (groupState.canAddToGroup || (!manageGroupTweaks && memberCount > 0)) {
          dividerPref()

          if (!manageGroupTweaks) {
            sectionHeaderPref(DSLSettingsText.from(resources.getQuantityString(R.plurals.ContactSelectionListFragment_d_members, memberCount, memberCount)))
          }
        }

        if (groupState.canAddToGroup) {
          customPref(
            LargeIconClickPreference.Model(
              title = DSLSettingsText.from(R.string.ConversationSettingsFragment__add_members),
              icon = DSLSettingsIcon.from(R.drawable.add_to_a_group, NO_TINT),
              onClick = {
                viewModel.onAddToGroup()
              }
            )
          )
        }

        if (!manageGroupTweaks) {
          for (member in groupState.members) {
            customPref(
              RecipientPreference.Model(
                recipient = member.member,
                isAdmin = member.isAdmin,
                onClick = {
                  if (!member.member.isSelf()) {
                    RecipientBottomSheetDialogFragment.create(member.member.id, groupState.groupId).show(parentFragmentManager, "BOTTOM")
                  }
                }
              )
            )
          }

          if (groupState.canShowMoreGroupMembers) {
            customPref(
              LargeIconClickPreference.Model(
                title = DSLSettingsText.from(R.string.ConversationSettingsFragment__see_all),
                icon = DSLSettingsIcon.from(R.drawable.show_more, NO_TINT),
                onClick = {
                  viewModel.revealAllMembers()
                }
              )
            )
          }
        }

        if (state.recipient.isPushV2Group) {
          dividerPref()

          clickPref(
            title = DSLSettingsText.from(R.string.ConversationSettingsFragment__group_link),
            summary = DSLSettingsText.from(if (groupState.groupLinkEnabled) R.string.preferences_on else R.string.preferences_off),
            icon = DSLSettingsIcon.from(R.drawable.ic_link_16),
            onClick = {
              navController.safeNavigate(ConversationSettingsFragmentDirections.actionConversationSettingsFragmentToShareableGroupLinkFragment(groupState.groupId.requireV2().toString()))
            }
          )

          clickPref(
            title = DSLSettingsText.from(R.string.ConversationSettingsFragment__requests_and_invites),
            icon = DSLSettingsIcon.from(R.drawable.ic_update_group_add_16),
            onClick = {
              startActivity(ManagePendingAndRequestingMembersActivity.newIntent(requireContext(), groupState.groupId.requireV2()))
            }
          )

          if (groupState.isSelfAdmin) {
            clickPref(
              title = DSLSettingsText.from(R.string.ConversationSettingsFragment__permissions),
              icon = DSLSettingsIcon.from(R.drawable.ic_lock_24),
              onClick = {
                val action = ConversationSettingsFragmentDirections.actionConversationSettingsFragmentToPermissionsSettingsFragment(ParcelableGroupId.from(groupState.groupId))
                navController.safeNavigate(action)
              }
            )
          }
        }

        if (groupState.canLeave) {
          dividerPref()

          clickPref(
            title = DSLSettingsText.from(R.string.conversation__menu_leave_group, alertTint),
            icon = DSLSettingsIcon.from(leaveIcon),
            onClick = {
              LeaveGroupDialog.handleLeavePushGroup(requireActivity(), groupState.groupId.requirePush(), null)
            }
          )
        }
      }

      if (state.canModifyBlockedState) {
        state.withRecipientSettingsState {
          dividerPref()
        }

        state.withGroupSettingsState {
          if (!it.canLeave) {
            dividerPref()
          }
        }

        val isBlocked = state.recipient.isBlocked
        val isGroup = state.recipient.isPushGroup

        val title = when {
          isBlocked && isGroup -> R.string.ConversationSettingsFragment__unblock_group
          isBlocked -> R.string.ConversationSettingsFragment__unblock
          isGroup -> R.string.ConversationSettingsFragment__block_group
          else -> R.string.ConversationSettingsFragment__block
        }

        val titleTint = if (isBlocked) null else alertTint
        val blockUnblockIcon = if (isBlocked) unblockIcon else blockIcon

        clickPref(
          title = if (titleTint != null) DSLSettingsText.from(title, titleTint) else DSLSettingsText.from(title),
          icon = DSLSettingsIcon.from(blockUnblockIcon),
          onClick = {
            if (state.recipient.isBlocked) {
              BlockUnblockDialog.showUnblockFor(requireContext(), viewLifecycleOwner.lifecycle, state.recipient) {
                viewModel.unblock()
              }
            } else {
              BlockUnblockDialog.showBlockFor(requireContext(), viewLifecycleOwner.lifecycle, state.recipient) {
                viewModel.block()
              }
            }
          }
        )
      }
    }
  }

  private fun formatDisappearingMessagesLifespan(disappearingMessagesLifespan: Int): String {
    return if (disappearingMessagesLifespan <= 0) {
      getString(R.string.preferences_off)
    } else {
      ExpirationUtil.getExpirationDisplayValue(requireContext(), disappearingMessagesLifespan)
    }
  }

  private fun handleAddToAGroup(addToAGroup: ConversationSettingsEvent.AddToAGroup) {
    startActivity(AddToGroupsActivity.newIntent(requireContext(), addToAGroup.recipientId, addToAGroup.groupMembership))
  }

  @Suppress("DEPRECATION")
  private fun handleAddMembersToGroup(addMembersToGroup: ConversationSettingsEvent.AddMembersToGroup) {
    startActivityForResult(
      AddMembersActivity.createIntent(
        requireContext(),
        addMembersToGroup.groupId,
        ContactsCursorLoader.DisplayMode.FLAG_PUSH,
        addMembersToGroup.selectionWarning,
        addMembersToGroup.selectionLimit,
        addMembersToGroup.isAnnouncementGroup,
        addMembersToGroup.groupMembersWithoutSelf
      ),
      REQUEST_CODE_ADD_MEMBERS_TO_GROUP
    )
  }

  private fun showGroupHardLimitDialog() {
    GroupLimitDialog.showHardLimitMessage(requireContext())
  }

  private fun showAddMembersToGroupError(showAddMembersToGroupError: ConversationSettingsEvent.ShowAddMembersToGroupError) {
    Toast.makeText(requireContext(), GroupErrors.getUserDisplayMessage(showAddMembersToGroupError.failureReason), Toast.LENGTH_LONG).show()
  }

  private fun showGroupInvitesSentDialog(showGroupInvitesSentDialog: ConversationSettingsEvent.ShowGroupInvitesSentDialog) {
    GroupInviteSentDialog.showInvitesSent(requireContext(), viewLifecycleOwner, showGroupInvitesSentDialog.invitesSentTo)
  }

  private fun showMembersAdded(showMembersAdded: ConversationSettingsEvent.ShowMembersAdded) {
    val string = resources.getQuantityString(
      R.plurals.ManageGroupActivity_added,
      showMembersAdded.membersAddedCount,
      showMembersAdded.membersAddedCount
    )

    Snackbar.make(requireView(), string, Snackbar.LENGTH_SHORT).setTextColor(Color.WHITE).show()
  }

  private class ConversationSettingsOnUserScrolledAnimationHelper(
    private val toolbarAvatar: View,
    private val toolbarTitle: View,
    private val toolbarBackground: View,
    toolbarShadow: View
  ) : ToolbarShadowAnimationHelper(toolbarShadow) {

    override val duration: Long = 200L

    private val actionBarSize = ThemeUtil.getThemedDimen(toolbarShadow.context, R.attr.actionBarSize)
    private val rect = Rect()

    override fun getAnimationState(recyclerView: RecyclerView): AnimationState {
      val layoutManager = recyclerView.layoutManager!!
      val firstVisibleItemPosition = if (layoutManager is FlexboxLayoutManager) {
        layoutManager.findFirstVisibleItemPosition()
      } else {
        (layoutManager as LinearLayoutManager).findFirstVisibleItemPosition()
      }

      return if (firstVisibleItemPosition == 0) {
        val firstChild = requireNotNull(layoutManager.getChildAt(0))
        firstChild.getLocalVisibleRect(rect)

        if (rect.height() <= actionBarSize) {
          AnimationState.SHOW
        } else {
          AnimationState.HIDE
        }
      } else {
        AnimationState.SHOW
      }
    }

    override fun show(duration: Long) {
      super.show(duration)

      toolbarAvatar
        .animate()
        .setDuration(duration)
        .translationY(0f)
        .alpha(1f)

      toolbarTitle
        .animate()
        .setDuration(duration)
        .translationY(0f)
        .alpha(1f)

      toolbarBackground
        .animate()
        .setDuration(duration)
        .alpha(1f)
    }

    override fun hide(duration: Long) {
      super.hide(duration)

      toolbarAvatar
        .animate()
        .setDuration(duration)
        .translationY(ViewUtil.dpToPx(56).toFloat())
        .alpha(0f)

      toolbarTitle
        .animate()
        .setDuration(duration)
        .translationY(ViewUtil.dpToPx(56).toFloat())
        .alpha(0f)

      toolbarBackground
        .animate()
        .setDuration(duration)
        .alpha(0f)
    }
  }

  interface Callback {
    fun onContentWillRender()
  }
}<|MERGE_RESOLUTION|>--- conflicted
+++ resolved
@@ -404,10 +404,9 @@
         R.drawable.ic_update_timer_16
       }
 
-<<<<<<< HEAD
-      var enabled = true
-      state.withGroupSettingsState { groupState ->
-        enabled = groupState.canEditGroupAttributes
+      var enabled = !state.recipient.isBlocked
+      state.withGroupSettingsState {
+        enabled = it.canEditGroupAttributes && !state.recipient.isBlocked
 
         if (manageGroupTweaks) {
           val memberCount = groupState.allMembers.size
@@ -446,11 +445,6 @@
             dividerPref()
           }
         }
-=======
-      var enabled = !state.recipient.isBlocked
-      state.withGroupSettingsState {
-        enabled = it.canEditGroupAttributes && !state.recipient.isBlocked
->>>>>>> ad0482fb
       }
 
       if (!state.recipient.isReleaseNotes) {

--- conflicted
+++ resolved
@@ -1,15 +1,7 @@
 package org.thoughtcrime.securesms.components.settings.app.subscription
 
 import org.signal.donations.PaymentSourceType
-<<<<<<< HEAD
-import org.thoughtcrime.securesms.components.settings.app.subscription.donate.DonateToSignalType
-=======
 import org.thoughtcrime.securesms.database.InAppPaymentTable
-import org.thoughtcrime.securesms.keyvalue.SignalStore
-import org.thoughtcrime.securesms.util.Environment
-import org.thoughtcrime.securesms.util.FeatureFlags
-import org.thoughtcrime.securesms.util.LocaleFeatureFlags
->>>>>>> 329fc520
 
 /**
  * Helper object to determine in-app donations availability.
@@ -28,33 +20,12 @@
     return false
   }
 
-<<<<<<< HEAD
-  fun isPaymentSourceAvailable(paymentSourceType: PaymentSourceType, donateToSignalType: DonateToSignalType): Boolean {
+  fun isPaymentSourceAvailable(paymentSourceType: PaymentSourceType, inAppPaymentType: InAppPaymentTable.Type): Boolean {
     return false
   }
 
-  private fun isPayPalAvailableForDonateToSignalType(donateToSignalType: DonateToSignalType): Boolean {
+  private fun isPayPalAvailableForDonateToSignalType(inAppPaymentType: InAppPaymentTable.Type): Boolean {
     return false
-=======
-  fun isPaymentSourceAvailable(paymentSourceType: PaymentSourceType, inAppPaymentType: InAppPaymentTable.Type): Boolean {
-    return when (paymentSourceType) {
-      PaymentSourceType.PayPal -> isPayPalAvailableForDonateToSignalType(inAppPaymentType)
-      PaymentSourceType.Stripe.CreditCard -> isCreditCardAvailable()
-      PaymentSourceType.Stripe.GooglePay -> isGooglePayAvailable()
-      PaymentSourceType.Stripe.SEPADebit -> isSEPADebitAvailableForDonateToSignalType(inAppPaymentType)
-      PaymentSourceType.Stripe.IDEAL -> isIDEALAvailbleForDonateToSignalType(inAppPaymentType)
-      PaymentSourceType.Unknown -> false
-    }
-  }
-
-  private fun isPayPalAvailableForDonateToSignalType(inAppPaymentType: InAppPaymentTable.Type): Boolean {
-    return when (inAppPaymentType) {
-      InAppPaymentTable.Type.UNKNOWN -> error("Unsupported type UNKNOWN")
-      InAppPaymentTable.Type.ONE_TIME_DONATION, InAppPaymentTable.Type.ONE_TIME_GIFT -> FeatureFlags.paypalOneTimeDonations()
-      InAppPaymentTable.Type.RECURRING_DONATION -> FeatureFlags.paypalRecurringDonations()
-      InAppPaymentTable.Type.RECURRING_BACKUP -> FeatureFlags.messageBackups() && FeatureFlags.paypalRecurringDonations()
-    } && !LocaleFeatureFlags.isPayPalDisabled()
->>>>>>> 329fc520
   }
 
   /**
@@ -96,25 +67,15 @@
    * Whether the user is in a region which supports SEPA Debit transfers, based off local phone number
    * and donation type.
    */
-<<<<<<< HEAD
-  fun isSEPADebitAvailableForDonateToSignalType(donateToSignalType: DonateToSignalType): Boolean {
+  fun isSEPADebitAvailableForDonateToSignalType(inAppPaymentType: InAppPaymentTable.Type): Boolean {
     return false
-=======
-  fun isSEPADebitAvailableForDonateToSignalType(inAppPaymentType: InAppPaymentTable.Type): Boolean {
-    return inAppPaymentType != InAppPaymentTable.Type.ONE_TIME_GIFT && isSEPADebitAvailable()
->>>>>>> 329fc520
   }
 
   /**
    * Whether the user is in a region which suports IDEAL transfers, based off local phone number and
    * donation type
    */
-<<<<<<< HEAD
-  fun isIDEALAvailbleForDonateToSignalType(donateToSignalType: DonateToSignalType): Boolean {
+  fun isIDEALAvailbleForDonateToSignalType(inAppPaymentType: InAppPaymentTable.Type): Boolean {
     return false
-=======
-  fun isIDEALAvailbleForDonateToSignalType(inAppPaymentType: InAppPaymentTable.Type): Boolean {
-    return inAppPaymentType != InAppPaymentTable.Type.ONE_TIME_GIFT && isIDEALAvailable()
->>>>>>> 329fc520
   }
 }
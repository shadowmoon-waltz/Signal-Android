package org.thoughtcrime.securesms.components.settings.app.subscription.boost

import android.text.SpannableStringBuilder
import android.view.View
import androidx.appcompat.app.AlertDialog
import androidx.core.content.ContextCompat
import androidx.fragment.app.viewModels
import androidx.navigation.NavOptions
import androidx.navigation.fragment.findNavController
import androidx.recyclerview.widget.RecyclerView
import com.airbnb.lottie.LottieAnimationView
import com.google.android.material.dialog.MaterialAlertDialogBuilder
import org.signal.core.util.DimensionUnit
import org.signal.core.util.logging.Log
import org.thoughtcrime.securesms.R
import org.thoughtcrime.securesms.badges.models.Badge
import org.thoughtcrime.securesms.badges.models.BadgePreview
import org.thoughtcrime.securesms.components.KeyboardAwareLinearLayout
import org.thoughtcrime.securesms.components.settings.DSLConfiguration
import org.thoughtcrime.securesms.components.settings.DSLSettingsAdapter
import org.thoughtcrime.securesms.components.settings.DSLSettingsBottomSheetFragment
import org.thoughtcrime.securesms.components.settings.DSLSettingsIcon
import org.thoughtcrime.securesms.components.settings.DSLSettingsText
<<<<<<< HEAD
//import org.thoughtcrime.securesms.components.settings.app.AppSettingsActivity
=======
>>>>>>> cad0bab4
import org.thoughtcrime.securesms.components.settings.app.subscription.DonationEvent
import org.thoughtcrime.securesms.components.settings.app.subscription.DonationExceptions
import org.thoughtcrime.securesms.components.settings.app.subscription.DonationPaymentComponent
import org.thoughtcrime.securesms.components.settings.app.subscription.models.CurrencySelection
import org.thoughtcrime.securesms.components.settings.app.subscription.models.GooglePayButton
import org.thoughtcrime.securesms.components.settings.app.subscription.models.NetworkFailure
import org.thoughtcrime.securesms.components.settings.configure
import org.thoughtcrime.securesms.components.settings.models.Progress
import org.thoughtcrime.securesms.dependencies.ApplicationDependencies
<<<<<<< HEAD
//import org.thoughtcrime.securesms.help.HelpFragment
=======
>>>>>>> cad0bab4
import org.thoughtcrime.securesms.keyboard.findListener
import org.thoughtcrime.securesms.util.BottomSheetUtil.requireCoordinatorLayout
import org.thoughtcrime.securesms.util.CommunicationActions
import org.thoughtcrime.securesms.util.LifecycleDisposable
import org.thoughtcrime.securesms.util.Projection
import org.thoughtcrime.securesms.util.SpanUtil

/**
 * UX to allow users to donate ephemerally.
 */
class BoostFragment : DSLSettingsBottomSheetFragment(
  layoutId = R.layout.boost_bottom_sheet
) {

  private val viewModel: BoostViewModel by viewModels(
    factoryProducer = {
      BoostViewModel.Factory(BoostRepository(ApplicationDependencies.getDonationsService()), donationPaymentComponent.donationPaymentRepository, FETCH_BOOST_TOKEN_REQUEST_CODE)
    }
  )

  private val lifecycleDisposable = LifecycleDisposable()

  private lateinit var boost1AnimationView: LottieAnimationView
  private lateinit var boost2AnimationView: LottieAnimationView
  private lateinit var boost3AnimationView: LottieAnimationView
  private lateinit var boost4AnimationView: LottieAnimationView
  private lateinit var boost5AnimationView: LottieAnimationView
  private lateinit var boost6AnimationView: LottieAnimationView

  private lateinit var processingDonationPaymentDialog: AlertDialog
  private lateinit var donationPaymentComponent: DonationPaymentComponent

  private val sayThanks: CharSequence by lazy {
    SpannableStringBuilder(requireContext().getString(R.string.BoostFragment__say_thanks_and_earn, 30))
      .append(" ")
      .append(
        SpanUtil.learnMore(requireContext(), ContextCompat.getColor(requireContext(), R.color.signal_accent_primary)) {
          CommunicationActions.openBrowserLink(requireContext(), getString(R.string.sustainer_boost_and_badges))
        }
      )
  }

  override fun bindAdapter(adapter: DSLSettingsAdapter) {
    donationPaymentComponent = findListener()!!
    viewModel.refresh()

    CurrencySelection.register(adapter)
    BadgePreview.register(adapter)
    Boost.register(adapter)
    GooglePayButton.register(adapter)
    Progress.register(adapter)
    NetworkFailure.register(adapter)

    processingDonationPaymentDialog = MaterialAlertDialogBuilder(requireContext())
      .setView(R.layout.processing_payment_dialog)
      .setCancelable(false)
      .create()

    recyclerView.overScrollMode = RecyclerView.OVER_SCROLL_IF_CONTENT_SCROLLS

    boost1AnimationView = requireView().findViewById(R.id.boost1_animation)
    boost2AnimationView = requireView().findViewById(R.id.boost2_animation)
    boost3AnimationView = requireView().findViewById(R.id.boost3_animation)
    boost4AnimationView = requireView().findViewById(R.id.boost4_animation)
    boost5AnimationView = requireView().findViewById(R.id.boost5_animation)
    boost6AnimationView = requireView().findViewById(R.id.boost6_animation)

    KeyboardAwareLinearLayout(requireContext()).apply {
      addOnKeyboardHiddenListener {
        recyclerView.post { recyclerView.requestLayout() }
      }

      addOnKeyboardShownListener {
        recyclerView.post { recyclerView.scrollToPosition(adapter.itemCount - 1) }
      }

      requireCoordinatorLayout().addView(this)
    }

    viewModel.state.observe(viewLifecycleOwner) { state ->
      adapter.submitList(getConfiguration(state).toMappingModelList())
    }

    lifecycleDisposable.bindTo(viewLifecycleOwner.lifecycle)
    lifecycleDisposable += viewModel.events.subscribe { event: DonationEvent ->
      when (event) {
        is DonationEvent.GooglePayUnavailableError -> Unit
        is DonationEvent.PaymentConfirmationError -> onPaymentError(event.throwable)
        is DonationEvent.PaymentConfirmationSuccess -> onPaymentConfirmed(event.badge)
        is DonationEvent.RequestTokenError -> onPaymentError(DonationExceptions.SetupFailed(event.throwable))
        DonationEvent.RequestTokenSuccess -> Log.i(TAG, "Successfully got request token from Google Pay")
        DonationEvent.SubscriptionCancelled -> Unit
        is DonationEvent.SubscriptionCancellationFailed -> Unit
      }
    }
    lifecycleDisposable += donationPaymentComponent.googlePayResultPublisher.subscribe {
      viewModel.onActivityResult(it.requestCode, it.resultCode, it.data)
    }
  }

  override fun onDestroyView() {
    super.onDestroyView()
    processingDonationPaymentDialog.hide()
  }

  private fun getConfiguration(state: BoostState): DSLConfiguration {
    if (state.stage == BoostState.Stage.PAYMENT_PIPELINE) {
      processingDonationPaymentDialog.show()
    } else {
      processingDonationPaymentDialog.hide()
    }

    return configure {
      customPref(BadgePreview.SubscriptionModel(state.boostBadge))

      sectionHeaderPref(
        title = DSLSettingsText.from(
          R.string.BoostFragment__give_signal_a_boost,
          DSLSettingsText.CenterModifier, DSLSettingsText.Title2BoldModifier
        )
      )

      noPadTextPref(
        title = DSLSettingsText.from(
          sayThanks,
          DSLSettingsText.CenterModifier
        )
      )

      space(DimensionUnit.DP.toPixels(28f).toInt())

      customPref(
        CurrencySelection.Model(
          selectedCurrency = state.currencySelection,
          isEnabled = state.stage == BoostState.Stage.READY,
          onClick = {
            findNavController().navigate(BoostFragmentDirections.actionBoostFragmentToSetDonationCurrencyFragment(true, viewModel.getSupportedCurrencyCodes().toTypedArray()))
          }
        )
      )

      @Suppress("CascadeIf")
      if (state.stage == BoostState.Stage.INIT) {
        customPref(
          Boost.LoadingModel()
        )
      } else if (state.stage == BoostState.Stage.FAILURE) {
        space(DimensionUnit.DP.toPixels(20f).toInt())
        customPref(
          NetworkFailure.Model {
            viewModel.retry()
          }
        )
      } else {
        customPref(
          Boost.SelectionModel(
            boosts = state.boosts,
            selectedBoost = state.selectedBoost,
            currency = state.customAmount.currency,
            isCustomAmountFocused = state.isCustomAmountFocused,
            isEnabled = state.stage == BoostState.Stage.READY,
            onBoostClick = { view, boost ->
              startAnimationAboveSelectedBoost(view)
              viewModel.setSelectedBoost(boost)
            },
            onCustomAmountChanged = {
              viewModel.setCustomAmount(it)
            },
            onCustomAmountFocusChanged = {
              viewModel.setCustomAmountFocused(it)
            }
          )
        )
      }

      space(DimensionUnit.DP.toPixels(16f).toInt())

      customPref(
        GooglePayButton.Model(
          onClick = this@BoostFragment::onGooglePayButtonClicked,
          isEnabled = state.stage == BoostState.Stage.READY
        )
      )

      secondaryButtonNoOutline(
        text = DSLSettingsText.from(R.string.SubscribeFragment__more_payment_options),
        icon = DSLSettingsIcon.from(R.drawable.ic_open_20, R.color.signal_accent_primary),
        onClick = {
          CommunicationActions.openBrowserLink(requireContext(), getString(R.string.donate_url))
        }
      )
    }
  }

  private fun onGooglePayButtonClicked() {
    viewModel.requestTokenFromGooglePay(getString(R.string.preferences__signal_boost))
  }

  private fun onPaymentConfirmed(boostBadge: Badge) {
    findNavController().navigate(
      BoostFragmentDirections.actionBoostFragmentToBoostThanksForYourSupportBottomSheetDialog(boostBadge).setIsBoost(true),
      NavOptions.Builder().setPopUpTo(R.id.boostFragment, true).build()
    )
  }

  private fun onPaymentError(throwable: Throwable?) {
    if (throwable is DonationExceptions.TimedOutWaitingForTokenRedemption) {
      Log.w(TAG, "Timed out while redeeming token", throwable, true)
      MaterialAlertDialogBuilder(requireContext())
        .setTitle(R.string.DonationsErrors__still_processing)
        .setMessage(R.string.DonationsErrors__your_payment_is_still)
        .setPositiveButton(android.R.string.ok) { dialog, _ ->
          dialog.dismiss()
          findNavController().popBackStack()
        }
        .show()
    } else if (throwable is DonationExceptions.SetupFailed) {
      Log.w(TAG, "Error occurred while processing payment", throwable, true)
      MaterialAlertDialogBuilder(requireContext())
        .setTitle(R.string.DonationsErrors__error_processing_payment)
        .setMessage(R.string.DonationsErrors__your_payment)
        .setPositiveButton(android.R.string.ok) { dialog, _ ->
          dialog.dismiss()
          findNavController().popBackStack()
        }
        .show()
    } else {
      Log.w(TAG, "Error occurred while trying to redeem token", throwable, true)
      MaterialAlertDialogBuilder(requireContext())
<<<<<<< HEAD
        .setTitle(R.string.DonationsErrors__redemption_failed)
        .setMessage(R.string.DonationsErrors__please_contact_support)
        //.setPositiveButton(R.string.Subscription__contact_support) { dialog, _ ->
        //  dialog.dismiss()
        //  requireActivity().finish()
        //  requireActivity().startActivity(AppSettingsActivity.help(requireContext(), HelpFragment.DONATION_INDEX))
        //}
=======
        .setTitle(R.string.DonationsErrors__couldnt_add_badge)
        .setMessage(R.string.DonationsErrors__your_badge_could_not)
        .setPositiveButton(R.string.Subscription__contact_support) { dialog, _ ->
          dialog.dismiss()
          findNavController().popBackStack()
        }
>>>>>>> cad0bab4
        .show()
    }
  }

  private fun startAnimationAboveSelectedBoost(view: View) {
    val animationView = getAnimationContainer(view)
    val viewProjection = Projection.relativeToViewRoot(view, null)
    val animationProjection = Projection.relativeToViewRoot(animationView, null)
    val viewHorizontalCenter = viewProjection.x + viewProjection.width / 2f
    val animationHorizontalCenter = animationProjection.x + animationProjection.width / 2f
    val animationBottom = animationProjection.y + animationProjection.height

    animationView.translationY = -(animationBottom - viewProjection.y) + (viewProjection.height / 2f)
    animationView.translationX = viewHorizontalCenter - animationHorizontalCenter

    animationView.playAnimation()

    viewProjection.release()
    animationProjection.release()
  }

  private fun getAnimationContainer(view: View): LottieAnimationView {
    return when (view.id) {
      R.id.boost_1 -> boost1AnimationView
      R.id.boost_2 -> boost2AnimationView
      R.id.boost_3 -> boost3AnimationView
      R.id.boost_4 -> boost4AnimationView
      R.id.boost_5 -> boost5AnimationView
      R.id.boost_6 -> boost6AnimationView
      else -> throw AssertionError()
    }
  }

  companion object {
    private val TAG = Log.tag(BoostFragment::class.java)
    private const val FETCH_BOOST_TOKEN_REQUEST_CODE = 2000
  }
}<|MERGE_RESOLUTION|>--- conflicted
+++ resolved
@@ -21,10 +21,6 @@
 import org.thoughtcrime.securesms.components.settings.DSLSettingsBottomSheetFragment
 import org.thoughtcrime.securesms.components.settings.DSLSettingsIcon
 import org.thoughtcrime.securesms.components.settings.DSLSettingsText
-<<<<<<< HEAD
-//import org.thoughtcrime.securesms.components.settings.app.AppSettingsActivity
-=======
->>>>>>> cad0bab4
 import org.thoughtcrime.securesms.components.settings.app.subscription.DonationEvent
 import org.thoughtcrime.securesms.components.settings.app.subscription.DonationExceptions
 import org.thoughtcrime.securesms.components.settings.app.subscription.DonationPaymentComponent
@@ -34,10 +30,6 @@
 import org.thoughtcrime.securesms.components.settings.configure
 import org.thoughtcrime.securesms.components.settings.models.Progress
 import org.thoughtcrime.securesms.dependencies.ApplicationDependencies
-<<<<<<< HEAD
-//import org.thoughtcrime.securesms.help.HelpFragment
-=======
->>>>>>> cad0bab4
 import org.thoughtcrime.securesms.keyboard.findListener
 import org.thoughtcrime.securesms.util.BottomSheetUtil.requireCoordinatorLayout
 import org.thoughtcrime.securesms.util.CommunicationActions
@@ -267,22 +259,12 @@
     } else {
       Log.w(TAG, "Error occurred while trying to redeem token", throwable, true)
       MaterialAlertDialogBuilder(requireContext())
-<<<<<<< HEAD
-        .setTitle(R.string.DonationsErrors__redemption_failed)
-        .setMessage(R.string.DonationsErrors__please_contact_support)
-        //.setPositiveButton(R.string.Subscription__contact_support) { dialog, _ ->
-        //  dialog.dismiss()
-        //  requireActivity().finish()
-        //  requireActivity().startActivity(AppSettingsActivity.help(requireContext(), HelpFragment.DONATION_INDEX))
-        //}
-=======
         .setTitle(R.string.DonationsErrors__couldnt_add_badge)
         .setMessage(R.string.DonationsErrors__your_badge_could_not)
         .setPositiveButton(R.string.Subscription__contact_support) { dialog, _ ->
           dialog.dismiss()
           findNavController().popBackStack()
         }
->>>>>>> cad0bab4
         .show()
     }
   }

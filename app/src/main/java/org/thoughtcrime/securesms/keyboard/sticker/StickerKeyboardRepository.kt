package org.thoughtcrime.securesms.keyboard.sticker

import android.net.Uri
import org.signal.core.util.concurrent.SignalExecutors
import org.signal.core.util.nullIfBlank
import org.thoughtcrime.securesms.R
import org.thoughtcrime.securesms.database.StickerTable
import org.thoughtcrime.securesms.database.StickerTable.StickerPackRecordReader
import org.thoughtcrime.securesms.database.StickerTable.StickerRecordReader
import org.thoughtcrime.securesms.database.model.StickerPackRecord
import org.thoughtcrime.securesms.database.model.StickerRecord
import org.thoughtcrime.securesms.keyvalue.SignalStore
import java.util.function.Consumer

private const val RECENT_LIMIT = 24
// SW public so we can check if long press of sticker is a recent one for possibly different behavior
public const val RECENT_PACK_ID = "RECENT"

class StickerKeyboardRepository(private val stickerTable: StickerTable) {
  fun getStickerPacks(consumer: Consumer<List<KeyboardStickerPack>>) {
    SignalExecutors.BOUNDED.execute {
      val packs: MutableList<KeyboardStickerPack> = mutableListOf()
      val cursorMru = if (SignalStore.settings.isStickerKeyboardPackMru()) stickerTable.installedStickerPacksMru else null

<<<<<<< HEAD
      StickerPackRecordReader(stickerTable.installedStickerPacks, cursorMru).use { reader ->
        var pack: StickerPackRecord? = reader.next
=======
      StickerPackRecordReader(stickerTable.getInstalledStickerPacks()).use { reader ->
        var pack: StickerPackRecord? = reader.getNext()
>>>>>>> 28c28094
        while (pack != null) {
          packs += KeyboardStickerPack(packId = pack.packId, title = pack.title.nullIfBlank(), coverUri = pack.cover.uri)
          pack = reader.getNext()
        }
      }

      val fullPacks: MutableList<KeyboardStickerPack> = packs.map { p ->
        val stickers: MutableList<StickerRecord> = mutableListOf()

        StickerRecordReader(stickerTable.getStickersForPack(p.packId)).use { reader ->
          var sticker: StickerRecord? = reader.getNext()
          while (sticker != null) {
            stickers.add(sticker)
            sticker = reader.getNext()
          }
        }

        p.copy(stickers = stickers)
      }.toMutableList()

      val recentStickerPack: KeyboardStickerPack = getRecentStickerPack()
      if (recentStickerPack.stickers.isNotEmpty()) {
        fullPacks.add(0, recentStickerPack)
      }
      consumer.accept(fullPacks)
    }
  }

  private fun getRecentStickerPack(): KeyboardStickerPack {
    val recentStickers: MutableList<StickerRecord> = mutableListOf()

    StickerRecordReader(stickerTable.getRecentlyUsedStickers(RECENT_LIMIT)).use { reader ->
      var recentSticker: StickerRecord? = reader.getNext()
      while (recentSticker != null) {
        recentStickers.add(recentSticker)
        recentSticker = reader.getNext()
      }
    }

    return KeyboardStickerPack(
      packId = RECENT_PACK_ID,
      title = null,
      titleResource = R.string.StickerKeyboard__recently_used,
      coverUri = null,
      coverResource = R.drawable.ic_recent_20,
      stickers = recentStickers
    )
  }

  data class KeyboardStickerPack(
    val packId: String,
    val title: String?,
    val titleResource: Int? = null,
    val coverUri: Uri?,
    val coverResource: Int? = null,
    val stickers: List<StickerRecord> = emptyList()
  )
}<|MERGE_RESOLUTION|>--- conflicted
+++ resolved
@@ -20,15 +20,10 @@
   fun getStickerPacks(consumer: Consumer<List<KeyboardStickerPack>>) {
     SignalExecutors.BOUNDED.execute {
       val packs: MutableList<KeyboardStickerPack> = mutableListOf()
-      val cursorMru = if (SignalStore.settings.isStickerKeyboardPackMru()) stickerTable.installedStickerPacksMru else null
+      val filter = if (SignalStore.settings.isStickerKeyboardPackMru()) stickerTable.installedStickerPacksMruSet else null
 
-<<<<<<< HEAD
-      StickerPackRecordReader(stickerTable.installedStickerPacks, cursorMru).use { reader ->
+      StickerPackRecordReader(stickerTable.installedStickerPacks, filter).use { reader ->
         var pack: StickerPackRecord? = reader.next
-=======
-      StickerPackRecordReader(stickerTable.getInstalledStickerPacks()).use { reader ->
-        var pack: StickerPackRecord? = reader.getNext()
->>>>>>> 28c28094
         while (pack != null) {
           packs += KeyboardStickerPack(packId = pack.packId, title = pack.title.nullIfBlank(), coverUri = pack.cover.uri)
           pack = reader.getNext()

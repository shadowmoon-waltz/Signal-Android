/*
 * Copyright (C) 2015 Open Whisper Systems
 *
 * This program is free software: you can redistribute it and/or modify
 * it under the terms of the GNU General Public License as published by
 * the Free Software Foundation, either version 3 of the License, or
 * (at your option) any later version.
 *
 * This program is distributed in the hope that it will be useful,
 * but WITHOUT ANY WARRANTY; without even the implied warranty of
 * MERCHANTABILITY or FITNESS FOR A PARTICULAR PURPOSE.  See the
 * GNU General Public License for more details.
 *
 * You should have received a copy of the GNU General Public License
 * along with this program.  If not, see <http://www.gnu.org/licenses/>.
 */
package org.thoughtcrime.securesms.mediaoverview;

import android.content.Context;
import android.net.Uri;
import android.os.Handler;
import android.os.Looper;
import android.view.LayoutInflater;
import android.view.View;
import android.view.ViewGroup;
import android.widget.TextView;

import androidx.annotation.NonNull;
import androidx.annotation.Nullable;
import androidx.lifecycle.Observer;
import androidx.recyclerview.widget.RecyclerView;

import com.annimon.stream.Collectors;
import com.annimon.stream.Stream;
import com.bumptech.glide.RequestManager;
import com.codewaves.stickyheadergrid.StickyHeaderGridAdapter;

import org.signal.core.util.ByteSize;
import org.signal.libsignal.protocol.util.Pair;
import org.thoughtcrime.securesms.R;
import org.thoughtcrime.securesms.attachments.AttachmentId;
import org.thoughtcrime.securesms.components.AudioView;
import org.thoughtcrime.securesms.components.ThumbnailView;
import org.thoughtcrime.securesms.components.voice.VoiceNotePlaybackState;
import org.thoughtcrime.securesms.database.MediaTable;
import org.thoughtcrime.securesms.database.MediaTable.MediaRecord;
import org.thoughtcrime.securesms.database.loaders.GroupedThreadMediaLoader.GroupedThreadMedia;
import org.thoughtcrime.securesms.mediapreview.MediaPreviewCache;
import org.thoughtcrime.securesms.mms.AudioSlide;
import org.thoughtcrime.securesms.mms.Slide;
import org.thoughtcrime.securesms.recipients.LiveRecipient;
import org.thoughtcrime.securesms.recipients.Recipient;
import org.thoughtcrime.securesms.util.DateUtils;
import org.thoughtcrime.securesms.util.MediaUtil;
import org.thoughtcrime.securesms.util.Util;
import org.thoughtcrime.securesms.util.livedata.LiveDataPair;

import java.util.Collection;
import java.util.HashMap;
import java.util.HashSet;
import java.util.List;
import java.util.Locale;
import java.util.Map;
import java.util.Objects;
import java.util.Optional;
import java.util.concurrent.TimeUnit;

final class MediaGalleryAllAdapter extends StickyHeaderGridAdapter {

  private static final long SELECTION_ANIMATION_DURATION = TimeUnit.MILLISECONDS.toMillis(150);

  private final Context                        context;
  private final boolean                        showThread;
  private final RequestManager                 requestManager;
  private final ItemClickListener              itemClickListener;
  private final Map<AttachmentId, MediaRecord> selected = new HashMap<>();
  private final AudioItemListener              audioItemListener;

  private GroupedThreadMedia media;
  private boolean            showFileSizes;
  private boolean            detailView;
  private boolean            showFileType;

  private static final int AUDIO_DETAIL    = 1;
  public static final  int GALLERY         = 2;
  private static final int GALLERY_DETAIL  = 3;
  private static final int DOCUMENT_DETAIL = 4;

  private static final int PAYLOAD_SELECTED = 1;

  void detach(RecyclerView.ViewHolder holder) {
    if (holder instanceof SelectableViewHolder) {
      ((SelectableViewHolder) holder).onDetached();
    }
  }

  private static class HeaderHolder extends HeaderViewHolder {
    TextView textView;

    HeaderHolder(View itemView) {
      super(itemView);
      textView = itemView.findViewById(R.id.text);
    }
  }

  MediaGalleryAllAdapter(@NonNull Context context,
                         @NonNull RequestManager requestManager,
                         GroupedThreadMedia media,
                         ItemClickListener clickListener,
                         @NonNull AudioItemListener audioItemListener,
                         boolean showFileSizes,
                         boolean showThread,
                         boolean showFileType)
  {
    this.context           = context;
    this.requestManager    = requestManager;
    this.media             = media;
    this.itemClickListener = clickListener;
    this.audioItemListener = audioItemListener;
    this.showFileSizes     = showFileSizes;
    this.showThread        = showThread;
    this.showFileType      = showFileType;
  }

  public void setMedia(GroupedThreadMedia media) {
    this.media = media;
  }

  @Override
  public HeaderViewHolder onCreateHeaderViewHolder(ViewGroup parent, int headerType) {
    return new HeaderHolder(LayoutInflater.from(context).inflate(R.layout.media_overview_item_header, parent, false));
  }

  @Override
  public ItemViewHolder onCreateItemViewHolder(ViewGroup parent, int itemType) {
    switch (itemType) {
      case GALLERY:
        return new GalleryViewHolder(LayoutInflater.from(context).inflate(R.layout.media_overview_gallery_item, parent, false));
      case GALLERY_DETAIL:
        return new GalleryDetailViewHolder(LayoutInflater.from(context).inflate(R.layout.media_overview_detail_item_media, parent, false));
      case AUDIO_DETAIL:
        return new AudioDetailViewHolder(LayoutInflater.from(context).inflate(R.layout.media_overview_detail_item_audio, parent, false));
      default:
        return new DocumentDetailViewHolder(LayoutInflater.from(context).inflate(R.layout.media_overview_detail_item_document, parent, false));
    }
  }

  @Override
  public int getSectionItemViewType(int section, int offset) {
    MediaTable.MediaRecord mediaRecord = media.get(section, offset);
    Slide                  slide       = MediaUtil.getSlideForAttachment(mediaRecord.getAttachment());

    if (slide.hasAudio()) return AUDIO_DETAIL;
    if (slide.hasImage() || slide.hasVideo()) return detailView ? GALLERY_DETAIL : GALLERY;
    if (slide.hasDocument()) return DOCUMENT_DETAIL;

    return 0;
  }

  @Override
  public void onBindHeaderViewHolder(HeaderViewHolder viewHolder, int section) {
    ((HeaderHolder) viewHolder).textView.setText(media.getName(section));
  }

  @Override
  public void onBindViewHolder(@NonNull ViewHolder holder, int position, @NonNull List<Object> payloads) {
    if (holder instanceof SelectableViewHolder && payloads.contains(PAYLOAD_SELECTED)) {
      SelectableViewHolder selectableViewHolder = (SelectableViewHolder) holder;
      selectableViewHolder.animateSelectedView();
    } else {
      super.onBindViewHolder(holder, position, payloads);
    }
  }

  @Override
  public void onBindItemViewHolder(ItemViewHolder viewHolder, int section, int offset) {
    MediaTable.MediaRecord mediaRecord = media.get(section, offset);
    Slide                  slide       = MediaUtil.getSlideForAttachment(mediaRecord.getAttachment());

    ((SelectableViewHolder) viewHolder).bind(context, mediaRecord, slide);
  }

  @Override
  public void onViewDetachedFromWindow(@NonNull ViewHolder holder) {
    super.onViewDetachedFromWindow(holder);
    if (holder instanceof SelectableViewHolder) {
      ((SelectableViewHolder) holder).onDetached();
    }
  }

  @Override
  public void onViewAttachedToWindow(@NonNull ViewHolder holder) {
    super.onViewAttachedToWindow(holder);
    if (holder instanceof SelectableViewHolder) {
      ((SelectableViewHolder) holder).onAttached();
    }
  }

  @Override
  public int getSectionCount() {
    return media.getSectionCount();
  }

  @Override
  public int getSectionItemCount(int section) {
    return media.getSectionItemCount(section);
  }

  public void toggleSelection(@NonNull MediaRecord mediaRecord) {
    AttachmentId           attachmentId = mediaRecord.getAttachment().attachmentId;
    MediaTable.MediaRecord removed      = selected.remove(attachmentId);
    if (removed == null) {
      selected.put(attachmentId, mediaRecord);
    }

    notifyItemRangeChanged(0, getItemCount(), PAYLOAD_SELECTED);
  }

  public int getSelectedMediaCount() {
    return selected.size();
  }

  public long getSelectedMediaTotalFileSize() {
    //noinspection ConstantConditions attacment cannot be null if selected
    return Stream.of(selected.values())
                 .collect(Collectors.summingLong(a -> a.getAttachment().size));
  }

  @NonNull
  public Collection<MediaRecord> getSelectedMedia() {
    return new HashSet<>(selected.values());
  }

  public void clearSelection() {
    selected.clear();
    notifyItemRangeChanged(0, getItemCount(), PAYLOAD_SELECTED);
  }

  void selectAllMedia() {
    int sectionCount = media.getSectionCount();
    for (int section = 0; section < sectionCount; section++) {
      int sectionItemCount = media.getSectionItemCount(section);
      for (int item = 0; item < sectionItemCount; item++) {
        MediaRecord mediaRecord = media.get(section, item);
        selected.put(mediaRecord.getAttachment().attachmentId, mediaRecord);
      }
    }
    this.notifyItemRangeChanged(0, getItemCount(), PAYLOAD_SELECTED);
  }

  void setShowFileSizes(boolean showFileSizes) {
    this.showFileSizes = showFileSizes;
  }

  void setShowFileType(boolean showFileType) {
    this.showFileType = showFileType;
  }

  void setDetailView(boolean detailView) {
    this.detailView = detailView;
  }

  class SelectableViewHolder extends ItemViewHolder {

    protected final View selectedIndicator;

    private MediaTable.MediaRecord mediaRecord;
    private boolean                bound;

    SelectableViewHolder(@NonNull View itemView) {
      super(itemView);
      this.selectedIndicator = itemView.findViewById(R.id.selected_indicator);
    }

    public void bind(@NonNull Context context, @NonNull MediaTable.MediaRecord mediaRecord, @NonNull Slide slide) {
      if (bound) {
        unbind();
      }
      this.mediaRecord = mediaRecord;
      updateSelectedView();
      bound = true;
    }

    void rebind() {
      bound = true;
    }

    void unbind() {
      bound = false;
    }

    protected boolean isSelected() {
      return selected.containsKey(mediaRecord.getAttachment().attachmentId);
    }

    protected void updateSelectedView() {
      if (selectedIndicator != null) {
        selectedIndicator.animate().cancel();
        selectedIndicator.setAlpha(isSelected() ? 1f : 0f);
      }
    }

    protected void animateSelectedView() {
      if (selectedIndicator != null) {
        selectedIndicator.animate()
                         .alpha(isSelected() ? 1f : 0f)
                         .setDuration(SELECTION_ANIMATION_DURATION);
      }
    }

    boolean onLongClick() {
      itemClickListener.onMediaLongClicked(mediaRecord);
      return true;
    }

    void onDetached() {
      if (bound) {
        unbind();
      }
    }

    void onAttached() {
      if (!bound) {
        rebind();
      }
    }
  }

  private class GalleryViewHolder extends SelectableViewHolder {

    private static final float SCALE_SELECTED = 0.83f;
    private static final float SCALE_NORMAL   = 1f;

    private final ThumbnailView thumbnailView;
    private final TextView      imageFileSize;

    private Slide slide;

    GalleryViewHolder(@NonNull View itemView) {
      super(itemView);
      this.thumbnailView = itemView.findViewById(R.id.image);
      this.imageFileSize = itemView.findViewById(R.id.image_file_size);
    }

    @Override
    public void bind(@NonNull Context context, @NonNull MediaTable.MediaRecord mediaRecord, @NonNull Slide slide) {
      super.bind(context, mediaRecord, slide);
      this.slide = slide;
      if (showFileSizes | detailView) {
        imageFileSize.setText(new ByteSize(slide.getFileSize()).toUnitString(2));
        imageFileSize.setVisibility(View.VISIBLE);
      } else {
        imageFileSize.setVisibility(View.GONE);
      }

      thumbnailView.setImageResource(requestManager, slide, false, false);
      thumbnailView.setOnClickListener(view -> {
        MediaPreviewCache.INSTANCE.setDrawable(thumbnailView.getImageDrawable());
        itemClickListener.onMediaClicked(thumbnailView, mediaRecord);
      });
      thumbnailView.setOnLongClickListener(view -> onLongClick());
    }

    @Override
    protected void updateSelectedView() {
      super.updateSelectedView();

      thumbnailView.animate().cancel();

      float scale = isSelected() ? SCALE_SELECTED : SCALE_NORMAL;
      thumbnailView.setScaleX(scale);
      thumbnailView.setScaleY(scale);
    }

    @Override
    void rebind() {
      thumbnailView.setImageResource(requestManager, slide, false, false);
      super.rebind();
    }

    @Override
    void unbind() {
      thumbnailView.clear(requestManager);
      super.unbind();
    }

    @Override
    public void animateSelectedView() {
      super.animateSelectedView();

      float scale = isSelected() ? SCALE_SELECTED : SCALE_NORMAL;
      thumbnailView.animate()
                   .scaleX(scale)
                   .scaleY(scale)
                   .setDuration(SELECTION_ANIMATION_DURATION);
    }
  }

  private abstract class DetailViewHolder extends SelectableViewHolder implements Observer<Pair<Recipient, Recipient>> {

    protected final View                               itemView;
    private final   TextView                           line1;
    private final   TextView                           line2;
    private LiveDataPair<Recipient, Recipient> liveDataPair;
    private Optional<String>                   fileName;
    private String                             fileTypeDescription;
    private         Handler                            handler;
    private         Runnable                           selectForMarque;

    DetailViewHolder(@NonNull View itemView) {
      super(itemView);
      this.line1    = itemView.findViewById(R.id.line1);
      this.line2    = itemView.findViewById(R.id.line2);
      this.itemView = itemView;
    }

    @Override
    public void bind(@NonNull Context context, @NonNull MediaTable.MediaRecord mediaRecord, @NonNull Slide slide) {
      super.bind(context, mediaRecord, slide);

      fileName            = slide.getFileName();
      fileTypeDescription = getFileTypeDescription(context, slide);

      line1.setText(fileName.orElse(fileTypeDescription));
      line2.setText(getLine2(context, mediaRecord, slide));
      itemView.setOnClickListener(view -> itemClickListener.onMediaClicked(getTransitionAnchor(), mediaRecord));
      itemView.setOnLongClickListener(view -> onLongClick());
      selectForMarque = () -> line1.setSelected(true);
      handler         = new Handler(Looper.getMainLooper());
      handler.postDelayed(selectForMarque, 2500);

      LiveRecipient from = mediaRecord.isOutgoing() ? Recipient.self().live() : Recipient.live(mediaRecord.getRecipientId());
      LiveRecipient to   = Recipient.live(mediaRecord.getThreadRecipientId());

      liveDataPair = new LiveDataPair<>(from.getLiveData(), to.getLiveData(), Recipient.UNKNOWN, Recipient.UNKNOWN);
      liveDataPair.observeForever(this);
    }

    @Override
    void rebind() {
      liveDataPair.observeForever(this);
      handler.postDelayed(selectForMarque, 2500);
      super.rebind();
    }

    @Override
    void unbind() {
      liveDataPair.removeObserver(this);
      handler.removeCallbacks(selectForMarque);
      line1.setSelected(false);
      super.unbind();
    }

    private String getLine2(@NonNull Context context, @NonNull MediaTable.MediaRecord mediaRecord, @NonNull Slide slide) {
<<<<<<< HEAD
      if (showFileType) {
        return context.getString(R.string.MediaOverviewActivity_detail_line_3_part,
                                 Util.getPrettyFileSize(slide.getFileSize()),
                                 getFileTypeDescription(context, slide),
                                 DateUtils.formatDateWithoutDayOfWeek(Locale.getDefault(), mediaRecord.getDate()));
      } else {
        return context.getString(R.string.MediaOverviewActivity_detail_line_2_part,
                               Util.getPrettyFileSize(slide.getFileSize()),
=======
      return context.getString(R.string.MediaOverviewActivity_detail_line_3_part,
                               new ByteSize(slide.getFileSize()).toUnitString(2),
                               getFileTypeDescription(context, slide),
>>>>>>> e5bb3f02
                               DateUtils.formatDateWithoutDayOfWeek(Locale.getDefault(), mediaRecord.getDate()));
      }
    }

    protected String getFileTypeDescription(@NonNull Context context, @NonNull Slide slide) {
      return context.getString(R.string.MediaOverviewActivity_file);
    }

    @Override
    public void onChanged(Pair<Recipient, Recipient> fromToPair) {
      line1.setText(describe(fromToPair.first(), fromToPair.second()));
    }

    protected @Nullable String getMediaTitle() {
      return fileName.orElse(null);
    }

    protected @NonNull View getTransitionAnchor() {
      return itemView;
    }

    private @NonNull String describe(@NonNull Recipient from, @NonNull Recipient thread) {
      if (from == Recipient.UNKNOWN && thread == Recipient.UNKNOWN) {
        return fileName.orElse(fileTypeDescription);
      }

      String sentFromToString = getSentFromToString(from, thread);
      String mediaTitle       = getMediaTitle();

      if (mediaTitle != null) {
        return context.getString(R.string.MediaOverviewActivity_detail_line_2_part,
                                 mediaTitle,
                                 sentFromToString);
      } else {
        return sentFromToString;
      }
    }

    private String getSentFromToString(@NonNull Recipient from, @NonNull Recipient thread) {
      if (from.isSelf() && from == thread) {
        return context.getString(R.string.note_to_self);
      }

      if (showThread && (from.isSelf() || thread.isGroup())) {
        if (from.isSelf()) {
          return context.getString(R.string.MediaOverviewActivity_sent_by_you_to_s, thread.getDisplayName(context));
        } else {
          return context.getString(R.string.MediaOverviewActivity_sent_by_s_to_s, from.getDisplayName(context), thread.getDisplayName(context));
        }
      } else {
        if (from.isSelf()) {
          return context.getString(R.string.MediaOverviewActivity_sent_by_you);
        } else {
          return context.getString(R.string.MediaOverviewActivity_sent_by_s, from.getDisplayName(context));
        }
      }
    }
  }

  private class DocumentDetailViewHolder extends DetailViewHolder {

    private final TextView documentType;

    DocumentDetailViewHolder(@NonNull View itemView) {
      super(itemView);
      this.documentType = itemView.findViewById(R.id.document_extension);
    }

    @Override
    public void bind(@NonNull Context context, @NonNull MediaTable.MediaRecord mediaRecord, @NonNull Slide slide) {
      super.bind(context, mediaRecord, slide);

      documentType.setText(slide.getFileType(context).orElse("").toLowerCase());
    }
  }

  private class AudioDetailViewHolder extends DetailViewHolder {

    private final AudioView audioView;

    private boolean isVoiceNote;

    AudioDetailViewHolder(@NonNull View itemView) {
      super(itemView);
      this.audioView = itemView.findViewById(R.id.audio);
    }

    @Override
    public void bind(@NonNull Context context, @NonNull MediaTable.MediaRecord mediaRecord, @NonNull Slide slide) {
      if (!slide.hasAudio()) {
        throw new AssertionError();
      }

      isVoiceNote = slide.asAttachment().voiceNote;

      super.bind(context, mediaRecord, slide);

      long mmsId = Objects.requireNonNull(mediaRecord.getAttachment()).mmsId;

      audioItemListener.unregisterPlaybackStateObserver(audioView.getPlaybackStateObserver());
      audioView.setAudio((AudioSlide) slide, new AudioViewCallbacksAdapter(audioItemListener, mmsId), true, true);
      audioItemListener.registerPlaybackStateObserver(audioView.getPlaybackStateObserver());

      audioView.setOnClickListener(view -> itemClickListener.onMediaClicked(audioView, mediaRecord));
      itemView.setOnClickListener(view -> itemClickListener.onMediaClicked(audioView, mediaRecord));
    }

    @Override
    protected @NonNull String getMediaTitle() {
      return context.getString(R.string.ThreadRecord_voice_message);
    }

    @Override
    void rebind() {
      super.rebind();
      audioItemListener.registerPlaybackStateObserver(audioView.getPlaybackStateObserver());
    }

    @Override
    void unbind() {
      super.unbind();
      audioItemListener.unregisterPlaybackStateObserver(audioView.getPlaybackStateObserver());
    }

    @Override
    protected String getFileTypeDescription(@NonNull Context context, @NonNull Slide slide) {
      return context.getString(R.string.MediaOverviewActivity_audio);
    }
  }

  private class GalleryDetailViewHolder extends DetailViewHolder {

    private final ThumbnailView thumbnailView;

    private Slide slide;

    GalleryDetailViewHolder(@NonNull View itemView) {
      super(itemView);
      this.thumbnailView = itemView.findViewById(R.id.image);
    }

    @Override
    public void bind(@NonNull Context context, @NonNull MediaTable.MediaRecord mediaRecord, @NonNull Slide slide) {
      super.bind(context, mediaRecord, slide);
      this.slide = slide;
      thumbnailView.setImageResource(requestManager, slide, false, false);
      thumbnailView.setOnClickListener(view -> itemClickListener.onMediaClicked(thumbnailView, mediaRecord));
      thumbnailView.setOnLongClickListener(view -> onLongClick());
    }

    @Override
    protected @NonNull View getTransitionAnchor() {
      MediaPreviewCache.INSTANCE.setDrawable(null);
      return thumbnailView;
    }

    @Override
    protected String getFileTypeDescription(@NonNull Context context, @NonNull Slide slide) {
      if (slide.hasVideo()) return context.getString(R.string.MediaOverviewActivity_video);
      if (slide.hasImage()) return context.getString(R.string.MediaOverviewActivity_image);
      return super.getFileTypeDescription(context, slide);
    }

    @Override
    void rebind() {
      thumbnailView.setImageResource(requestManager, slide, false, false);
      super.rebind();
    }

    @Override
    void unbind() {
      thumbnailView.clear(requestManager);
      super.unbind();
    }
  }

  private static final class AudioViewCallbacksAdapter implements AudioView.Callbacks {

    private final AudioItemListener audioItemListener;
    private final long              messageId;

    private AudioViewCallbacksAdapter(@NonNull AudioItemListener audioItemListener, long messageId) {
      this.audioItemListener = audioItemListener;
      this.messageId         = messageId;
    }

    @Override
    public void onPlay(@NonNull Uri audioUri, double progress) {
      audioItemListener.onPlay(audioUri, progress, messageId);
    }

    @Override
    public void onPause(@NonNull Uri audioUri) {
      audioItemListener.onPause(audioUri);
    }

    @Override
    public void onSeekTo(@NonNull Uri audioUri, double progress) {
      audioItemListener.onSeekTo(audioUri, progress);
    }

    @Override
    public void onStopAndReset(@NonNull Uri audioUri) {
      audioItemListener.onStopAndReset(audioUri);
    }

    @Override
    public void onSpeedChanged(float speed, boolean isPlaying) {
    }

    @Override
    public void onProgressUpdated(long durationMillis, long playheadMillis) {
    }
  }

  interface ItemClickListener {
    void onMediaClicked(@NonNull View view, @NonNull MediaTable.MediaRecord mediaRecord);

    void onMediaLongClicked(MediaTable.MediaRecord mediaRecord);
  }

  interface AudioItemListener {
    void onPlay(@NonNull Uri audioUri, double progress, long messageId);

    void onPause(@NonNull Uri audioUri);

    void onSeekTo(@NonNull Uri audioUri, double progress);

    void onStopAndReset(@NonNull Uri audioUri);

    void registerPlaybackStateObserver(@NonNull Observer<VoiceNotePlaybackState> observer);

    void unregisterPlaybackStateObserver(@NonNull Observer<VoiceNotePlaybackState> observer);
  }
}<|MERGE_RESOLUTION|>--- conflicted
+++ resolved
@@ -452,20 +452,14 @@
     }
 
     private String getLine2(@NonNull Context context, @NonNull MediaTable.MediaRecord mediaRecord, @NonNull Slide slide) {
-<<<<<<< HEAD
       if (showFileType) {
         return context.getString(R.string.MediaOverviewActivity_detail_line_3_part,
-                                 Util.getPrettyFileSize(slide.getFileSize()),
+                                 new ByteSize(slide.getFileSize()).toUnitString(2),
                                  getFileTypeDescription(context, slide),
                                  DateUtils.formatDateWithoutDayOfWeek(Locale.getDefault(), mediaRecord.getDate()));
       } else {
         return context.getString(R.string.MediaOverviewActivity_detail_line_2_part,
-                               Util.getPrettyFileSize(slide.getFileSize()),
-=======
-      return context.getString(R.string.MediaOverviewActivity_detail_line_3_part,
                                new ByteSize(slide.getFileSize()).toUnitString(2),
-                               getFileTypeDescription(context, slide),
->>>>>>> e5bb3f02
                                DateUtils.formatDateWithoutDayOfWeek(Locale.getDefault(), mediaRecord.getDate()));
       }
     }

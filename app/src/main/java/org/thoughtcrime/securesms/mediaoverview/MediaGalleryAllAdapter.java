--- conflicted
+++ resolved
@@ -413,8 +413,7 @@
       super.unbind();
     }
 
-<<<<<<< HEAD
-    private String getLine2(@NonNull Context context, @NonNull MediaDatabase.MediaRecord mediaRecord, @NonNull Slide slide) {
+    private String getLine2(@NonNull Context context, @NonNull MediaTable.MediaRecord mediaRecord, @NonNull Slide slide) {
       if (showFileType) {
         return context.getString(R.string.MediaOverviewActivity_detail_line_3_part,
                                  Util.getPrettyFileSize(slide.getFileSize()),
@@ -422,10 +421,6 @@
                                  DateUtils.formatDateWithoutDayOfWeek(Locale.getDefault(), mediaRecord.getDate()));
       } else {
         return context.getString(R.string.MediaOverviewActivity_detail_line_2_part,
-=======
-    private String getLine2(@NonNull Context context, @NonNull MediaTable.MediaRecord mediaRecord, @NonNull Slide slide) {
-      return context.getString(R.string.MediaOverviewActivity_detail_line_3_part,
->>>>>>> 63cca2de
                                Util.getPrettyFileSize(slide.getFileSize()),
                                DateUtils.formatDateWithoutDayOfWeek(Locale.getDefault(), mediaRecord.getDate()));
       }

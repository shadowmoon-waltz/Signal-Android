package org.thoughtcrime.securesms.database.loaders;

import android.content.Context;
import android.database.Cursor;
import android.util.SparseArray;

import androidx.annotation.NonNull;
import androidx.loader.content.AsyncTaskLoader;

import org.signal.core.util.ThreadUtil;
import org.signal.core.util.logging.Log;
import org.thoughtcrime.securesms.R;
import org.thoughtcrime.securesms.database.DatabaseObserver;
import org.thoughtcrime.securesms.database.MediaTable;
import org.thoughtcrime.securesms.dependencies.ApplicationDependencies;
import org.thoughtcrime.securesms.util.CalendarDateOnly;
import org.thoughtcrime.securesms.util.MediaUtil;

import java.text.SimpleDateFormat;
import java.util.Calendar;
import java.util.HashMap;
import java.util.LinkedList;
import java.util.List;
import java.util.Locale;

public final class GroupedThreadMediaLoader extends AsyncTaskLoader<GroupedThreadMediaLoader.GroupedThreadMedia> {

  @SuppressWarnings("unused")
  private static final String TAG = Log.tag(GroupedThreadMediaLoader.class);

  private final DatabaseObserver.Observer observer;
  private final MediaLoader.MediaType mediaType;
  private final MediaTable.Sorting    sorting;
  private final long                  threadId;

  public GroupedThreadMediaLoader(@NonNull Context context,
                                  long threadId,
                                  @NonNull MediaLoader.MediaType mediaType,
                                  @NonNull MediaTable.Sorting sorting)
  {
    super(context);
    this.threadId  = threadId;
    this.mediaType = mediaType;
    this.sorting   = sorting;
    this.observer  = () -> ThreadUtil.runOnMain(this::onContentChanged);

    onContentChanged();
  }

  @Override
  protected void onStartLoading() {
    if (takeContentChanged()) {
      forceLoad();
    }
  }

  @Override
  protected void onStopLoading() {
    cancelLoad();
  }

  @Override
  protected void onAbandon() {
    ApplicationDependencies.getDatabaseObserver().unregisterObserver(observer);
  }

  @Override
  public GroupedThreadMedia loadInBackground() {
    Context        context        = getContext();
    GroupingMethod groupingMethod = sorting.isRelatedToContentType()
                                    ? new ContentTypeGroupingMethod(context)
                                    : (sorting.isRelatedToFileSize()
                                      ? new RoughSizeGroupingMethod(context)
                                      : new DateGroupingMethod(context, CalendarDateOnly.getInstance()));

    PopulatedGroupedThreadMedia mediaGrouping = new PopulatedGroupedThreadMedia(groupingMethod);

    ApplicationDependencies.getDatabaseObserver().registerAttachmentObserver(observer);

    try (Cursor cursor = ThreadMediaLoader.createThreadMediaCursor(context, threadId, mediaType, sorting)) {
      while (cursor != null && cursor.moveToNext()) {
        mediaGrouping.add(MediaTable.MediaRecord.from(cursor));
      }
    }

<<<<<<< HEAD
    if (sorting == MediaDatabase.Sorting.Oldest || sorting == MediaDatabase.Sorting.Largest || sorting == MediaDatabase.Sorting.ContentTypeLargest || sorting == MediaDatabase.Sorting.ContentTypeNewest) {
=======
    if (sorting == MediaTable.Sorting.Oldest || sorting == MediaTable.Sorting.Largest) {
>>>>>>> 63cca2de
      return new ReversedGroupedThreadMedia(mediaGrouping);
    } else {
      return mediaGrouping;
    }
  }

  public interface GroupingMethod {

   int groupForRecord(@NonNull MediaTable.MediaRecord mediaRecord);

   @NonNull String groupName(int groupNo);
  }

  public static class DateGroupingMethod implements GroupingMethod {

    private final Context context;
    private final long    yesterdayStart;
    private final long    todayStart;
    private final long    thisWeekStart;
    private final long    thisMonthStart;

    private static final int TODAY      = Integer.MIN_VALUE;
    private static final int YESTERDAY  = Integer.MIN_VALUE + 1;
    private static final int THIS_WEEK  = Integer.MIN_VALUE + 2;
    private static final int THIS_MONTH = Integer.MIN_VALUE + 3;

    DateGroupingMethod(@NonNull Context context, @NonNull Calendar today) {
      this.context = context;
      todayStart     = today.getTimeInMillis();
      yesterdayStart = getTimeInMillis(today, Calendar.DAY_OF_YEAR, -1);
      thisWeekStart  = getTimeInMillis(today, Calendar.DAY_OF_YEAR, -6);
      thisMonthStart = getTimeInMillis(today, Calendar.DAY_OF_YEAR, -30);
    }

    private static long getTimeInMillis(@NonNull Calendar now, int field, int offset) {
      Calendar copy = (Calendar) now.clone();
      copy.add(field, offset);
      return copy.getTimeInMillis();
    }

    @Override
    public int groupForRecord(@NonNull MediaTable.MediaRecord mediaRecord) {
      long date = mediaRecord.getDate();

      if (date > todayStart)     return TODAY;
      if (date > yesterdayStart) return YESTERDAY;
      if (date > thisWeekStart)  return THIS_WEEK;
      if (date > thisMonthStart) return THIS_MONTH;

      Calendar calendar = Calendar.getInstance();
      calendar.setTimeInMillis(date);

      int year  = calendar.get(Calendar.YEAR);
      int month = calendar.get(Calendar.MONTH);

      return -(year * 12 + month);
    }

    @Override
    public @NonNull String groupName(int groupNo) {
      switch (groupNo) {
        case TODAY:
          return context.getString(R.string.BucketedThreadMedia_Today);
        case YESTERDAY:
          return context.getString(R.string.BucketedThreadMedia_Yesterday);
        case THIS_WEEK:
          return context.getString(R.string.BucketedThreadMedia_This_week);
        case THIS_MONTH:
          return context.getString(R.string.BucketedThreadMedia_This_month);
        default:
          int yearAndMonth = -groupNo;
          int month        = yearAndMonth % 12;
          int year         = yearAndMonth / 12;

          Calendar calendar = Calendar.getInstance();
          calendar.set(Calendar.YEAR, year);
          calendar.set(Calendar.MONTH, month);

          return new SimpleDateFormat("MMMM, yyyy", Locale.getDefault()).format(calendar.getTime());
      }
    }
  }

  public static class RoughSizeGroupingMethod implements GroupingMethod {

    private final String largeDescription;
    private final String mediumDescription;
    private final String smallDescription;

    private static final int MB     = 1024 * 1024;
    private static final int SMALL  = 0;
    private static final int MEDIUM = 1;
    private static final int LARGE  = 2;

    RoughSizeGroupingMethod(@NonNull Context context) {
      smallDescription  = context.getString(R.string.BucketedThreadMedia_Small);
      mediumDescription = context.getString(R.string.BucketedThreadMedia_Medium);
      largeDescription  = context.getString(R.string.BucketedThreadMedia_Large);
    }

    @Override
    public int groupForRecord(@NonNull MediaTable.MediaRecord mediaRecord) {
      long size = mediaRecord.getAttachment().getSize();

      if (size < MB)      return SMALL;
      if (size < 20 * MB) return MEDIUM;

      return LARGE;
    }

    @Override
    public @NonNull String groupName(int groupNo) {
      switch (groupNo) {
        case SMALL : return smallDescription;
        case MEDIUM: return mediumDescription;
        case LARGE : return largeDescription;
        default: throw new AssertionError();
      }
    }
  }

  public static class ContentTypeGroupingMethod implements GroupingMethod {

    private final String defaultValue;
    private final HashMap<String, Integer> byString = new HashMap<>();
    private final HashMap<Integer, String> byInt = new HashMap<>();

    ContentTypeGroupingMethod(@NonNull Context context) {
      defaultValue = context.getString(R.string.MediaOverviewActivity_Files);
    }

    @Override
    public int groupForRecord(@NonNull MediaDatabase.MediaRecord mediaRecord) {
      final String contentType = MediaUtil.getContentTypeStringWithGif(mediaRecord.getAttachment(), defaultValue);
      final int id = byString.getOrDefault(contentType, byString.size());
      if (id == byString.size()) {
        byString.put(contentType, id);
        byInt.put(id, contentType);
      }
      return id;
    }

    @Override
    public @NonNull String groupName(int groupNo) {
      return byInt.getOrDefault(groupNo, defaultValue);
    }
  }

  public static abstract class GroupedThreadMedia {

    public abstract int getSectionCount();

    public abstract int getSectionItemCount(int section);

    public abstract @NonNull MediaTable.MediaRecord get(int section, int item);

    public abstract @NonNull String getName(int section);

  }

  public static class EmptyGroupedThreadMedia extends GroupedThreadMedia {

    @Override
    public int getSectionCount() {
      return 0;
    }

    @Override
    public int getSectionItemCount(int section) {
      return 0;
    }

    @Override
    public @NonNull MediaTable.MediaRecord get(int section, int item) {
      throw new AssertionError();
    }

    @Override
    public @NonNull String getName(int section) {
      throw new AssertionError();
    }
  }

  public static class ReversedGroupedThreadMedia extends GroupedThreadMedia {

    private final GroupedThreadMedia decorated;

    ReversedGroupedThreadMedia(@NonNull GroupedThreadMedia decorated) {
      this.decorated = decorated;
    }

    @Override
    public int getSectionCount() {
      return decorated.getSectionCount();
    }

    @Override
    public int getSectionItemCount(int section) {
      return decorated.getSectionItemCount(getReversedSection(section));
    }

    @Override
    public @NonNull MediaTable.MediaRecord get(int section, int item) {
      return decorated.get(getReversedSection(section), item);
    }

    @Override
    public @NonNull String getName(int section) {
      return decorated.getName(getReversedSection(section));
    }

    private int getReversedSection(int section) {
      return decorated.getSectionCount() - 1 - section;
    }
  }

  private static class PopulatedGroupedThreadMedia extends GroupedThreadMedia {

    @NonNull
    private final GroupingMethod groupingMethod;

    private final SparseArray<List<MediaTable.MediaRecord>> records = new SparseArray<>();

    private PopulatedGroupedThreadMedia(@NonNull GroupingMethod groupingMethod) {
      this.groupingMethod = groupingMethod;
    }

    private void add(@NonNull MediaTable.MediaRecord mediaRecord) {
      int groupNo = groupingMethod.groupForRecord(mediaRecord);

      List<MediaTable.MediaRecord> mediaRecords = records.get(groupNo);
      if (mediaRecords == null) {
        mediaRecords = new LinkedList<>();
        records.put(groupNo, mediaRecords);
      }

      mediaRecords.add(mediaRecord);
    }

    @Override
    public int getSectionCount() {
      return records.size();
    }

    @Override
    public int getSectionItemCount(int section) {
      return records.get(records.keyAt(section)).size();
    }

    @Override
    public @NonNull MediaTable.MediaRecord get(int section, int item) {
      return records.get(records.keyAt(section)).get(item);
    }

    @Override
    public @NonNull String getName(int section) {
      return groupingMethod.groupName(records.keyAt(section));
    }
  }
}<|MERGE_RESOLUTION|>--- conflicted
+++ resolved
@@ -83,11 +83,7 @@
       }
     }
 
-<<<<<<< HEAD
-    if (sorting == MediaDatabase.Sorting.Oldest || sorting == MediaDatabase.Sorting.Largest || sorting == MediaDatabase.Sorting.ContentTypeLargest || sorting == MediaDatabase.Sorting.ContentTypeNewest) {
-=======
-    if (sorting == MediaTable.Sorting.Oldest || sorting == MediaTable.Sorting.Largest) {
->>>>>>> 63cca2de
+    if (sorting == MediaTable.Sorting.Oldest || sorting == MediaTable.Sorting.Largest || sorting == MediaTable.Sorting.ContentTypeLargest || sorting == MediaTable.Sorting.ContentTypeNewest) {
       return new ReversedGroupedThreadMedia(mediaGrouping);
     } else {
       return mediaGrouping;

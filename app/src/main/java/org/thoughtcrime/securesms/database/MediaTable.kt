--- conflicted
+++ resolved
@@ -236,15 +236,14 @@
       """
         ${AttachmentTable.TABLE_NAME}.${AttachmentTable.SIZE} DESC, 
         ${AttachmentTable.TABLE_NAME}.${AttachmentTable.DISPLAY_ORDER} DESC
-<<<<<<< HEAD
-      """.toSingleLine()
+      """
     ),
     ContentTypeLargest(
       """
         ${AttachmentTable.TABLE_NAME}.${AttachmentTable.CONTENT_TYPE} DESC,
         ${AttachmentTable.TABLE_NAME}.${AttachmentTable.SIZE} DESC,
         ${AttachmentTable.TABLE_NAME}.${AttachmentTable.DISPLAY_ORDER} DESC
-      """.toSingleLine()
+      """
     ),
     ContentTypeNewest(
       """
@@ -252,10 +251,7 @@
         ${AttachmentTable.TABLE_NAME}.${AttachmentTable.MMS_ID} DESC,
         ${AttachmentTable.TABLE_NAME}.${AttachmentTable.DISPLAY_ORDER} DESC,
         ${AttachmentTable.TABLE_NAME}.${AttachmentTable.ROW_ID} DESC
-      """.toSingleLine()
-=======
-      """
->>>>>>> b4f6177e
+      """
     );
 
     private val postFix: String

/*
 * Copyright (C) 2011 Whisper Systems
 *
 * This program is free software: you can redistribute it and/or modify
 * it under the terms of the GNU General Public License as published by
 * the Free Software Foundation, either version 3 of the License, or
 * (at your option) any later version.
 *
 * This program is distributed in the hope that it will be useful,
 * but WITHOUT ANY WARRANTY; without even the implied warranty of
 * MERCHANTABILITY or FITNESS FOR A PARTICULAR PURPOSE.  See the
 * GNU General Public License for more details.
 *
 * You should have received a copy of the GNU General Public License
 * along with this program.  If not, see <http://www.gnu.org/licenses/>.
 */
package org.thoughtcrime.securesms.database

import android.content.Context
import androidx.core.content.contentValuesOf
import org.greenrobot.eventbus.EventBus
import org.signal.core.util.delete
import org.signal.core.util.exists
import org.signal.core.util.firstOrNull
import org.signal.core.util.logging.Log
import org.signal.core.util.requireBoolean
import org.signal.core.util.requireInt
import org.signal.core.util.requireLong
import org.signal.core.util.requireNonNullString
import org.signal.core.util.select
import org.signal.core.util.toOptional
import org.signal.core.util.update
import org.signal.libsignal.protocol.IdentityKey
import org.thoughtcrime.securesms.database.SignalDatabase.Companion.recipients
import org.thoughtcrime.securesms.database.model.IdentityRecord
import org.thoughtcrime.securesms.database.model.IdentityStoreRecord
import org.thoughtcrime.securesms.dependencies.ApplicationDependencies
import org.thoughtcrime.securesms.recipients.Recipient
import org.thoughtcrime.securesms.recipients.RecipientId
import org.thoughtcrime.securesms.storage.StorageSyncHelper
import org.thoughtcrime.securesms.util.Base64
import org.thoughtcrime.securesms.util.IdentityUtil
import org.whispersystems.signalservice.api.push.ServiceId
import org.whispersystems.signalservice.api.util.UuidUtil
import java.lang.AssertionError
import java.util.Optional

class IdentityTable internal constructor(context: Context?, databaseHelper: SignalDatabase?) : DatabaseTable(context, databaseHelper) {

  companion object {
    private val TAG = Log.tag(IdentityTable::class.java)
    const val TABLE_NAME = "identities"
    private const val ID = "_id"
    const val ADDRESS = "address"
    const val IDENTITY_KEY = "identity_key"
    private const val FIRST_USE = "first_use"
    private const val TIMESTAMP = "timestamp"
    const val VERIFIED = "verified"
    private const val NONBLOCKING_APPROVAL = "nonblocking_approval"
    const val CREATE_TABLE = """
      CREATE TABLE $TABLE_NAME (
        $ID INTEGER PRIMARY KEY AUTOINCREMENT, 
        $ADDRESS INTEGER UNIQUE, 
        $IDENTITY_KEY TEXT, 
        $FIRST_USE INTEGER DEFAULT 0, 
        $TIMESTAMP INTEGER DEFAULT 0, 
        $VERIFIED INTEGER DEFAULT 0, 
        $NONBLOCKING_APPROVAL INTEGER DEFAULT 0
      )
    """
  }

<<<<<<< HEAD
  fun getIdentityStoreRecord(addressName: String, tryE164: Boolean = true): IdentityStoreRecord? {
=======
  fun getIdentityStoreRecord(serviceId: ServiceId?): IdentityStoreRecord? {
    return if (serviceId != null) {
      getIdentityStoreRecord(serviceId.toString())
    } else {
      null
    }
  }

  fun getIdentityStoreRecord(addressName: String): IdentityStoreRecord? {
>>>>>>> f25a716d
    readableDatabase
      .select()
      .from(TABLE_NAME)
      .where("$ADDRESS = ?", addressName)
      .run()
      .use { cursor ->
        if (cursor.moveToFirst()) {
          return IdentityStoreRecord(
            addressName = addressName,
            identityKey = IdentityKey(Base64.decode(cursor.requireNonNullString(IDENTITY_KEY)), 0),
            verifiedStatus = VerifiedStatus.forState(cursor.requireInt(VERIFIED)),
            firstUse = cursor.requireBoolean(FIRST_USE),
            timestamp = cursor.requireLong(TIMESTAMP),
            nonblockingApproval = cursor.requireBoolean(NONBLOCKING_APPROVAL)
          )
        } else if (UuidUtil.isUuid(addressName)) {
          val byServiceId = recipients.getByServiceId(ServiceId.parseOrThrow(addressName))
          if (byServiceId.isPresent) {
            val recipient = Recipient.resolved(byServiceId.get())
            if (recipient.hasE164() && !UuidUtil.isUuid(recipient.requireE164())) {
              if (tryE164) {
                Log.i(TAG, "Could not find identity for UUID. Attempting E164.")
                return getIdentityStoreRecord(recipient.requireE164())
              } else {
                Log.i(TAG, "Could not find identity for UUID, and our recipient might have an E164, but tryE164 is false.")
              }
            } else {
              Log.i(TAG, "Could not find identity for UUID, and our recipient doesn't have an E164.")
            }
          } else {
            Log.i(TAG, "Could not find identity for UUID, and we don't have a recipient.")
          }
        } else {
          Log.i(TAG, "Could not find identity for E164 either.")
        }
      }

    return null
  }

  fun saveIdentity(
    addressName: String,
    recipientId: RecipientId,
    identityKey: IdentityKey,
    verifiedStatus: VerifiedStatus,
    firstUse: Boolean,
    timestamp: Long,
    nonBlockingApproval: Boolean
  ) {
    saveIdentityInternal(addressName, recipientId, identityKey, verifiedStatus, firstUse, timestamp, nonBlockingApproval)
    recipients.markNeedsSync(recipientId)
    StorageSyncHelper.scheduleSyncForDataChange()
  }

  fun setApproval(addressName: String, recipientId: RecipientId, nonBlockingApproval: Boolean) {
    val updated = writableDatabase
      .update(TABLE_NAME)
      .values(NONBLOCKING_APPROVAL to nonBlockingApproval)
      .where("$ADDRESS = ?", addressName)
      .run()

    if (updated > 0) {
      recipients.markNeedsSync(recipientId)
      StorageSyncHelper.scheduleSyncForDataChange()
    }
  }

  fun setVerified(addressName: String, recipientId: RecipientId, identityKey: IdentityKey, verifiedStatus: VerifiedStatus) {
    val updated = writableDatabase
      .update(TABLE_NAME)
      .values(VERIFIED to verifiedStatus.toInt())
      .where("$ADDRESS = ? AND $IDENTITY_KEY = ?", addressName, Base64.encodeBytes(identityKey.serialize()))
      .run()

    if (updated > 0) {
      val record = getIdentityRecord(addressName)
      if (record.isPresent) {
        EventBus.getDefault().post(record.get())
      }
      recipients.markNeedsSync(recipientId)
      StorageSyncHelper.scheduleSyncForDataChange()
    }
  }

  fun updateIdentityAfterSync(addressName: String, recipientId: RecipientId, identityKey: IdentityKey, verifiedStatus: VerifiedStatus) {
    val existingRecord = getIdentityRecord(addressName)
    val hadEntry = existingRecord.isPresent
    val keyMatches = hasMatchingKey(addressName, identityKey)
    val statusMatches = keyMatches && hasMatchingStatus(addressName, identityKey, verifiedStatus)

    if (!keyMatches || !statusMatches) {
      saveIdentityInternal(addressName, recipientId, identityKey, verifiedStatus, !hadEntry, System.currentTimeMillis(), nonBlockingApproval = true)

      val record = getIdentityRecord(addressName)
      if (record.isPresent) {
        EventBus.getDefault().post(record.get())
      }

      ApplicationDependencies.getProtocolStore().aci().identities().invalidate(addressName)
    }

    if (hadEntry && !keyMatches) {
      Log.w(TAG, "Updated identity key during storage sync for " + addressName + " | Existing: " + existingRecord.get().identityKey.hashCode() + ", New: " + identityKey.hashCode())
      IdentityUtil.markIdentityUpdate(context, recipientId)
    }
  }

  fun delete(addressName: String) {
    writableDatabase
      .delete(TABLE_NAME)
      .where("$ADDRESS = ?", addressName)
      .run()
  }

  private fun getIdentityRecord(addressName: String): Optional<IdentityRecord> {
    return readableDatabase
      .select()
      .from(TABLE_NAME)
      .where("$ADDRESS = ?", addressName)
      .run()
      .firstOrNull { cursor ->
        IdentityRecord(
          recipientId = RecipientId.fromSidOrE164(cursor.requireNonNullString(ADDRESS)),
          identityKey = IdentityKey(Base64.decode(cursor.requireNonNullString(IDENTITY_KEY)), 0),
          verifiedStatus = VerifiedStatus.forState(cursor.requireInt(VERIFIED)),
          firstUse = cursor.requireBoolean(FIRST_USE),
          timestamp = cursor.requireLong(TIMESTAMP),
          nonblockingApproval = cursor.requireBoolean(NONBLOCKING_APPROVAL)
        )
      }
      .toOptional()
  }

  private fun hasMatchingKey(addressName: String, identityKey: IdentityKey): Boolean {
    return readableDatabase
      .exists(TABLE_NAME)
      .where("$ADDRESS = ? AND $IDENTITY_KEY = ?", addressName, Base64.encodeBytes(identityKey.serialize()))
      .run()
  }

  private fun hasMatchingStatus(addressName: String, identityKey: IdentityKey, verifiedStatus: VerifiedStatus): Boolean {
    return readableDatabase
      .exists(TABLE_NAME)
      .where("$ADDRESS = ? AND $IDENTITY_KEY = ? AND $VERIFIED = ?", addressName, Base64.encodeBytes(identityKey.serialize()), verifiedStatus.toInt())
      .run()
  }

  private fun saveIdentityInternal(
    addressName: String,
    recipientId: RecipientId,
    identityKey: IdentityKey,
    verifiedStatus: VerifiedStatus,
    firstUse: Boolean,
    timestamp: Long,
    nonBlockingApproval: Boolean
  ) {
    val contentValues = contentValuesOf(
      ADDRESS to addressName,
      IDENTITY_KEY to Base64.encodeBytes(identityKey.serialize()),
      TIMESTAMP to timestamp,
      VERIFIED to verifiedStatus.toInt(),
      NONBLOCKING_APPROVAL to if (nonBlockingApproval) 1 else 0,
      FIRST_USE to if (firstUse) 1 else 0
    )
    writableDatabase.replace(TABLE_NAME, null, contentValues)
    EventBus.getDefault().post(IdentityRecord(recipientId, identityKey, verifiedStatus, firstUse, timestamp, nonBlockingApproval))
  }

  enum class VerifiedStatus {
    DEFAULT, VERIFIED, UNVERIFIED;

    fun toInt(): Int {
      return when (this) {
        DEFAULT -> 0
        VERIFIED -> 1
        UNVERIFIED -> 2
      }
    }

    companion object {
      @JvmStatic
      fun forState(state: Int): VerifiedStatus {
        return when (state) {
          0 -> DEFAULT
          1 -> VERIFIED
          2 -> UNVERIFIED
          else -> throw AssertionError("No such state: $state")
        }
      }
    }
  }
}<|MERGE_RESOLUTION|>--- conflicted
+++ resolved
@@ -70,9 +70,6 @@
     """
   }
 
-<<<<<<< HEAD
-  fun getIdentityStoreRecord(addressName: String, tryE164: Boolean = true): IdentityStoreRecord? {
-=======
   fun getIdentityStoreRecord(serviceId: ServiceId?): IdentityStoreRecord? {
     return if (serviceId != null) {
       getIdentityStoreRecord(serviceId.toString())
@@ -81,8 +78,7 @@
     }
   }
 
-  fun getIdentityStoreRecord(addressName: String): IdentityStoreRecord? {
->>>>>>> f25a716d
+  fun getIdentityStoreRecord(addressName: String, tryE164: Boolean = true): IdentityStoreRecord? {
     readableDatabase
       .select()
       .from(TABLE_NAME)

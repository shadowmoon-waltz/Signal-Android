--- conflicted
+++ resolved
@@ -392,7 +392,6 @@
         <item>@string/CustomExpireTimerSelectorView__weeks</item>
     </string-array>
 
-<<<<<<< HEAD
     <string-array name="ForkSettingsFragment__swipe_to_right_action__entries">
         <item>@string/ForkSettingsFragment__swipe_to_right_action__default</item>
         <item>@string/preferences__none</item>
@@ -453,7 +452,6 @@
         <item>multi_select</item>
     </string-array>
 
-=======
     <string-array name="PermissionsSettingsFragment__editor_labels">
         <item>@string/PermissionsSettingsFragment__only_admins</item>
         <item>@string/PermissionsSettingsFragment__all_members</item>
@@ -463,6 +461,5 @@
         <item>@string/SoundsAndNotificationsSettingsFragment__always_notify</item>
         <item>@string/SoundsAndNotificationsSettingsFragment__do_not_notify</item>
     </string-array>
-    
->>>>>>> f0dbe230
+
 </resources>
--- conflicted
+++ resolved
@@ -462,8 +462,6 @@
         <item>@string/SoundsAndNotificationsSettingsFragment__do_not_notify</item>
     </string-array>
 
-<<<<<<< HEAD
-=======
     <integer-array name="PlaybackSpeedToggleTextView__speeds">
         <item>100</item>
         <item>200</item>
@@ -475,5 +473,4 @@
         <item>@string/PlaybackSpeedToggleTextView__p5x</item>
     </string-array>
 
->>>>>>> f83b520c
 </resources>
--- conflicted
+++ resolved
@@ -364,7 +364,6 @@
         <item>@string/CustomExpireTimerSelectorView__weeks</item>
     </string-array>
 
-<<<<<<< HEAD
     <string-array name="ForkSettingsFragment__swipe_to_right_action__entries">
         <item>@string/ForkSettingsFragment__swipe_to_right_action__default</item>
         <item>@string/preferences__none</item>
@@ -423,7 +422,8 @@
         <item>show_options</item>
         <item>note_to_self</item>
         <item>multi_select</item>
-=======
+    </string-array>
+
     <string-array name="ScreenLockSettingsFragment__labels">
         <item>@string/ScreenLockSettingsFragment__immediately</item>
         <item>@string/ScreenLockSettingsFragment__after_1_min</item>
@@ -442,7 +442,6 @@
         <item>@string/CustomExpireTimerSelectorView__minutes</item>
         <item>@string/CustomExpireTimerSelectorView__hours</item>
         <item>@string/CustomExpireTimerSelectorView__days</item>
->>>>>>> 68c7ce58
     </string-array>
 
     <string-array name="PermissionsSettingsFragment__editor_labels">

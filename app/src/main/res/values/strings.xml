--- conflicted
+++ resolved
@@ -3472,7 +3472,6 @@
     <!-- DataAndStorageSettingsFragment -->
     <string name="DataAndStorageSettingsFragment__calls">Calls</string>
 
-<<<<<<< HEAD
     <!-- Fork -->
     <string name="preferences__fork_specific">Fork Specific</string>
     <string name="ForkSettingsFragment__hide_insights">Hide Insights</string>
@@ -3485,7 +3484,7 @@
     <string name="ForkSettingsFragment__fast_custom_reaction_change_summary">After sending a custom emoji as a reaction, long-press the custom emoji in the popup to change the reaction without removing it first</string>
     <string name="ForkSettingsFragment__copy_text_opens_popup">Copy Text Opens Popup</string>
     <string name="ForkSettingsFragment__copy_text_opens_popup_summary">When selecting copy text for one or more messages in a conversation, it will appear as an editable string in a popup allowing easy modification and/or copying of part or all of the string</string>
-=======
+
     <!-- ChatColorSelectionFragment -->
     <string name="ChatColorSelectionFragment__auto">Auto</string>
     <string name="ChatColorSelectionFragment__use_custom_colors">Use custom colors</string>
@@ -3516,7 +3515,6 @@
     <!-- ChatColorGradientTool -->
     <string name="ChatColorGradientTool_top_edge_selector">Top edge selector</string>
     <string name="ChatColorGradientTool_bottom_edge_selector">Bottom edge selector</string>
->>>>>>> fb1b46b6
 
     <!-- EOF -->
 

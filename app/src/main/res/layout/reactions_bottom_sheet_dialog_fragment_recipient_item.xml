--- conflicted
+++ resolved
@@ -7,6 +7,7 @@
     tools:viewBindingIgnore="true">
 
     <!-- https://stackoverflow.com/questions/37603751/set-width-to-match-constraints-in-constraintlayout -->
+    <!-- SW: see if we need to set layout_width for reactions_bottom_view_recipient_name or its parent to 0dp again -->
 
     <org.thoughtcrime.securesms.components.AvatarImageView
         android:id="@+id/reactions_bottom_view_recipient_avatar"
@@ -27,14 +28,8 @@
         app:layout_constraintStart_toStartOf="@id/reactions_bottom_view_recipient_avatar"
         app:layout_constraintTop_toTopOf="@id/reactions_bottom_view_recipient_avatar" />
 
-<<<<<<< HEAD
-    <org.thoughtcrime.securesms.components.FromTextView
-        android:id="@+id/reactions_bottom_view_recipient_name"
-        android:layout_width="0dp"
-=======
     <LinearLayout
         android:layout_width="wrap_content"
->>>>>>> 43dcaacd
         android:layout_height="wrap_content"
         android:orientation="vertical"
         app:layout_constrainedWidth="true"

--- conflicted
+++ resolved
@@ -97,12 +97,7 @@
             android:layout_marginEnd="@dimen/dsl_settings_gutter"
             android:gravity="center"
             android:textColor="@color/signal_text_secondary"
-<<<<<<< HEAD
-            app:emoji_forceCustom="true"
             app:layout_constraintTop_toBottomOf="@id/rbs_full_name2"
-=======
-            app:layout_constraintTop_toBottomOf="@id/rbs_full_name"
->>>>>>> 93ec322b
             tools:text="🕷🕷🕷 Hangin' on the web 🕷🕷🕷" />
 
         <TextView

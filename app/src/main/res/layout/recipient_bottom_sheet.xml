<?xml version="1.0" encoding="utf-8"?>
<androidx.core.widget.NestedScrollView xmlns:android="http://schemas.android.com/apk/res/android"
    xmlns:app="http://schemas.android.com/apk/res-auto"
    xmlns:tools="http://schemas.android.com/tools"
    android:layout_width="match_parent"
    android:layout_height="wrap_content"
    tools:viewBindingIgnore="true">

    <androidx.constraintlayout.widget.ConstraintLayout
        android:layout_width="match_parent"
        android:layout_height="wrap_content"
        tools:theme="@style/Theme.Signal.RoundedBottomSheet.Light">

        <ImageView
            android:id="@+id/handle"
            android:layout_width="wrap_content"
            android:layout_height="wrap_content"
            android:layout_gravity="center_horizontal"
            android:layout_marginTop="10dp"
            android:importantForAccessibility="no"
            app:srcCompat="@drawable/bottom_sheet_handle"
            app:layout_constraintTop_toTopOf="parent"
            app:layout_constraintStart_toStartOf="parent"
            app:layout_constraintEnd_toEndOf="parent"/>

        <org.thoughtcrime.securesms.avatar.view.AvatarView
            android:id="@+id/rbs_recipient_avatar"
            android:layout_width="80dp"
            android:layout_height="80dp"
            android:layout_gravity="center_horizontal"
            android:layout_marginTop="24dp"
            app:layout_constraintEnd_toEndOf="parent"
            app:layout_constraintHorizontal_bias="0.5"
            app:layout_constraintStart_toStartOf="parent"
            app:layout_constraintTop_toBottomOf="@id/handle" />

        <org.thoughtcrime.securesms.badges.BadgeImageView
            android:id="@+id/rbs_badge"
            android:layout_width="36dp"
            android:layout_height="36dp"
            android:layout_marginStart="44dp"
            android:layout_marginTop="52dp"
            android:contentDescription="@string/ImageView__badge"
            app:badge_size="large"
            app:layout_constraintStart_toStartOf="@id/rbs_recipient_avatar"
            app:layout_constraintTop_toTopOf="@id/rbs_recipient_avatar" />

        <ProgressBar
            android:id="@+id/rbs_admin_action_busy"
            android:layout_width="0dp"
            android:layout_height="0dp"
            android:visibility="gone"
            app:layout_constraintBottom_toBottomOf="@+id/rbs_recipient_avatar"
            app:layout_constraintEnd_toEndOf="@+id/rbs_recipient_avatar"
            app:layout_constraintStart_toStartOf="@+id/rbs_recipient_avatar"
            app:layout_constraintTop_toTopOf="@+id/rbs_recipient_avatar"
            tools:visibility="visible" />

        <org.thoughtcrime.securesms.components.emoji.EmojiTextView
            android:id="@+id/rbs_full_name"
            android:layout_width="0dp"
            android:layout_height="wrap_content"
            android:layout_marginStart="@dimen/dsl_settings_gutter"
            android:layout_marginTop="12dp"
            android:layout_marginEnd="@dimen/dsl_settings_gutter"
            android:gravity="center_horizontal"
            android:textAppearance="@style/Signal.Text.HeadlineMedium"
            android:textColor="@color/signal_text_primary"
            app:layout_constraintEnd_toEndOf="parent"
            app:layout_constraintHorizontal_bias="0.5"
            app:layout_constraintStart_toStartOf="parent"
            app:layout_constraintTop_toBottomOf="@id/rbs_recipient_avatar"
            tools:text="Gwen Stacy" />

        <org.thoughtcrime.securesms.components.emoji.EmojiTextView
            android:id="@+id/rbs_full_name2"
            style="@style/Signal.Text.Body"
            android:layout_width="wrap_content"
            android:layout_height="wrap_content"
            android:layout_marginStart="@dimen/dsl_settings_gutter"
            android:layout_marginTop="8dp"
            android:layout_marginEnd="@dimen/dsl_settings_gutter"
            android:textColor="@color/signal_text_secondary"
            app:layout_constraintEnd_toEndOf="parent"
            app:layout_constraintHorizontal_bias="0.5"
            app:layout_constraintStart_toStartOf="parent"
            app:layout_constraintTop_toBottomOf="@id/rbs_full_name"
            tools:text="Gwen Stacy" />

        <org.thoughtcrime.securesms.components.emoji.EmojiTextView
            android:id="@+id/rbs_about"
            style="@style/Signal.Text.BodyLarge"
            android:layout_width="match_parent"
            android:layout_height="wrap_content"
            android:layout_marginStart="@dimen/dsl_settings_gutter"
            android:layout_marginTop="8dp"
            android:layout_marginEnd="@dimen/dsl_settings_gutter"
            android:gravity="center"
            android:textColor="@color/signal_text_secondary"
            app:emoji_forceCustom="true"
<<<<<<< HEAD
            app:layout_constraintTop_toBottomOf="@id/rbs_full_name2"
            tools:text="🕷🕷🕷Hangin' on the web🕷🕷" />
=======
            app:layout_constraintTop_toBottomOf="@id/rbs_full_name"
            tools:text="🕷🕷🕷 Hangin' on the web 🕷🕷🕷" />
>>>>>>> 5cf8242e

        <TextView
            android:id="@+id/rbs_note_to_self_description"
            android:layout_width="0dp"
            android:layout_height="wrap_content"
            android:layout_marginStart="@dimen/dsl_settings_gutter"
            android:layout_marginTop="8dp"
            android:layout_marginEnd="@dimen/dsl_settings_gutter"
            android:layout_marginBottom="8dp"
            android:text="@string/ConversationFragment__you_can_add_notes_for_yourself_in_this_conversation"
            android:textAlignment="center"
            android:textAppearance="@style/Signal.Text.BodyMedium"
            android:textColor="@color/signal_text_primary"
            android:visibility="gone"
            app:layout_constraintEnd_toEndOf="parent"
            app:layout_constraintHorizontal_bias="0.5"
            app:layout_constraintStart_toStartOf="parent"
            app:layout_constraintTop_toBottomOf="@+id/rbs_about"
            tools:visibility="visible" />

        <LinearLayout
            android:id="@+id/interactions_container"
            android:layout_width="0dp"
            android:layout_height="wrap_content"
            android:orientation="vertical"
            android:paddingBottom="16dp"
            app:layout_constraintEnd_toEndOf="parent"
            app:layout_constraintStart_toStartOf="parent"
            app:layout_constraintTop_toBottomOf="@+id/rbs_note_to_self_description">

            <include layout="@layout/conversation_settings_button_strip" />

            <include layout="@layout/dsl_divider_item" />

            <TextView
                android:id="@+id/rbs_block_button"
                android:layout_width="match_parent"
                android:layout_height="wrap_content"
                android:background="?selectableItemBackground"
                android:drawablePadding="16dp"
                android:gravity="center_vertical"
                android:minHeight="56dp"
                android:paddingStart="@dimen/dsl_settings_gutter"
                android:paddingEnd="@dimen/dsl_settings_gutter"
                android:text="@string/RecipientBottomSheet_block"
                android:textAppearance="@style/Signal.Text.BodyLarge"
                android:visibility="gone"
                app:drawableStartCompat="@drawable/ic_block_tinted_24"
                app:drawableTint="@color/icon_tint_color_primary_enabled_selector"
                tools:visibility="visible" />

            <TextView
                android:id="@+id/rbs_unblock_button"
                android:layout_width="match_parent"
                android:layout_height="wrap_content"
                android:background="?selectableItemBackground"
                android:drawablePadding="16dp"
                android:gravity="center_vertical"
                android:minHeight="56dp"
                android:paddingStart="@dimen/dsl_settings_gutter"
                android:paddingEnd="@dimen/dsl_settings_gutter"
                android:text="@string/RecipientBottomSheet_unblock"
                android:textAppearance="@style/Signal.Text.BodyLarge"
                android:visibility="gone"
                app:drawableStartCompat="@drawable/ic_block_tinted_24"
                app:drawableTint="@color/icon_tint_color_primary_enabled_selector"
                tools:visibility="visible" />

            <TextView
                android:id="@+id/rbs_remove_from_group_button"
                android:layout_width="match_parent"
                android:layout_height="wrap_content"
                android:background="?selectableItemBackground"
                android:drawablePadding="16dp"
                android:gravity="center_vertical"
                android:minHeight="56dp"
                android:paddingStart="@dimen/dsl_settings_gutter"
                android:paddingEnd="@dimen/dsl_settings_gutter"
                android:text="@string/RecipientBottomSheet_remove_from_group"
                android:textAppearance="@style/Signal.Text.BodyLarge"
                android:visibility="gone"
                app:drawableStartCompat="@drawable/ic_leave_tinted_24"
                app:drawableTint="@color/icon_tint_color_primary_enabled_selector"
                tools:visibility="visible" />

            <TextView
                android:id="@+id/rbs_make_group_admin_button"
                android:layout_width="match_parent"
                android:layout_height="wrap_content"
                android:background="?selectableItemBackground"
                android:drawablePadding="16dp"
                android:gravity="center_vertical"
                android:minHeight="56dp"
                android:paddingStart="@dimen/dsl_settings_gutter"
                android:paddingEnd="@dimen/dsl_settings_gutter"
                android:text="@string/RecipientBottomSheet_make_admin"
                android:textAppearance="@style/Signal.Text.BodyLarge"
                android:visibility="gone"
                app:drawableStartCompat="@drawable/ic_group_24"
                app:drawableTint="@color/icon_tint_color_primary_enabled_selector"
                tools:visibility="visible" />

            <TextView
                android:id="@+id/rbs_remove_group_admin_button"
                android:layout_width="match_parent"
                android:layout_height="wrap_content"
                android:background="?selectableItemBackground"
                android:drawablePadding="16dp"
                android:gravity="center_vertical"
                android:minHeight="56dp"
                android:paddingStart="@dimen/dsl_settings_gutter"
                android:paddingEnd="@dimen/dsl_settings_gutter"
                android:text="@string/RecipientBottomSheet_remove_as_admin"
                android:textAppearance="@style/Signal.Text.BodyLarge"
                android:visibility="gone"
                app:drawableStartCompat="@drawable/ic_group_24"
                app:drawableTint="@color/icon_tint_color_primary_enabled_selector"
                tools:visibility="visible" />

            <TextView
                android:id="@+id/rbs_add_to_group_button"
                android:layout_width="match_parent"
                android:layout_height="wrap_content"
                android:background="?selectableItemBackground"
                android:drawablePadding="16dp"
                android:gravity="center_vertical"
                android:minHeight="56dp"
                android:paddingStart="@dimen/dsl_settings_gutter"
                android:paddingEnd="@dimen/dsl_settings_gutter"
                android:textAppearance="@style/Signal.Text.BodyLarge"
                android:visibility="gone"
                app:drawableStartCompat="@drawable/ic_group_24"
                app:drawableTint="@color/icon_tint_color_primary_enabled_selector"
                tools:text="@string/RecipientBottomSheet_add_to_a_group"
                tools:visibility="visible" />

            <TextView
                android:id="@+id/rbs_add_contact_button"
                android:layout_width="match_parent"
                android:layout_height="wrap_content"
                android:background="?selectableItemBackground"
                android:drawablePadding="16dp"
                android:gravity="center_vertical"
                android:minHeight="56dp"
                android:paddingStart="@dimen/dsl_settings_gutter"
                android:paddingEnd="@dimen/dsl_settings_gutter"
                android:text="@string/RecipientBottomSheet_add_to_contacts"
                android:textAppearance="@style/Signal.Text.BodyLarge"
                android:visibility="gone"
                app:drawableStartCompat="@drawable/ic_plus_24"
                app:drawableTint="@color/icon_tint_color_primary_enabled_selector"
                tools:visibility="visible" />

            <TextView
                android:id="@+id/rbs_contact_details_button"
                android:layout_width="match_parent"
                android:layout_height="wrap_content"
                android:background="?selectableItemBackground"
                android:drawablePadding="16dp"
                android:gravity="center_vertical"
                android:minHeight="56dp"
                android:paddingStart="@dimen/dsl_settings_gutter"
                android:paddingEnd="@dimen/dsl_settings_gutter"
                android:text="@string/ConversationSettingsFragment__contact_details"
                android:textAppearance="@style/Signal.Text.BodyLarge"
                android:visibility="gone"
                app:drawableStartCompat="@drawable/ic_profile_circle_24"
                app:drawableTint="@color/icon_tint_color_primary_enabled_selector"
                tools:visibility="visible" />

            <TextView
                android:id="@+id/rbs_view_safety_number_button"
                android:layout_width="match_parent"
                android:layout_height="wrap_content"
                android:background="?selectableItemBackground"
                android:drawablePadding="16dp"
                android:gravity="center_vertical"
                android:minHeight="56dp"
                android:paddingStart="@dimen/dsl_settings_gutter"
                android:paddingEnd="@dimen/dsl_settings_gutter"
                android:text="@string/RecipientBottomSheet_view_safety_number"
                android:textAppearance="@style/Signal.Text.BodyLarge"
                android:visibility="gone"
                app:drawableStartCompat="@drawable/ic_safety_number_24"
                app:drawableTint="@color/icon_tint_color_primary_enabled_selector"
                tools:visibility="visible" />

        </LinearLayout>

    </androidx.constraintlayout.widget.ConstraintLayout>
</androidx.core.widget.NestedScrollView><|MERGE_RESOLUTION|>--- conflicted
+++ resolved
@@ -98,13 +98,8 @@
             android:gravity="center"
             android:textColor="@color/signal_text_secondary"
             app:emoji_forceCustom="true"
-<<<<<<< HEAD
             app:layout_constraintTop_toBottomOf="@id/rbs_full_name2"
-            tools:text="🕷🕷🕷Hangin' on the web🕷🕷" />
-=======
-            app:layout_constraintTop_toBottomOf="@id/rbs_full_name"
             tools:text="🕷🕷🕷 Hangin' on the web 🕷🕷🕷" />
->>>>>>> 5cf8242e
 
         <TextView
             android:id="@+id/rbs_note_to_self_description"

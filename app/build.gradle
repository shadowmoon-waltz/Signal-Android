import org.signal.signing.ApkSignerUtil

import java.security.MessageDigest

apply plugin: 'com.android.application'
apply plugin: 'kotlin-android'
apply plugin: 'kotlin-kapt'
apply plugin: 'com.google.protobuf'
apply plugin: 'androidx.navigation.safeargs'
apply plugin: 'witness'
apply plugin: 'org.jlleitschuh.gradle.ktlint'
apply from: 'translations.gradle'
apply from: 'witness-verifications.gradle'

repositories {
    maven {
        url "https://raw.github.com/signalapp/maven/master/photoview/releases/"
        content {
            includeGroupByRegex "com\\.github\\.chrisbanes.*"
        }
    }
    maven {
        url "https://raw.github.com/signalapp/maven/master/circular-progress-button/releases/"
        content {
            includeGroupByRegex "com\\.github\\.dmytrodanylyk\\.circular-progress-button\\.*"
        }
    }
    maven { // textdrawable
        url 'https://dl.bintray.com/amulyakhare/maven'
        content {
            includeGroupByRegex "com\\.amulyakhare.*"
        }
    }
    google()
    mavenCentral()
    jcenter()
    mavenLocal()
    maven {
        url "https://dl.cloudsmith.io/qxAgwaeEE1vN8aLU/mobilecoin/mobilecoin/maven/"
    }
}

protobuf {
    protoc {
        artifact = 'com.google.protobuf:protoc:3.10.0'
    }
    generateProtoTasks {
        all().each { task ->
            task.builtins {
                java {
                    option "lite"
                }
            }
        }
    }
}

def canonicalVersionCode = 867
def canonicalVersionName = "5.15.0"

def postFixSize = 100
def abiPostFix = ['universal'   : 0,
                  'armeabi-v7a' : 1,
                  'arm64-v8a'   : 2,
                  'x86'         : 3,
                  'x86_64'      : 4]

def keystores = [ 'debug'  : loadKeystoreProperties('keystore.debug.properties') ]

boolean signConfigExists = project.hasProperty("keystoreFile") && project.hasProperty("keystorePassword") && project.hasProperty("keystoreAlias") && project.hasProperty("keystoreAliasPassword")

android {
    buildToolsVersion BUILD_TOOL_VERSION
    compileSdkVersion COMPILE_SDK

    flavorDimensions 'distribution', 'environment'
    useLibrary 'org.apache.http.legacy'

    kotlinOptions {
        freeCompilerArgs = ["-Xallow-result-return-type"]
    }

    dexOptions {
        javaMaxHeapSize "4g"
    }

    signingConfigs {
        if (keystores.debug != null) {
            debug {
                storeFile file("${project.rootDir}/${keystores.debug.storeFile}")
                storePassword keystores.debug.storePassword
                keyAlias keystores.debug.keyAlias
                keyPassword keystores.debug.keyPassword
            }
        }
        if (signConfigExists) {
            release {
                storeFile file(project.property("keystoreFile"))
                storePassword project.property("keystorePassword")
                keyAlias project.property("keystoreAlias")
                keyPassword project.property("keystoreAliasPassword")
            }
        }
    }

    defaultConfig {
        versionCode canonicalVersionCode * postFixSize
        versionName canonicalVersionName

        minSdkVersion MINIMUM_SDK
        targetSdkVersion TARGET_SDK

        multiDexEnabled true

        vectorDrawables.useSupportLibrary = true
        project.ext.set("archivesBaseName", "Signal");

        buildConfigField "long", "BUILD_TIMESTAMP", getLastCommitTimestamp() + "L"
        buildConfigField "String", "GIT_HASH", "\"${getGitHash()}\""
        buildConfigField "String", "SIGNAL_URL", "\"https://textsecure-service.whispersystems.org\""
        buildConfigField "String", "STORAGE_URL", "\"https://storage.signal.org\""
        buildConfigField "String", "SIGNAL_CDN_URL", "\"https://cdn.signal.org\""
        buildConfigField "String", "SIGNAL_CDN2_URL", "\"https://cdn2.signal.org\""
        buildConfigField "String", "SIGNAL_CONTACT_DISCOVERY_URL", "\"https://api.directory.signal.org\""
        buildConfigField "String", "SIGNAL_SERVICE_STATUS_URL", "\"uptime.signal.org\""
        buildConfigField "String", "SIGNAL_KEY_BACKUP_URL", "\"https://api.backup.signal.org\""
        buildConfigField "String", "SIGNAL_SFU_URL", "\"https://sfu.voip.signal.org\""
        buildConfigField "String", "CONTENT_PROXY_HOST", "\"contentproxy.signal.org\""
        buildConfigField "int", "CONTENT_PROXY_PORT", "443"
        buildConfigField "String", "SIGNAL_AGENT", "\"OWA\""
        buildConfigField "String", "CDS_MRENCLAVE", "\"c98e00a4e3ff977a56afefe7362a27e4961e4f19e211febfbb19b897e6b80b15\""
        buildConfigField "KbsEnclave", "KBS_ENCLAVE", "new KbsEnclave(\"fe7c1bfae98f9b073d220366ea31163ee82f6d04bead774f71ca8e5c40847bfe\"," +
                                                                     "\"fe7c1bfae98f9b073d220366ea31163ee82f6d04bead774f71ca8e5c40847bfe\", " +
                                                                     "\"a3baab19ef6ce6f34ab9ebb25ba722725ae44a8872dc0ff08ad6d83a9489de87\")";
        buildConfigField "KbsEnclave[]", "KBS_FALLBACKS", "new KbsEnclave[0]"
        buildConfigField "String", "UNIDENTIFIED_SENDER_TRUST_ROOT", "\"BXu6QIKVz5MA8gstzfOgRQGqyLqOwNKHL6INkv3IHWMF\""
        buildConfigField "String", "ZKGROUP_SERVER_PUBLIC_PARAMS", "\"AMhf5ywVwITZMsff/eCyudZx9JDmkkkbV6PInzG4p8x3VqVJSFiMvnvlEKWuRob/1eaIetR31IYeAbm0NdOuHH8Qi+Rexi1wLlpzIo1gstHWBfZzy1+qHRV5A4TqPp15YzBPm0WSggW6PbSn+F4lf57VCnHF7p8SvzAA2ZZJPYJURt8X7bbg+H3i+PEjH9DXItNEqs2sNcug37xZQDLm7X0=\""
        buildConfigField "String[]", "LANGUAGES", "new String[]{\"" + autoResConfig().collect { s -> s.replace('-r', '_') }.join('", "') + '"}'
        buildConfigField "int", "CANONICAL_VERSION_CODE", "$canonicalVersionCode"
        buildConfigField "String", "DEFAULT_CURRENCIES", "\"EUR,AUD,GBP,CAD,CNY\""
        buildConfigField "int[]", "MOBILE_COIN_REGIONS", "new int[]{44}"
        buildConfigField "String", "GIPHY_API_KEY", "\"3o6ZsYH6U6Eri53TXy\""
        buildConfigField "String", "RECAPTCHA_PROOF_URL", "\"https://signalcaptchas.org/challenge/generate.html\""

        buildConfigField "String", "BUILD_DISTRIBUTION_TYPE", "\"unset\""
        buildConfigField "String", "BUILD_ENVIRONMENT_TYPE", "\"unset\""
        buildConfigField "String", "BUILD_VARIANT_TYPE", "\"unset\""

        ndk {
            abiFilters 'armeabi-v7a', 'arm64-v8a', 'x86', 'x86_64'
        }

        resConfigs autoResConfig()

        splits {
            abi {
                enable true
                reset()
                include 'armeabi-v7a', 'arm64-v8a', 'x86', 'x86_64'
                universalApk true
            }
        }

        testInstrumentationRunner "androidx.test.runner.AndroidJUnitRunner"
    }

    compileOptions {
        coreLibraryDesugaringEnabled true
        sourceCompatibility JAVA_VERSION
        targetCompatibility JAVA_VERSION
    }

    packagingOptions {
        exclude 'LICENSE.txt'
        exclude 'LICENSE'
        exclude 'NOTICE'
        exclude 'asm-license.txt'
        exclude 'META-INF/LICENSE'
        exclude 'META-INF/NOTICE'
        exclude 'META-INF/proguard/androidx-annotations.pro'
        exclude '/org/spongycastle/x509/CertPathReviewerMessages.properties'
        exclude '/org/spongycastle/x509/CertPathReviewerMessages_de.properties'
    }

    buildTypes {
        debug {
            if (keystores['debug'] != null) {
                signingConfig signingConfigs.debug
            }
            isDefault true
            minifyEnabled true
            proguardFiles getDefaultProguardFile('proguard-android.txt'),
                    'proguard/proguard-firebase-messaging.pro',
                    'proguard/proguard-google-play-services.pro',
                    'proguard/proguard-jackson.pro',
                    'proguard/proguard-sqlite.pro',
                    'proguard/proguard-appcompat-v7.pro',
                    'proguard/proguard-square-okhttp.pro',
                    'proguard/proguard-square-okio.pro',
                    'proguard/proguard-spongycastle.pro',
                    'proguard/proguard-rounded-image-view.pro',
                    'proguard/proguard-glide.pro',
                    'proguard/proguard-shortcutbadger.pro',
                    'proguard/proguard-retrofit.pro',
                    'proguard/proguard-webrtc.pro',
                    'proguard/proguard-klinker.pro',
                    'proguard/proguard-retrolambda.pro',
                    'proguard/proguard-okhttp.pro',
                    'proguard/proguard-ez-vcard.pro',
                    'proguard/proguard.cfg'
            testProguardFiles 'proguard/proguard-automation.pro',
                    'proguard/proguard.cfg'

            buildConfigField "String", "BUILD_VARIANT_TYPE", "\"Debug\""
        }
        flipper {
            initWith debug
            isDefault false
            minifyEnabled false
            matchingFallbacks = ['debug']
            buildConfigField "String", "BUILD_VARIANT_TYPE", "\"Flipper\""
        }
        release {
            minifyEnabled true
            shrinkResources true
            proguardFiles = buildTypes.debug.proguardFiles
<<<<<<< HEAD
            if (signConfigExists) {
                signingConfig signingConfigs.release
            }
=======
            buildConfigField "String", "BUILD_VARIANT_TYPE", "\"Release\""
>>>>>>> e882e6e1
        }
        perf {
            initWith debug
            isDefault false
            debuggable false
            matchingFallbacks = ['debug']
            buildConfigField "String", "BUILD_VARIANT_TYPE", "\"Perf\""
        }
        mock {
            initWith debug
            isDefault false
            minifyEnabled false
            matchingFallbacks = ['debug']
            buildConfigField "String", "BUILD_VARIANT_TYPE", "\"Mock\""
        }
    }

    productFlavors {
        play {
            dimension 'distribution'
            isDefault true
            ext.websiteUpdateUrl = "null"
            buildConfigField "boolean", "PLAY_STORE_DISABLED", "false"
            buildConfigField "String", "NOPLAY_UPDATE_URL", "$ext.websiteUpdateUrl"
            buildConfigField "String", "BUILD_DISTRIBUTION_TYPE", "\"play\""
        }

        website {
            dimension 'distribution'
            ext.websiteUpdateUrl = "https://updates.signal.org/android"
            buildConfigField "boolean", "PLAY_STORE_DISABLED", "true"
            buildConfigField "String", "NOPLAY_UPDATE_URL", "\"$ext.websiteUpdateUrl\""
            buildConfigField "String", "BUILD_DISTRIBUTION_TYPE", "\"website\""
        }

        internal {
            dimension 'distribution'
            ext.websiteUpdateUrl = "null"
            buildConfigField "boolean", "PLAY_STORE_DISABLED", "false"
            buildConfigField "String", "NOPLAY_UPDATE_URL", "$ext.websiteUpdateUrl"
            buildConfigField "String", "BUILD_DISTRIBUTION_TYPE", "\"internal\""
        }

        study {
            dimension 'distribution'

            applicationIdSuffix ".study"
            ext.websiteUpdateUrl = "null"
            buildConfigField "boolean", "PLAY_STORE_DISABLED", "false"
            buildConfigField "String", "NOPLAY_UPDATE_URL", "$ext.websiteUpdateUrl"
            buildConfigField "String", "BUILD_DISTRIBUTION_TYPE", "\"study\""
        }

        sw {
            dimension 'distribution'
            ext.websiteUpdateUrl = "null"
            buildConfigField "boolean", "PLAY_STORE_DISABLED", "true"
            buildConfigField "String", "NOPLAY_UPDATE_URL", "$ext.websiteUpdateUrl"
            applicationIdSuffix ".sw"
        }

        prod {
            dimension 'environment'

            isDefault true

            buildConfigField "String", "MOBILE_COIN_ENVIRONMENT", "\"mainnet\""
            buildConfigField "String", "BUILD_ENVIRONMENT_TYPE", "\"Prod\""
        }

        staging {
            dimension 'environment'

            applicationIdSuffix ".staging"

            buildConfigField "String", "SIGNAL_URL", "\"https://textsecure-service-staging.whispersystems.org\""
            buildConfigField "String", "STORAGE_URL", "\"https://storage-staging.signal.org\""
            buildConfigField "String", "SIGNAL_CDN_URL", "\"https://cdn-staging.signal.org\""
            buildConfigField "String", "SIGNAL_CDN2_URL", "\"https://cdn2-staging.signal.org\""
            buildConfigField "String", "SIGNAL_CONTACT_DISCOVERY_URL", "\"https://api-staging.directory.signal.org\""
            buildConfigField "String", "SIGNAL_KEY_BACKUP_URL", "\"https://api-staging.backup.signal.org\""
            buildConfigField "String", "CDS_MRENCLAVE", "\"c98e00a4e3ff977a56afefe7362a27e4961e4f19e211febfbb19b897e6b80b15\""
            buildConfigField "KbsEnclave", "KBS_ENCLAVE", "new KbsEnclave(\"823a3b2c037ff0cbe305cc48928cfcc97c9ed4a8ca6d49af6f7d6981fb60a4e9\", " +
                                                                         "\"51a56084c0b21c6b8f62b1bc792ec9bedac4c7c3964bb08ddcab868158c09982\", " +
                                                                         "\"a3baab19ef6ce6f34ab9ebb25ba722725ae44a8872dc0ff08ad6d83a9489de87\")"
            buildConfigField "KbsEnclave[]", "KBS_FALLBACKS", "new KbsEnclave[0]"
            buildConfigField "String", "UNIDENTIFIED_SENDER_TRUST_ROOT", "\"BbqY1DzohE4NUZoVF+L18oUPrK3kILllLEJh2UnPSsEx\""
            buildConfigField "String", "ZKGROUP_SERVER_PUBLIC_PARAMS", "\"ABSY21VckQcbSXVNCGRYJcfWHiAMZmpTtTELcDmxgdFbtp/bWsSxZdMKzfCp8rvIs8ocCU3B37fT3r4Mi5qAemeGeR2X+/YmOGR5ofui7tD5mDQfstAI9i+4WpMtIe8KC3wU5w3Inq3uNWVmoGtpKndsNfwJrCg0Hd9zmObhypUnSkfYn2ooMOOnBpfdanRtrvetZUayDMSC5iSRcXKpdls=\""
            buildConfigField "String", "MOBILE_COIN_ENVIRONMENT", "\"testnet\""
            buildConfigField "String", "RECAPTCHA_PROOF_URL", "\"https://signalcaptchas.org/staging/challenge/generate.html\""

            buildConfigField "String", "BUILD_ENVIRONMENT_TYPE", "\"Staging\""
        }
    }

    android.applicationVariants.all { variant ->
        variant.outputs.each { output ->
            output.outputFileName = output.outputFileName.replace(".apk", "-${variant.versionName}.apk")
            def abiName = output.getFilter("ABI") ?: 'universal'
            def postFix = abiPostFix.get(abiName, 0)

            if (postFix >= postFixSize) throw new AssertionError("postFix is too large")

            output.versionCodeOverride = canonicalVersionCode * postFixSize + postFix
        }
    }

    android.variantFilter { variant ->
        def distribution = variant.getFlavors().get(0).name
        def environment  = variant.getFlavors().get(1).name
        def buildType    = variant.buildType.name

        if (distribution == 'study' && buildType != 'perf' && buildType != 'mock') {
            variant.setIgnore(true)
        } else if (distribution != 'study' && buildType == 'mock') {
            variant.setIgnore(true)
        }
    }

    lintOptions {
        abortOnError true
        baseline file("lint-baseline.xml")
        disable "LintError"
    }

    testOptions {
        unitTests {
            includeAndroidResources = true
        }
    }
}

dependencies {
    implementation 'androidx.fragment:fragment-ktx:1.2.5'
    lintChecks project(':lintchecks')

    coreLibraryDesugaring 'com.android.tools:desugar_jdk_libs:1.1.5'

    implementation ('androidx.appcompat:appcompat:1.2.0') {
        force = true
    }
    implementation 'androidx.recyclerview:recyclerview:1.1.0'
    implementation 'com.google.android.material:material:1.3.0'
    implementation 'androidx.legacy:legacy-support-v13:1.0.0'
    implementation 'androidx.cardview:cardview:1.0.0'
    implementation 'androidx.preference:preference:1.0.0'
    implementation 'androidx.legacy:legacy-preference-v14:1.0.0'
    implementation 'androidx.gridlayout:gridlayout:1.0.0'
    implementation 'androidx.exifinterface:exifinterface:1.0.0'
    implementation 'androidx.constraintlayout:constraintlayout:2.0.4'
    implementation 'androidx.multidex:multidex:2.0.1'
    implementation 'androidx.navigation:navigation-fragment:2.1.0'
    implementation 'androidx.navigation:navigation-ui:2.1.0'
    implementation 'androidx.lifecycle:lifecycle-extensions:2.1.0'
    implementation 'androidx.lifecycle:lifecycle-viewmodel-savedstate:1.0.0-alpha05'
    implementation 'androidx.lifecycle:lifecycle-common-java8:2.1.0'
    implementation "androidx.camera:camera-core:1.0.0-beta11"
    implementation "androidx.camera:camera-camera2:1.0.0-beta11"
    implementation "androidx.camera:camera-lifecycle:1.0.0-beta11"
    implementation "androidx.camera:camera-view:1.0.0-alpha18"
    implementation "androidx.concurrent:concurrent-futures:1.0.0"
    implementation "androidx.autofill:autofill:1.0.0"
    implementation "androidx.biometric:biometric:1.1.0"

    implementation ('com.google.firebase:firebase-messaging:22.0.0') {
        exclude group: 'com.google.firebase', module: 'firebase-core'
        exclude group: 'com.google.firebase', module: 'firebase-analytics'
        exclude group: 'com.google.firebase', module: 'firebase-measurement-connector'
    }

    implementation 'com.google.android.gms:play-services-maps:16.1.0'
    implementation 'com.google.android.gms:play-services-auth:16.0.1'

    implementation 'com.google.android.exoplayer:exoplayer-core:2.9.1'
    implementation 'com.google.android.exoplayer:exoplayer-ui:2.9.1'
    implementation 'com.google.android.exoplayer:extension-mediasession:2.9.1'

    implementation 'org.conscrypt:conscrypt-android:2.0.0'
    implementation 'org.signal:aesgcmprovider:0.0.3'

    implementation project(':libsignal-service')
    implementation project(':paging')
    implementation project(':core-util')
    implementation project(':video')
    implementation project(':device-transfer')

    implementation 'org.signal:zkgroup-android:0.7.0'
    implementation 'org.whispersystems:signal-client-android:0.8.0'
    implementation 'com.google.protobuf:protobuf-javalite:3.10.0'

    implementation('com.mobilecoin:android-sdk:1.1.0') {
        exclude group: 'com.google.protobuf'
    }

    implementation 'org.signal:argon2:13.1@aar'

    implementation 'org.signal:ringrtc-android:2.10.1.1'

    implementation "me.leolin:ShortcutBadger:1.1.22"
    implementation 'se.emilsjolander:stickylistheaders:2.7.0'
    implementation 'com.jpardogo.materialtabstrip:library:1.0.9'
    implementation 'org.apache.httpcomponents:httpclient-android:4.3.5'
    implementation 'com.github.chrisbanes:PhotoView:2.1.3'
    implementation 'com.github.bumptech.glide:glide:4.11.0'
    kapt 'com.github.bumptech.glide:compiler:4.11.0'
    kapt 'androidx.annotation:annotation:1.1.0'
    implementation 'com.makeramen:roundedimageview:2.1.0'
    implementation 'com.pnikosis:materialish-progress:1.5'
    implementation 'org.greenrobot:eventbus:3.0.0'
    implementation 'pl.tajchert:waitingdots:0.1.0'
    implementation 'com.melnykov:floatingactionbutton:1.3.0'
    implementation 'com.google.zxing:android-integration:3.1.0'
    implementation 'mobi.upod:time-duration-picker:1.1.3'
    implementation 'com.amulyakhare:com.amulyakhare.textdrawable:1.0.1'
    implementation 'com.google.zxing:core:3.2.1'
    implementation ('com.davemorrissey.labs:subsampling-scale-image-view:3.6.0') {
        exclude group: 'com.android.support', module: 'support-annotations'
    }
    implementation ('cn.carbswang.android:NumberPickerView:1.0.9') {
        exclude group: 'com.android.support', module: 'appcompat-v7'
    }
    implementation ('com.tomergoldst.android:tooltips:1.0.6') {
        exclude group: 'com.android.support', module: 'appcompat-v7'
    }
    implementation ('com.klinkerapps:android-smsmms:4.0.1') {
        exclude group: 'com.squareup.okhttp', module: 'okhttp'
        exclude group: 'com.squareup.okhttp', module: 'okhttp-urlconnection'
    }
    implementation 'com.annimon:stream:1.1.8'
    implementation ('com.takisoft.fix:colorpicker:0.9.1') {
        exclude group: 'com.android.support', module: 'appcompat-v7'
        exclude group: 'com.android.support', module: 'recyclerview-v7'
    }

    implementation 'com.airbnb.android:lottie:3.6.0'

    implementation 'com.codewaves.stickyheadergrid:stickyheadergrid:0.9.4'
    implementation 'com.github.dmytrodanylyk.circular-progress-button:library:1.1.3-S2'

    implementation "net.zetetic:android-database-sqlcipher:4.4.3"
    implementation "androidx.sqlite:sqlite:2.1.0"

    implementation ('com.googlecode.ez-vcard:ez-vcard:0.9.11') {
        exclude group: 'com.fasterxml.jackson.core'
        exclude group: 'org.freemarker'
    }
    implementation 'dnsjava:dnsjava:2.1.9'

    flipperImplementation 'com.facebook.flipper:flipper:0.91.0'
    flipperImplementation 'com.facebook.soloader:soloader:0.10.1'

    testImplementation 'junit:junit:4.12'
    testImplementation 'org.assertj:assertj-core:3.11.1'
    testImplementation 'org.mockito:mockito-core:2.8.9'
    testImplementation 'org.powermock:powermock-api-mockito2:1.7.4'
    testImplementation 'org.powermock:powermock-module-junit4:1.7.4'
    testImplementation 'org.powermock:powermock-module-junit4-rule:1.7.4'
    testImplementation 'org.powermock:powermock-classloading-xstream:1.7.4'

    testImplementation 'androidx.test:core:1.2.0'
    testImplementation ('org.robolectric:robolectric:4.4') {
        exclude group: 'com.google.protobuf', module: 'protobuf-java'
    }
    testImplementation 'org.robolectric:shadows-multidex:4.4'
    testImplementation 'org.hamcrest:hamcrest:2.2'

    androidTestImplementation 'androidx.test.ext:junit:1.1.1'
    androidTestImplementation 'androidx.test.espresso:espresso-core:3.2.0'

    implementation "org.jetbrains.kotlin:kotlin-stdlib-jdk7:$kotlin_version"
    implementation "com.fasterxml.jackson.module:jackson-module-kotlin:2.12.0"
}

dependencyVerification {
    configuration = '(play|website|sw)(Prod|Staging)(Debug|Release)RuntimeClasspath'
}

def assembleWebsiteDescriptor = { variant, file ->
    if (file.exists()) {
        MessageDigest md = MessageDigest.getInstance("SHA-256");
        file.eachByte 4096, {bytes, size ->
            md.update(bytes, 0, size);
        }

        String digest  = md.digest().collect {String.format "%02x", it}.join();
        String url     = variant.productFlavors.get(0).ext.websiteUpdateUrl
        String apkName = file.getName()

        String descriptor = "{" +
                "\"versionCode\" : ${canonicalVersionCode * postFixSize + abiPostFix['universal']}," +
                "\"versionName\" : \"$canonicalVersionName\"," +
                "\"sha256sum\" : \"$digest\"," +
                "\"url\" : \"$url/$apkName\"" +
                "}"

        File descriptorFile = new File(file.getParent(), apkName.replace(".apk", ".json"))

        descriptorFile.write(descriptor)
    }
}

def signProductionRelease = { variant ->
    variant.outputs.collect { output ->
        String apkName    = output.outputFile.name
        File   inputFile  = new File(output.outputFile.path)
        File   outputFile = new File(output.outputFile.parent, apkName.replace('-unsigned', ''))

        new ApkSignerUtil('sun.security.pkcs11.SunPKCS11',
                          'pkcs11.config',
                          'PKCS11',
                          'file:pkcs11.password').calculateSignature(inputFile.getAbsolutePath(),
                                                                     outputFile.getAbsolutePath())

        inputFile.delete()
        outputFile
    }
}

task signProductionPlayRelease {
    doLast {
        signProductionRelease(android.applicationVariants.find { (it.name == 'playProdRelease') })
    }
}

task signProductionInternalRelease {
    doLast {
        signProductionRelease(android.applicationVariants.find { (it.name == 'internalProdRelease') })
    }
}

task signProductionWebsiteRelease {
    doLast {
        def  variant       = android.applicationVariants.find { (it.name == 'websiteProdRelease') }
        File signedRelease = signProductionRelease(variant).find { it.name.contains('universal') }
        assembleWebsiteDescriptor(variant, signedRelease)
    }
}

def getLastCommitTimestamp() {
    if (!(new File('.git').exists())) {
        return System.currentTimeMillis().toString()
    }

    new ByteArrayOutputStream().withStream { os ->
        def result = exec {
            executable = 'git'
            args = ['log', '-1', '--pretty=format:%ct']
            standardOutput = os
        }

        return os.toString() + "000"
    }
}

def getGitHash() {
    if (!(new File('.git').exists())) {
        return "abcd1234"
    }

    def stdout = new ByteArrayOutputStream()
    exec {
        commandLine 'git', 'rev-parse', '--short', 'HEAD'
        standardOutput = stdout
    }
    return stdout.toString().trim()
}

tasks.withType(Test) {
    testLogging {
        events "failed"
        exceptionFormat "full"
        showCauses true
        showExceptions true
        showStackTraces true
    }
}

def loadKeystoreProperties(filename) {
    def keystorePropertiesFile = file("${project.rootDir}/${filename}")
    if (keystorePropertiesFile.exists()) {
        def keystoreProperties = new Properties()
        keystoreProperties.load(new FileInputStream(keystorePropertiesFile))
        return keystoreProperties;
    } else {
        return null;
    }
}<|MERGE_RESOLUTION|>--- conflicted
+++ resolved
@@ -224,13 +224,10 @@
             minifyEnabled true
             shrinkResources true
             proguardFiles = buildTypes.debug.proguardFiles
-<<<<<<< HEAD
+            buildConfigField "String", "BUILD_VARIANT_TYPE", "\"Release\""
             if (signConfigExists) {
                 signingConfig signingConfigs.release
             }
-=======
-            buildConfigField "String", "BUILD_VARIANT_TYPE", "\"Release\""
->>>>>>> e882e6e1
         }
         perf {
             initWith debug

--- conflicted
+++ resolved
@@ -83,9 +83,8 @@
 
 def keystores = [ 'debug'  : loadKeystoreProperties('keystore.debug.properties') ]
 
-<<<<<<< HEAD
 boolean signConfigExists = project.hasProperty("keystoreFile") && project.hasProperty("keystorePassword") && project.hasProperty("keystoreAlias") && project.hasProperty("keystoreAliasPassword")
-=======
+
 def selectableVariants = [
         'internalProdFlipper',
         'internalProdPerf',
@@ -107,10 +106,10 @@
         'playStagingRelease',
         'studyProdMock',
         'studyProdPerf',
+        'swProdRelease',
         'websiteProdFlipper',
         'websiteProdRelease',
 ]
->>>>>>> ae2ba5d1
 
 android {
     buildToolsVersion BUILD_TOOL_VERSION

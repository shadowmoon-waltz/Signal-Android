apply plugin: 'com.android.application'
apply plugin: 'kotlin-android'
apply plugin: 'com.google.protobuf'
apply plugin: 'androidx.navigation.safeargs'
apply plugin: 'org.jlleitschuh.gradle.ktlint'
apply from: 'translations.gradle'
apply plugin: 'org.jetbrains.kotlin.android'
apply plugin: 'app.cash.exhaustive'
apply plugin: 'kotlin-parcelize'

repositories {
    maven {
        url "https://raw.github.com/signalapp/maven/master/circular-progress-button/releases/"
        content {
            includeGroupByRegex "com\\.github\\.dmytrodanylyk\\.circular-progress-button\\.*"
        }
    }
    maven {
        url "https://raw.github.com/signalapp/maven/master/sqlcipher/release/"
        content {
            includeGroupByRegex "org\\.signal.*"
        }
    }
    maven {
        url "https://www.jitpack.io"
    }

    google()
    mavenCentral()
    mavenLocal()
    maven {
        url "https://dl.cloudsmith.io/qxAgwaeEE1vN8aLU/mobilecoin/mobilecoin/maven/"
    }
    jcenter {
        content {
            includeVersion "mobi.upod", "time-duration-picker", "1.1.3"
            includeVersion "cn.carbswang.android", "NumberPickerView", "1.0.9"
            includeVersion "com.takisoft.fix", "colorpicker", "0.9.1"
            includeVersion "com.codewaves.stickyheadergrid", "stickyheadergrid", "0.9.4"
            includeVersion "com.google.android", "flexbox", "0.3.0"
        }
    }
}

protobuf {
    protoc {
        artifact = 'com.google.protobuf:protoc:3.18.0'
    }
    generateProtoTasks {
        all().each { task ->
            task.builtins {
                java {
                    option "lite"
                }
            }
        }
    }
}

ktlint {
    // Use a newer version to resolve https://github.com/JLLeitschuh/ktlint-gradle/issues/507
    version = "0.43.2"
}

def canonicalVersionCode = 1013
def canonicalVersionName = "5.32.10"

def postFixSize = 100
// abiPostFix fixed at 5 regardless of abi since 2022-01-30 to allow moving between build variants (may re-enable in future)
// def abiPostFix = ['universal'   : 0,
//                   'armeabi-v7a' : 1,
//                   'arm64-v8a'   : 2,
//                   'x86'         : 3,
//                   'x86_64'      : 4]

def keystores = [ 'debug'  : loadKeystoreProperties('keystore.debug.properties'), 'release'  :  loadKeystoreProperties('keystore.release.properties') ]

boolean signConfigExists = project.hasProperty("keystoreFile") && project.hasProperty("keystorePassword") && project.hasProperty("keystoreAlias") && project.hasProperty("keystoreAliasPassword")
boolean signConfigExists2 = !signConfigExists && System.getenv("TEMP_KEYSTORE_FILE") != null && file(System.getenv("TEMP_KEYSTORE_FILE")).canRead()

def selectableVariants = [
        'nightlyProdSpinner',
        'nightlyProdPerf',
        'nightlyProdRelease',
        'playProdDebug',
        'playProdSpinner',
        'playProdPerf',
        'playProdRelease',
        'playStagingDebug',
        'playStagingSpinner',
        'playStagingPerf',
        'playStagingRelease',
<<<<<<< HEAD
        'swProdDebug',
        'swProdRelease',
        'websiteProdFlipper',
=======
        'websiteProdSpinner',
>>>>>>> 67f0ba86
        'websiteProdRelease',
]

android {
    buildToolsVersion BUILD_TOOL_VERSION
    compileSdkVersion COMPILE_SDK

    flavorDimensions 'distribution', 'environment'
    useLibrary 'org.apache.http.legacy'

    kotlinOptions {
        jvmTarget = "1.8"
        freeCompilerArgs = ["-Xallow-result-return-type"]
    }

    dexOptions {
        javaMaxHeapSize "4g"
    }

    signingConfigs {
        if (keystores.debug != null) {
            debug {
                storeFile file("${project.rootDir}/${keystores.debug.storeFile}")
                storePassword keystores.debug.storePassword
                keyAlias keystores.debug.keyAlias
                keyPassword keystores.debug.keyPassword
            }
        }
        if (keystores.release != null) {
            release {
                storeFile file("${project.rootDir}/${keystores.release.storeFile}")
                storePassword keystores.release.storePassword
                keyAlias keystores.release.keyAlias
                keyPassword keystores.release.keyPassword
            }
        }
        if (signConfigExists) {
            swSign {
                storeFile file(project.property("keystoreFile"))
                storePassword project.property("keystorePassword")
                keyAlias project.property("keystoreAlias")
                keyPassword project.property("keystoreAliasPassword")
            }
        } else if (signConfigExists2) {
            swSign {
                storeFile file(System.getenv("TEMP_KEYSTORE_FILE"))
                storePassword System.getenv("TEMP_KEYSTORE_PASSWORD")
                keyAlias System.getenv("TEMP_KEYSTORE_ALIAS")
                keyPassword System.getenv("TEMP_KEYSTORE_ALIAS_PASSWORD")
            }
        }
    }

    testOptions {
        execution 'ANDROIDX_TEST_ORCHESTRATOR'

        unitTests {
            includeAndroidResources = true
        }
    }

    lintOptions {
        checkReleaseBuilds false
        abortOnError true
        baseline file("lint-baseline.xml")
        disable "LintError"
    }

    sourceSets {
        test {
            java.srcDirs += "$projectDir/src/testShared"
        }

        androidTest {
            java.srcDirs += "$projectDir/src/testShared"
        }
    }

    compileOptions {
        coreLibraryDesugaringEnabled true
        sourceCompatibility JAVA_VERSION
        targetCompatibility JAVA_VERSION
    }

    packagingOptions {
        exclude 'LICENSE.txt'
        exclude 'LICENSE'
        exclude 'NOTICE'
        exclude 'asm-license.txt'
        exclude 'META-INF/LICENSE'
        exclude 'META-INF/NOTICE'
        exclude 'META-INF/proguard/androidx-annotations.pro'
    }


    defaultConfig {
        versionCode canonicalVersionCode * postFixSize
        versionName canonicalVersionName

        minSdkVersion MINIMUM_SDK
        targetSdkVersion TARGET_SDK

        multiDexEnabled true

        vectorDrawables.useSupportLibrary = true
        project.ext.set("archivesBaseName", "Signal");

        buildConfigField "long", "BUILD_TIMESTAMP", getLastCommitTimestamp() + "L"
        buildConfigField "String", "GIT_HASH", "\"${getGitHash()}\""
        buildConfigField "String", "SIGNAL_URL", "\"https://chat.signal.org\""
        buildConfigField "String", "STORAGE_URL", "\"https://storage.signal.org\""
        buildConfigField "String", "SIGNAL_CDN_URL", "\"https://cdn.signal.org\""
        buildConfigField "String", "SIGNAL_CDN2_URL", "\"https://cdn2.signal.org\""
        buildConfigField "String", "SIGNAL_CONTACT_DISCOVERY_URL", "\"https://api.directory.signal.org\""
        buildConfigField "String", "SIGNAL_CDSH_URL", "\"https://cdsh.staging.signal.org\""
        buildConfigField "String", "SIGNAL_SERVICE_STATUS_URL", "\"uptime.signal.org\""
        buildConfigField "String", "SIGNAL_KEY_BACKUP_URL", "\"https://api.backup.signal.org\""
        buildConfigField "String", "SIGNAL_SFU_URL", "\"https://sfu.voip.signal.org\""
        buildConfigField "String[]", "SIGNAL_SFU_INTERNAL_NAMES", "new String[]{\"Test\", \"Staging\"}"
        buildConfigField "String[]", "SIGNAL_SFU_INTERNAL_URLS", "new String[]{\"https://sfu.test.voip.signal.org\", \"https://sfu.staging.voip.signal.org\"}"
        buildConfigField "String", "CONTENT_PROXY_HOST", "\"contentproxy.signal.org\""
        buildConfigField "int", "CONTENT_PROXY_PORT", "443"
        buildConfigField "String", "SIGNAL_AGENT", "\"OWA\""
        buildConfigField "String", "CDSH_PUBLIC_KEY", "\"2fe57da347cd62431528daac5fbb290730fff684afc4cfc2ed90995f58cb3b74\""
        buildConfigField "String", "CDSH_CODE_HASH", "\"ec58c0d7561de8d5657f3a4b22a635eaa305204e9359dcc80a99dfd0c5f1cbf2\""
        buildConfigField "String", "CDS_MRENCLAVE", "\"c98e00a4e3ff977a56afefe7362a27e4961e4f19e211febfbb19b897e6b80b15\""
        buildConfigField "org.thoughtcrime.securesms.KbsEnclave", "KBS_ENCLAVE", "new org.thoughtcrime.securesms.KbsEnclave(\"0cedba03535b41b67729ce9924185f831d7767928a1d1689acb689bc079c375f\", " +
                                                                                                                           "\"187d2739d22be65e74b65f0055e74d31310e4267e5fac2b1246cc8beba81af39\", " +
                                                                                                                           "\"ee19f1965b1eefa3dc4204eb70c04f397755f771b8c1909d080c04dad2a6a9ba\")"
        buildConfigField "org.thoughtcrime.securesms.KbsEnclave[]", "KBS_FALLBACKS", "new org.thoughtcrime.securesms.KbsEnclave[] {" +
                "new org.thoughtcrime.securesms.KbsEnclave(\"fe7c1bfae98f9b073d220366ea31163ee82f6d04bead774f71ca8e5c40847bfe\", " +
                                                          "\"fe7c1bfae98f9b073d220366ea31163ee82f6d04bead774f71ca8e5c40847bfe\", " +
                                                          "\"a3baab19ef6ce6f34ab9ebb25ba722725ae44a8872dc0ff08ad6d83a9489de87\")" +
            "}"
        buildConfigField "String", "UNIDENTIFIED_SENDER_TRUST_ROOT", "\"BXu6QIKVz5MA8gstzfOgRQGqyLqOwNKHL6INkv3IHWMF\""
        buildConfigField "String", "ZKGROUP_SERVER_PUBLIC_PARAMS", "\"AMhf5ywVwITZMsff/eCyudZx9JDmkkkbV6PInzG4p8x3VqVJSFiMvnvlEKWuRob/1eaIetR31IYeAbm0NdOuHH8Qi+Rexi1wLlpzIo1gstHWBfZzy1+qHRV5A4TqPp15YzBPm0WSggW6PbSn+F4lf57VCnHF7p8SvzAA2ZZJPYJURt8X7bbg+H3i+PEjH9DXItNEqs2sNcug37xZQDLm7X36nOoGPs54XsEGzPdEV+itQNGUFEjY6X9Uv+Acuks7NpyGvCoKxGwgKgE5XyJ+nNKlyHHOLb6N1NuHyBrZrgtY/JYJHRooo5CEqYKBqdFnmbTVGEkCvJKxLnjwKWf+fEPoWeQFj5ObDjcKMZf2Jm2Ae69x+ikU5gBXsRmoF94GXQ==\""
        buildConfigField "String[]", "LANGUAGES", "new String[]{\"" + autoResConfig().collect { s -> s.replace('-r', '_') }.join('", "') + '"}'
        buildConfigField "int", "CANONICAL_VERSION_CODE", "$canonicalVersionCode"
        buildConfigField "String", "DEFAULT_CURRENCIES", "\"EUR,AUD,GBP,CAD,CNY\""
        buildConfigField "int[]", "MOBILE_COIN_BLACKLIST", "new int[]{98,963,53,850,7}"
        buildConfigField "String", "GIPHY_API_KEY", "\"3o6ZsYH6U6Eri53TXy\""
        buildConfigField "String", "RECAPTCHA_PROOF_URL", "\"https://signalcaptchas.org/challenge/generate.html\""

        buildConfigField "String", "BUILD_DISTRIBUTION_TYPE", "\"unset\""
        buildConfigField "String", "BUILD_ENVIRONMENT_TYPE", "\"unset\""
        buildConfigField "String", "BUILD_VARIANT_TYPE", "\"unset\""
        buildConfigField "String", "BADGE_STATIC_ROOT", "\"https://updates2.signal.org/static/badges/\""
        buildConfigField "String", "STRIPE_PUBLISHABLE_KEY", "\"pk_live_6cmGZopuTsV8novGgJJW9JpC00vLIgtQ1D\""

        ndk {
            abiFilters 'armeabi-v7a', 'arm64-v8a', 'x86', 'x86_64'
        }

        resConfigs autoResConfig()

        splits {
            abi {
                enable true
                reset()
                include 'armeabi-v7a', 'arm64-v8a', 'x86', 'x86_64'
                universalApk true
            }
        }

        testInstrumentationRunner "androidx.test.runner.AndroidJUnitRunner"
        testInstrumentationRunnerArguments clearPackageData: 'true'
    }

    buildTypes {
        debug {
            if (keystores['debug'] != null) {
                signingConfig signingConfigs.debug
            } else if (signConfigExists || signConfigExists2) {
                signingConfig signingConfigs.swSign
            }
            isDefault true
            minifyEnabled false
            proguardFiles getDefaultProguardFile('proguard-android.txt'),
                    'proguard/proguard-firebase-messaging.pro',
                    'proguard/proguard-google-play-services.pro',
                    'proguard/proguard-jackson.pro',
                    'proguard/proguard-sqlite.pro',
                    'proguard/proguard-appcompat-v7.pro',
                    'proguard/proguard-square-okhttp.pro',
                    'proguard/proguard-square-okio.pro',
                    'proguard/proguard-rounded-image-view.pro',
                    'proguard/proguard-glide.pro',
                    'proguard/proguard-shortcutbadger.pro',
                    'proguard/proguard-retrofit.pro',
                    'proguard/proguard-webrtc.pro',
                    'proguard/proguard-klinker.pro',
                    'proguard/proguard-retrolambda.pro',
                    'proguard/proguard-okhttp.pro',
                    'proguard/proguard-ez-vcard.pro',
                    'proguard/proguard.cfg'
            testProguardFiles 'proguard/proguard-automation.pro',
                    'proguard/proguard.cfg'

            buildConfigField "String", "BUILD_VARIANT_TYPE", "\"Debug\""
        }
        spinner {
            initWith debug
            isDefault false
            minifyEnabled false
            matchingFallbacks = ['debug']
            buildConfigField "String", "BUILD_VARIANT_TYPE", "\"Spinner\""
        }
        release {
            minifyEnabled true
            shrinkResources true
            proguardFiles = buildTypes.debug.proguardFiles
            buildConfigField "String", "BUILD_VARIANT_TYPE", "\"Release\""
            if (keystores.release != null) {
                signingConfig signingConfigs.release
            } else if (signConfigExists || signConfigExists2) {
                signingConfig signingConfigs.swSign
            }
        }
        perf {
            initWith debug
            isDefault false
            debuggable false
            minifyEnabled true
            matchingFallbacks = ['debug']
            buildConfigField "String", "BUILD_VARIANT_TYPE", "\"Perf\""
        }
    }

    productFlavors {
        play {
            dimension 'distribution'
            isDefault true
            ext.websiteUpdateUrl = "null"
            buildConfigField "boolean", "PLAY_STORE_DISABLED", "false"
            buildConfigField "String", "NOPLAY_UPDATE_URL", "$ext.websiteUpdateUrl"
            buildConfigField "String", "BUILD_DISTRIBUTION_TYPE", "\"play\""
        }

        website {
            dimension 'distribution'
            ext.websiteUpdateUrl = "https://updates.signal.org/android"
            buildConfigField "boolean", "PLAY_STORE_DISABLED", "true"
            buildConfigField "String", "NOPLAY_UPDATE_URL", "\"$ext.websiteUpdateUrl\""
            buildConfigField "String", "BUILD_DISTRIBUTION_TYPE", "\"website\""
        }

        nightly {
            dimension 'distribution'
            versionNameSuffix "-nightly-untagged-${getDateSuffix()}"
            ext.websiteUpdateUrl = "null"
            buildConfigField "boolean", "PLAY_STORE_DISABLED", "false"
            buildConfigField "String", "NOPLAY_UPDATE_URL", "$ext.websiteUpdateUrl"
            buildConfigField "String", "BUILD_DISTRIBUTION_TYPE", "\"nightly\""
        }

        sw {
            dimension 'distribution'
            ext.websiteUpdateUrl = "null"
            buildConfigField "boolean", "PLAY_STORE_DISABLED", "true"
            buildConfigField "String", "NOPLAY_UPDATE_URL", "$ext.websiteUpdateUrl"
            applicationIdSuffix ".sw"
        }

        prod {
            dimension 'environment'

            isDefault true

            buildConfigField "String", "MOBILE_COIN_ENVIRONMENT", "\"mainnet\""
            buildConfigField "String", "BUILD_ENVIRONMENT_TYPE", "\"Prod\""
        }

        staging {
            dimension 'environment'

            applicationIdSuffix ".staging"

            buildConfigField "String", "SIGNAL_URL", "\"https://chat.staging.signal.org\""
            buildConfigField "String", "STORAGE_URL", "\"https://storage-staging.signal.org\""
            buildConfigField "String", "SIGNAL_CDN_URL", "\"https://cdn-staging.signal.org\""
            buildConfigField "String", "SIGNAL_CDN2_URL", "\"https://cdn2-staging.signal.org\""
            buildConfigField "String", "SIGNAL_CONTACT_DISCOVERY_URL", "\"https://api-staging.directory.signal.org\""
            buildConfigField "String", "SIGNAL_KEY_BACKUP_URL", "\"https://api-staging.backup.signal.org\""
            buildConfigField "String", "CDS_MRENCLAVE", "\"c98e00a4e3ff977a56afefe7362a27e4961e4f19e211febfbb19b897e6b80b15\""
            buildConfigField "org.thoughtcrime.securesms.KbsEnclave", "KBS_ENCLAVE", "new org.thoughtcrime.securesms.KbsEnclave(\"dd6f66d397d9e8cf6ec6db238e59a7be078dd50e9715427b9c89b409ffe53f99\", " +
                                                                                                                               "\"4200003414528c151e2dccafbc87aa6d3d66a5eb8f8c05979a6e97cb33cd493a\", " +
                                                                                                                               "\"ee19f1965b1eefa3dc4204eb70c04f397755f771b8c1909d080c04dad2a6a9ba\")"
            buildConfigField "org.thoughtcrime.securesms.KbsEnclave[]", "KBS_FALLBACKS", "new org.thoughtcrime.securesms.KbsEnclave[] {" +
                    "new org.thoughtcrime.securesms.KbsEnclave(\"823a3b2c037ff0cbe305cc48928cfcc97c9ed4a8ca6d49af6f7d6981fb60a4e9\", " +
                                                              "\"16b94ac6d2b7f7b9d72928f36d798dbb35ed32e7bb14c42b4301ad0344b46f29\", " +
                                                              "\"a3baab19ef6ce6f34ab9ebb25ba722725ae44a8872dc0ff08ad6d83a9489de87\")" +
                "}"
            buildConfigField "String", "UNIDENTIFIED_SENDER_TRUST_ROOT", "\"BbqY1DzohE4NUZoVF+L18oUPrK3kILllLEJh2UnPSsEx\""
            buildConfigField "String", "ZKGROUP_SERVER_PUBLIC_PARAMS", "\"ABSY21VckQcbSXVNCGRYJcfWHiAMZmpTtTELcDmxgdFbtp/bWsSxZdMKzfCp8rvIs8ocCU3B37fT3r4Mi5qAemeGeR2X+/YmOGR5ofui7tD5mDQfstAI9i+4WpMtIe8KC3wU5w3Inq3uNWVmoGtpKndsNfwJrCg0Hd9zmObhypUnSkfYn2ooMOOnBpfdanRtrvetZUayDMSC5iSRcXKpdlukrpzzsCIvEwjwQlJYVPOQPj4V0F4UXXBdHSLK05uoPBCQG8G9rYIGedYsClJXnbrgGYG3eMTG5hnx4X4ntARBgELuMWWUEEfSK0mjXg+/2lPmWcTZWR9nkqgQQP0tbzuiPm74H2wMO4u1Wafe+UwyIlIT9L7KLS19Aw8r4sPrXQ==\""
            buildConfigField "String", "MOBILE_COIN_ENVIRONMENT", "\"testnet\""
            buildConfigField "String", "RECAPTCHA_PROOF_URL", "\"https://signalcaptchas.org/staging/challenge/generate.html\""

            buildConfigField "String", "BUILD_ENVIRONMENT_TYPE", "\"Staging\""
            buildConfigField "String", "STRIPE_PUBLISHABLE_KEY", "\"pk_test_sngOd8FnXNkpce9nPXawKrJD00kIDngZkD\""
        }
    }

    android.applicationVariants.all { variant ->
        variant.outputs.each { output ->
            if (output.baseName.contains('nightly')) {
                output.versionCodeOverride = canonicalVersionCode * postFixSize + 5
                def tag = getCurrentGitTag()
                if (tag != null && tag.length() > 0) {
                    if (tag.startsWith("v")) {
                        tag = tag.substring(1)
                    }
                    output.versionNameOverride = tag
                }
            } else {
                output.outputFileName = output.outputFileName.replace(".apk", "-${variant.versionName}.apk")
                def abiName = output.getFilter("ABI") ?: 'universal'
                def postFix = 5 // abiPostFix.get(abiName, 0)

                if (postFix >= postFixSize) throw new AssertionError("postFix is too large")

                output.versionCodeOverride = canonicalVersionCode * postFixSize + postFix
            }
        }
    }

    android.variantFilter { variant ->
        def distribution = variant.getFlavors().get(0).name
        def environment  = variant.getFlavors().get(1).name
        def buildType    = variant.buildType.name
        def fullName     = distribution + environment.capitalize() + buildType.capitalize()

        if (!selectableVariants.contains(fullName)) {
            variant.setIgnore(true)
        }
    }
}

dependencies {
    implementation libs.androidx.core.ktx
    implementation libs.androidx.fragment.ktx
    lintChecks project(':lintchecks')

    coreLibraryDesugaring libs.android.tools.desugar

    implementation (libs.androidx.appcompat) {
        version {
            strictly '1.2.0'
        }
    }
    implementation libs.androidx.window
    implementation libs.androidx.recyclerview
    implementation libs.material.material
    implementation libs.androidx.legacy.support
    implementation libs.androidx.cardview
    implementation libs.androidx.preference
    implementation libs.androidx.legacy.preference
    implementation libs.androidx.gridlayout
    implementation libs.androidx.exifinterface
    implementation libs.androidx.constraintlayout
    implementation libs.androidx.multidex
    implementation libs.androidx.navigation.fragment.ktx
    implementation libs.androidx.navigation.ui.ktx
    implementation libs.androidx.lifecycle.extensions
    implementation libs.androidx.lifecycle.viewmodel.savedstate
    implementation libs.androidx.lifecycle.common.java8
    implementation libs.androidx.lifecycle.reactivestreams.ktx
    implementation libs.androidx.camera.core
    implementation libs.androidx.camera.camera2
    implementation libs.androidx.camera.lifecycle
    implementation libs.androidx.camera.view
    implementation libs.androidx.concurrent.futures
    implementation libs.androidx.autofill
    implementation libs.androidx.biometric
    implementation libs.androidx.sharetarget

    implementation (libs.firebase.messaging) {
        exclude group: 'com.google.firebase', module: 'firebase-core'
        exclude group: 'com.google.firebase', module: 'firebase-analytics'
        exclude group: 'com.google.firebase', module: 'firebase-measurement-connector'
    }

    implementation libs.google.play.services.maps
    implementation libs.google.play.services.auth

    implementation libs.bundles.exoplayer

    implementation libs.conscrypt.android
    implementation libs.signal.aesgcmprovider

    implementation project(':libsignal-service')
    implementation project(':paging')
    implementation project(':core-util')
    implementation project(':glide-config')
    implementation project(':video')
    implementation project(':device-transfer')
    implementation project(':image-editor')
    implementation project(':donations')

    implementation libs.signal.client.android
    implementation libs.google.protobuf.javalite

    implementation(libs.mobilecoin) {
        exclude group: 'com.google.protobuf'
    }

    implementation(libs.signal.argon2) {
        artifact {
            type = "aar"
        }
    }

    implementation libs.signal.ringrtc

    implementation libs.leolin.shortcutbadger
    implementation libs.emilsjolander.stickylistheaders
    implementation libs.jpardogo.materialtabstrip
    implementation libs.apache.httpclient.android
    implementation libs.photoview
    implementation libs.glide.glide
    implementation libs.roundedimageview
    implementation libs.materialish.progress
    implementation libs.greenrobot.eventbus
    implementation libs.waitingdots
    implementation libs.floatingactionbutton
    implementation libs.google.zxing.android.integration
    implementation libs.time.duration.picker
    implementation libs.google.zxing.core
    implementation (libs.subsampling.scale.image.view) {
        exclude group: 'com.android.support', module: 'support-annotations'
    }
    implementation (libs.numberpickerview) {
        exclude group: 'com.android.support', module: 'appcompat-v7'
    }
    implementation (libs.android.tooltips) {
        exclude group: 'com.android.support', module: 'appcompat-v7'
    }
    implementation (libs.android.smsmms) {
        exclude group: 'com.squareup.okhttp', module: 'okhttp'
        exclude group: 'com.squareup.okhttp', module: 'okhttp-urlconnection'
    }
    implementation libs.stream
    implementation (libs.colorpicker) {
        exclude group: 'com.android.support', module: 'appcompat-v7'
        exclude group: 'com.android.support', module: 'recyclerview-v7'
    }

    implementation libs.lottie

    implementation libs.stickyheadergrid
    implementation libs.circular.progress.button

    implementation libs.signal.android.database.sqlcipher
    implementation libs.androidx.sqlite

    implementation (libs.google.ez.vcard) {
        exclude group: 'com.fasterxml.jackson.core'
        exclude group: 'org.freemarker'
    }
    implementation libs.dnsjava

    spinnerImplementation project(":spinner")
    spinnerImplementation libs.square.leakcanary

    testImplementation testLibs.junit.junit
    testImplementation testLibs.assertj.core
    testImplementation testLibs.mockito.core
    testImplementation testLibs.powermock.api.mockito
    testImplementation testLibs.powermock.module.junit4.core
    testImplementation testLibs.powermock.module.junit4.rule
    testImplementation testLibs.powermock.classloading.xstream

    testImplementation testLibs.androidx.test.core
    testImplementation (testLibs.robolectric.robolectric) {
        exclude group: 'com.google.protobuf', module: 'protobuf-java'
    }
    testImplementation testLibs.robolectric.shadows.multidex
    testImplementation (testLibs.bouncycastle.bcprov.jdk15on) {
        force = true
    }
    testImplementation testLibs.hamcrest.hamcrest

    testImplementation(testFixtures(project(":libsignal-service")))

    androidTestImplementation testLibs.androidx.test.ext.junit
    androidTestImplementation testLibs.espresso.core

    testImplementation testLibs.espresso.core

    implementation libs.kotlin.stdlib.jdk8
    implementation libs.kotlin.reflect
    implementation libs.jackson.module.kotlin

    implementation libs.rxjava3.rxandroid
    implementation libs.rxjava3.rxkotlin
    implementation libs.rxdogtag

    androidTestUtil 'androidx.test:orchestrator:1.4.0'
}

def getLastCommitTimestamp() {
    if (!(new File('.git').exists())) {
        return System.currentTimeMillis().toString()
    }

    new ByteArrayOutputStream().withStream { os ->
        def result = exec {
            executable = 'git'
            args = ['log', '-1', '--pretty=format:%ct']
            standardOutput = os
        }

        return os.toString() + "000"
    }
}

def getGitHash() {
    if (!(new File('.git').exists())) {
        return "abcd1234"
    }

    def stdout = new ByteArrayOutputStream()
    exec {
        commandLine 'git', 'rev-parse', '--short', 'HEAD'
        standardOutput = stdout
    }
    return stdout.toString().trim()
}

def getCurrentGitTag() {
    if (!(new File('.git').exists())) {
        return ''
    }

    def stdout = new ByteArrayOutputStream()
    exec {
        commandLine 'git', 'tag', '--points-at', 'HEAD'
        standardOutput = stdout
    }

    def output = stdout.toString().trim()

    if (output != null && output.size() > 0) {
        def tags = output.split('\n').toList()
        return tags.stream().filter(t -> t.contains('nightly')).findFirst().orElse(tags.get(0))
    } else {
        return null
    }
}

tasks.withType(Test) {
    testLogging {
        events "failed"
        exceptionFormat "full"
        showCauses true
        showExceptions true
        showStackTraces true
    }
}

def loadKeystoreProperties(filename) {
    def keystorePropertiesFile = file("${project.rootDir}/${filename}")
    if (keystorePropertiesFile.exists()) {
        def keystoreProperties = new Properties()
        keystoreProperties.load(new FileInputStream(keystorePropertiesFile))
        return keystoreProperties;
    } else {
        return null;
    }
}

def getDateSuffix() {
    def date = new Date()
    def formattedDate = date.format('yyyy-MM-dd-HH:mm')
    return formattedDate
}<|MERGE_RESOLUTION|>--- conflicted
+++ resolved
@@ -90,13 +90,9 @@
         'playStagingSpinner',
         'playStagingPerf',
         'playStagingRelease',
-<<<<<<< HEAD
         'swProdDebug',
         'swProdRelease',
-        'websiteProdFlipper',
-=======
         'websiteProdSpinner',
->>>>>>> 67f0ba86
         'websiteProdRelease',
 ]
 

--- conflicted
+++ resolved
@@ -1,22 +1,13 @@
 name: Android CI
 
 on:
-<<<<<<< HEAD
   #pull_request:
   #push:
   #  branches:
-  #  - 'master'
+  #  - 'main'
   #  - '4.**'
   #  - '5.**'
   workflow_dispatch
-=======
-  pull_request:
-  push:
-    branches:
-    - 'main'
-    - '4.**'
-    - '5.**'
->>>>>>> 38836198
 
 jobs:
   build:

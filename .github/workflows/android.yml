name: Android CI

on:
<<<<<<< HEAD
  #pull_request:
  #push:
  #  branches:
  #  - 'main'
  #  - '4.**'
  #  - '5.**'
  workflow_dispatch
=======
  pull_request:
  push:
    branches:
    - 'main'
    - '7.**'
>>>>>>> f5a68aa7

permissions:
  contents: read # to fetch code (actions/checkout)

jobs:
  build:

    runs-on: ubuntu-latest-8-cores

    steps:
    - uses: actions/checkout@v3
      with:
          submodules: true

    - name: set up JDK 17
      uses: actions/setup-java@v3
      with:
        distribution: temurin
        java-version: 17
        cache: gradle

    - name: Validate Gradle Wrapper
      uses: gradle/wrapper-validation-action@v1

    - name: Build with Gradle
      run: ./gradlew qa

    - name: Archive reports for failed build
      if: ${{ failure() }}
      uses: actions/upload-artifact@v4
      with:
        name: reports
        path: '*/build/reports'<|MERGE_RESOLUTION|>--- conflicted
+++ resolved
@@ -1,21 +1,12 @@
 name: Android CI
 
 on:
-<<<<<<< HEAD
   #pull_request:
   #push:
   #  branches:
   #  - 'main'
-  #  - '4.**'
-  #  - '5.**'
+  #  - '7.**'
   workflow_dispatch
-=======
-  pull_request:
-  push:
-    branches:
-    - 'main'
-    - '7.**'
->>>>>>> f5a68aa7
 
 permissions:
   contents: read # to fetch code (actions/checkout)
